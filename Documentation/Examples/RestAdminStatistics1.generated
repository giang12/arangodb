shell> curl --dump - http://localhost:8529/_admin/statistics

HTTP/1.1 200 OK
content-type: application/json; charset=utf-8

{ 
<<<<<<< HEAD
  "time" : 1436880684.438775, 
  "system" : { 
    "minorPageFaults" : 56824, 
    "majorPageFaults" : 3209, 
    "userTime" : 10.230774, 
    "systemTime" : 6.986353, 
    "numberOfThreads" : 24, 
    "residentSize" : 81047552, 
    "residentSizePercent" : 0.01887035369873047, 
    "virtualSize" : 5127430144 
=======
  "time" : 1439290511.679069, 
  "system" : { 
    "minorPageFaults" : 2380294, 
    "majorPageFaults" : 170, 
    "userTime" : 260.88, 
    "systemTime" : 17.42, 
    "numberOfThreads" : 23, 
    "residentSize" : 558211072, 
    "residentSizePercent" : 0.06651965004968888, 
    "virtualSize" : 5274935296 
>>>>>>> 096ad46f
  }, 
  "client" : { 
    "httpConnections" : 1, 
    "connectionTime" : { 
<<<<<<< HEAD
      "sum" : 0.0007679462432861328, 
      "count" : 1, 
=======
      "sum" : 1922.7332515716553, 
      "count" : 32, 
>>>>>>> 096ad46f
      "counts" : [ 
        1, 
        0, 
        26, 
        5 
      ] 
    }, 
    "totalTime" : { 
<<<<<<< HEAD
      "sum" : 25.971368312835693, 
      "count" : 11965, 
      "counts" : [ 
        11661, 
        225, 
        60, 
        16, 
        2, 
        0, 
        1 
      ] 
    }, 
    "requestTime" : { 
      "sum" : 14.990190505981445, 
      "count" : 11965, 
      "counts" : [ 
        11798, 
        117, 
        38, 
        10, 
        1, 
        0, 
        1 
      ] 
    }, 
    "queueTime" : { 
      "sum" : 0.41541457176208496, 
      "count" : 11965, 
      "counts" : [ 
        11965, 
=======
      "sum" : 974.2599673271179, 
      "count" : 4777, 
      "counts" : [ 
        3600, 
        293, 
        307, 
        441, 
        49, 
        7, 
        80 
      ] 
    }, 
    "requestTime" : { 
      "sum" : 46.86222767829895, 
      "count" : 4777, 
      "counts" : [ 
        4343, 
        110, 
        283, 
        29, 
        6, 
        2, 
        4 
      ] 
    }, 
    "queueTime" : { 
      "sum" : 0.09387612342834473, 
      "count" : 4777, 
      "counts" : [ 
        4777, 
>>>>>>> 096ad46f
        0, 
        0, 
        0, 
        0, 
        0, 
        0 
      ] 
    }, 
    "ioTime" : { 
<<<<<<< HEAD
      "sum" : 10.565763235092163, 
      "count" : 11965, 
      "counts" : [ 
        11887, 
        51, 
        21, 
        5, 
        1, 
        0, 
        0 
      ] 
    }, 
    "bytesSent" : { 
      "sum" : 4681547, 
      "count" : 11965, 
      "counts" : [ 
        2935, 
        8547, 
        17, 
        463, 
        3, 
        0 
      ] 
    }, 
    "bytesReceived" : { 
      "sum" : 2588153, 
      "count" : 11965, 
      "counts" : [ 
        10116, 
        1849, 
=======
      "sum" : 927.3038635253906, 
      "count" : 4777, 
      "counts" : [ 
        4014, 
        229, 
        2, 
        414, 
        36, 
        5, 
        77 
      ] 
    }, 
    "bytesSent" : { 
      "sum" : 48996309, 
      "count" : 4777, 
      "counts" : [ 
        574, 
        3287, 
        34, 
        422, 
        4, 
        456 
      ] 
    }, 
    "bytesReceived" : { 
      "sum" : 1050536, 
      "count" : 4777, 
      "counts" : [ 
        4399, 
        378, 
>>>>>>> 096ad46f
        0, 
        0, 
        0, 
        0 
      ] 
    } 
  }, 
  "http" : { 
<<<<<<< HEAD
    "requestsTotal" : 11966, 
    "requestsAsync" : 0, 
    "requestsGet" : 4209, 
    "requestsHead" : 481, 
    "requestsPost" : 5464, 
    "requestsPut" : 742, 
    "requestsPatch" : 31, 
    "requestsDelete" : 1039, 
=======
    "requestsTotal" : 4809, 
    "requestsAsync" : 0, 
    "requestsGet" : 861, 
    "requestsHead" : 65, 
    "requestsPost" : 3074, 
    "requestsPut" : 581, 
    "requestsPatch" : 4, 
    "requestsDelete" : 219, 
>>>>>>> 096ad46f
    "requestsOptions" : 0, 
    "requestsOther" : 5 
  }, 
  "server" : { 
<<<<<<< HEAD
    "uptime" : 33.61050200462341, 
    "physicalMemory" : 4294967296 
=======
    "uptime" : 66006.68706202507, 
    "physicalMemory" : 8391671808 
>>>>>>> 096ad46f
  }, 
  "error" : false, 
  "code" : 200 
}<|MERGE_RESOLUTION|>--- conflicted
+++ resolved
@@ -4,18 +4,6 @@
 content-type: application/json; charset=utf-8
 
 { 
-<<<<<<< HEAD
-  "time" : 1436880684.438775, 
-  "system" : { 
-    "minorPageFaults" : 56824, 
-    "majorPageFaults" : 3209, 
-    "userTime" : 10.230774, 
-    "systemTime" : 6.986353, 
-    "numberOfThreads" : 24, 
-    "residentSize" : 81047552, 
-    "residentSizePercent" : 0.01887035369873047, 
-    "virtualSize" : 5127430144 
-=======
   "time" : 1439290511.679069, 
   "system" : { 
     "minorPageFaults" : 2380294, 
@@ -26,18 +14,12 @@
     "residentSize" : 558211072, 
     "residentSizePercent" : 0.06651965004968888, 
     "virtualSize" : 5274935296 
->>>>>>> 096ad46f
   }, 
   "client" : { 
     "httpConnections" : 1, 
     "connectionTime" : { 
-<<<<<<< HEAD
-      "sum" : 0.0007679462432861328, 
-      "count" : 1, 
-=======
       "sum" : 1922.7332515716553, 
       "count" : 32, 
->>>>>>> 096ad46f
       "counts" : [ 
         1, 
         0, 
@@ -46,38 +28,6 @@
       ] 
     }, 
     "totalTime" : { 
-<<<<<<< HEAD
-      "sum" : 25.971368312835693, 
-      "count" : 11965, 
-      "counts" : [ 
-        11661, 
-        225, 
-        60, 
-        16, 
-        2, 
-        0, 
-        1 
-      ] 
-    }, 
-    "requestTime" : { 
-      "sum" : 14.990190505981445, 
-      "count" : 11965, 
-      "counts" : [ 
-        11798, 
-        117, 
-        38, 
-        10, 
-        1, 
-        0, 
-        1 
-      ] 
-    }, 
-    "queueTime" : { 
-      "sum" : 0.41541457176208496, 
-      "count" : 11965, 
-      "counts" : [ 
-        11965, 
-=======
       "sum" : 974.2599673271179, 
       "count" : 4777, 
       "counts" : [ 
@@ -108,7 +58,6 @@
       "count" : 4777, 
       "counts" : [ 
         4777, 
->>>>>>> 096ad46f
         0, 
         0, 
         0, 
@@ -118,38 +67,6 @@
       ] 
     }, 
     "ioTime" : { 
-<<<<<<< HEAD
-      "sum" : 10.565763235092163, 
-      "count" : 11965, 
-      "counts" : [ 
-        11887, 
-        51, 
-        21, 
-        5, 
-        1, 
-        0, 
-        0 
-      ] 
-    }, 
-    "bytesSent" : { 
-      "sum" : 4681547, 
-      "count" : 11965, 
-      "counts" : [ 
-        2935, 
-        8547, 
-        17, 
-        463, 
-        3, 
-        0 
-      ] 
-    }, 
-    "bytesReceived" : { 
-      "sum" : 2588153, 
-      "count" : 11965, 
-      "counts" : [ 
-        10116, 
-        1849, 
-=======
       "sum" : 927.3038635253906, 
       "count" : 4777, 
       "counts" : [ 
@@ -180,7 +97,6 @@
       "counts" : [ 
         4399, 
         378, 
->>>>>>> 096ad46f
         0, 
         0, 
         0, 
@@ -189,16 +105,6 @@
     } 
   }, 
   "http" : { 
-<<<<<<< HEAD
-    "requestsTotal" : 11966, 
-    "requestsAsync" : 0, 
-    "requestsGet" : 4209, 
-    "requestsHead" : 481, 
-    "requestsPost" : 5464, 
-    "requestsPut" : 742, 
-    "requestsPatch" : 31, 
-    "requestsDelete" : 1039, 
-=======
     "requestsTotal" : 4809, 
     "requestsAsync" : 0, 
     "requestsGet" : 861, 
@@ -207,18 +113,12 @@
     "requestsPut" : 581, 
     "requestsPatch" : 4, 
     "requestsDelete" : 219, 
->>>>>>> 096ad46f
     "requestsOptions" : 0, 
     "requestsOther" : 5 
   }, 
   "server" : { 
-<<<<<<< HEAD
-    "uptime" : 33.61050200462341, 
-    "physicalMemory" : 4294967296 
-=======
     "uptime" : 66006.68706202507, 
     "physicalMemory" : 8391671808 
->>>>>>> 096ad46f
   }, 
   "error" : false, 
   "code" : 200 
