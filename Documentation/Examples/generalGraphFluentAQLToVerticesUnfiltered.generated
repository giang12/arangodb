arangosh> var examples = require("org/arangodb/graph-examples/example-graph.js");
arangosh> var graph = examples.loadGraph("social");
arangosh> var query = graph._edges({type: "married"});
arangosh> query.toVertices().toArray();
[ 
  { 
    "_id" : "male/bob", 
    "_key" : "bob", 
<<<<<<< HEAD
    "_rev" : "824917154", 
=======
    "_rev" : "829607155", 
>>>>>>> 25aa2a58
    "name" : "Bob" 
  }, 
  { 
    "_id" : "female/diana", 
    "_key" : "diana", 
<<<<<<< HEAD
    "_rev" : "825310370", 
=======
    "_rev" : "830000371", 
>>>>>>> 25aa2a58
    "name" : "Diana" 
  } 
]<|MERGE_RESOLUTION|>--- conflicted
+++ resolved
@@ -6,21 +6,13 @@
   { 
     "_id" : "male/bob", 
     "_key" : "bob", 
-<<<<<<< HEAD
-    "_rev" : "824917154", 
-=======
     "_rev" : "829607155", 
->>>>>>> 25aa2a58
     "name" : "Bob" 
   }, 
   { 
     "_id" : "female/diana", 
     "_key" : "diana", 
-<<<<<<< HEAD
-    "_rev" : "825310370", 
-=======
     "_rev" : "830000371", 
->>>>>>> 25aa2a58
     "name" : "Diana" 
   } 
 ]