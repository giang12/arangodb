shell> curl --dump - http://localhost:8529/_api/collection/products/revision

HTTP/1.1 200 OK
content-type: application/json; charset=utf-8

{ 
<<<<<<< HEAD
  "id" : "1546337442", 
=======
  "id" : "1554697459", 
>>>>>>> 25aa2a58
  "name" : "products", 
  "isSystem" : false, 
  "status" : 3, 
  "type" : 2, 
  "revision" : "0", 
  "error" : false, 
  "code" : 200 
}<|MERGE_RESOLUTION|>--- conflicted
+++ resolved
@@ -4,11 +4,7 @@
 content-type: application/json; charset=utf-8
 
 { 
-<<<<<<< HEAD
-  "id" : "1546337442", 
-=======
   "id" : "1554697459", 
->>>>>>> 25aa2a58
   "name" : "products", 
   "isSystem" : false, 
   "status" : 3, 
