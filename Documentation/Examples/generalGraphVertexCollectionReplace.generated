--- conflicted
+++ resolved
@@ -3,20 +3,12 @@
 arangosh> graph.male.save({neym: "Jon", _key: "john"});
 { 
   "_id" : "male/john", 
-<<<<<<< HEAD
-  "_rev" : "1164975330", 
-=======
   "_rev" : "513286695621", 
->>>>>>> 096ad46f
   "_key" : "john" 
 }
 arangosh> graph.male.replace("male/john", {name: "John"});
 { 
   "_id" : "male/john", 
-<<<<<<< HEAD
-  "_rev" : "1165171938", 
-=======
   "_rev" : "513286892229", 
->>>>>>> 096ad46f
   "_key" : "john" 
 }