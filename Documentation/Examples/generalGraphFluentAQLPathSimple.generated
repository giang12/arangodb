--- conflicted
+++ resolved
@@ -7,21 +7,13 @@
     { 
       "_id" : "female/alice", 
       "_key" : "alice", 
-<<<<<<< HEAD
-      "_rev" : "801848482", 
-=======
       "_rev" : "806538483", 
->>>>>>> 25aa2a58
       "name" : "Alice" 
     }, 
     { 
       "_id" : "relation/aliceAndBob", 
       "_key" : "aliceAndBob", 
-<<<<<<< HEAD
-      "_rev" : "802897058", 
-=======
       "_rev" : "807587059", 
->>>>>>> 25aa2a58
       "_from" : "female/alice", 
       "_to" : "male/bob", 
       "type" : "married" 
@@ -29,11 +21,7 @@
     { 
       "_id" : "male/bob", 
       "_key" : "bob", 
-<<<<<<< HEAD
-      "_rev" : "802176162", 
-=======
       "_rev" : "806866163", 
->>>>>>> 25aa2a58
       "name" : "Bob" 
     } 
   ], 
@@ -41,21 +29,13 @@
     { 
       "_id" : "female/alice", 
       "_key" : "alice", 
-<<<<<<< HEAD
-      "_rev" : "801848482", 
-=======
       "_rev" : "806538483", 
->>>>>>> 25aa2a58
       "name" : "Alice" 
     }, 
     { 
       "_id" : "relation/aliceAndCharly", 
       "_key" : "aliceAndCharly", 
-<<<<<<< HEAD
-      "_rev" : "803159202", 
-=======
       "_rev" : "807849203", 
->>>>>>> 25aa2a58
       "_from" : "female/alice", 
       "_to" : "male/charly", 
       "type" : "friend" 
@@ -63,11 +43,7 @@
     { 
       "_id" : "male/charly", 
       "_key" : "charly", 
-<<<<<<< HEAD
-      "_rev" : "802372770", 
-=======
       "_rev" : "807062771", 
->>>>>>> 25aa2a58
       "name" : "Charly" 
     } 
   ] 
