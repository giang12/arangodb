shell> curl -X POST --data-binary @- --dump - http://localhost:8529/_api/cursor &lt;&lt;EOF
{ 
  <span class="hljs-string">"query"</span> : <span class="hljs-string">"REMOVE 'bar' IN products OPTIONS { ignoreErrors: true }"</span> 
}
EOF

HTTP/<span class="hljs-number">1.1</span> <span class="hljs-number">201</span> Created
content-type: application/json; charset=utf<span class="hljs-number">-8</span>

{ 
  <span class="hljs-string">"result"</span> : [ ], 
  <span class="hljs-string">"hasMore"</span> : <span class="hljs-literal">false</span>, 
  <span class="hljs-string">"cached"</span> : <span class="hljs-literal">false</span>, 
  <span class="hljs-string">"extra"</span> : { 
    <span class="hljs-string">"stats"</span> : { 
      <span class="hljs-string">"writesExecuted"</span> : <span class="hljs-number">0</span>, 
      <span class="hljs-string">"writesIgnored"</span> : <span class="hljs-number">1</span>, 
      <span class="hljs-string">"scannedFull"</span> : <span class="hljs-number">0</span>, 
      <span class="hljs-string">"scannedIndex"</span> : <span class="hljs-number">0</span>, 
      <span class="hljs-string">"filtered"</span> : <span class="hljs-number">0</span>, 
<<<<<<< HEAD
      <span class="hljs-string">"executionTime"</span> : <span class="hljs-number">0.00009393692016601562</span> 
=======
      <span class="hljs-string">"executionTime"</span> : <span class="hljs-number">0.00011205673217773438</span> 
>>>>>>> c1e90bb4
    }, 
    <span class="hljs-string">"warnings"</span> : [ ] 
  }, 
  <span class="hljs-string">"error"</span> : <span class="hljs-literal">false</span>, 
  <span class="hljs-string">"code"</span> : <span class="hljs-number">201</span> 
}<|MERGE_RESOLUTION|>--- conflicted
+++ resolved
@@ -18,11 +18,7 @@
       <span class="hljs-string">"scannedFull"</span> : <span class="hljs-number">0</span>, 
       <span class="hljs-string">"scannedIndex"</span> : <span class="hljs-number">0</span>, 
       <span class="hljs-string">"filtered"</span> : <span class="hljs-number">0</span>, 
-<<<<<<< HEAD
-      <span class="hljs-string">"executionTime"</span> : <span class="hljs-number">0.00009393692016601562</span> 
-=======
       <span class="hljs-string">"executionTime"</span> : <span class="hljs-number">0.00011205673217773438</span> 
->>>>>>> c1e90bb4
     }, 
     <span class="hljs-string">"warnings"</span> : [ ] 
   }, 
