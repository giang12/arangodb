--- conflicted
+++ resolved
@@ -6,16 +6,6 @@
 { 
   <span class="hljs-string">"clients"</span> : [ ], 
   <span class="hljs-string">"server"</span> : { 
-<<<<<<< HEAD
-    <span class="hljs-string">"serverId"</span> : <span class="hljs-string">"254945120526705"</span>, 
-    <span class="hljs-string">"version"</span> : <span class="hljs-string">"3.0.0-alpha3"</span> 
-  }, 
-  <span class="hljs-string">"state"</span> : { 
-    <span class="hljs-string">"lastLogTick"</span> : <span class="hljs-string">"10937"</span>, 
-    <span class="hljs-string">"lastUncommittedLogTick"</span> : <span class="hljs-string">"10937"</span>, 
-    <span class="hljs-string">"running"</span> : <span class="hljs-literal">true</span>, 
-    <span class="hljs-string">"time"</span> : <span class="hljs-string">"2016-05-09T17:42:04Z"</span>, 
-=======
     <span class="hljs-string">"serverId"</span> : <span class="hljs-string">"141768013217395"</span>, 
     <span class="hljs-string">"version"</span> : <span class="hljs-string">"3.0.x-devel"</span> 
   }, 
@@ -24,7 +14,6 @@
     <span class="hljs-string">"lastUncommittedLogTick"</span> : <span class="hljs-string">"10941"</span>, 
     <span class="hljs-string">"running"</span> : <span class="hljs-literal">true</span>, 
     <span class="hljs-string">"time"</span> : <span class="hljs-string">"2016-05-11T13:34:53Z"</span>, 
->>>>>>> 7e16f1ff
     <span class="hljs-string">"totalEvents"</span> : <span class="hljs-number">3739</span> 
   } 
 }