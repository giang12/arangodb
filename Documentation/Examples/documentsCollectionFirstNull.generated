arangosh> db.example.first();
{ 
<<<<<<< HEAD
  "_id" : "example/478813410", 
  "_key" : "478813410", 
  "_rev" : "478813410", 
=======
  "_id" : "example/512542534341", 
  "_key" : "512542534341", 
  "_rev" : "512542534341", 
>>>>>>> 096ad46f
  "Hello" : "world" 
}<|MERGE_RESOLUTION|>--- conflicted
+++ resolved
@@ -1,13 +1,7 @@
 arangosh> db.example.first();
 { 
-<<<<<<< HEAD
-  "_id" : "example/478813410", 
-  "_key" : "478813410", 
-  "_rev" : "478813410", 
-=======
   "_id" : "example/512542534341", 
   "_key" : "512542534341", 
   "_rev" : "512542534341", 
->>>>>>> 096ad46f
   "Hello" : "world" 
 }