<span class="hljs-meta">shell&gt;</span><span class="bash"> curl --header <span class="hljs-string">'accept: application/json'</span> --dump - http://localhost:8529/_api/tasks</span>

HTTP/<span class="hljs-number">1.1</span> <span class="hljs-literal">undefined</span>
content-type: application/json; charset=utf<span class="hljs-number">-8</span>
x-content-type-options: nosniff

[ 
  { 
<<<<<<< HEAD
    <span class="hljs-string">"id"</span> : <span class="hljs-string">"71"</span>, 
    <span class="hljs-string">"name"</span> : <span class="hljs-string">"user-defined task"</span>, 
    <span class="hljs-string">"created"</span> : <span class="hljs-number">1516880263.1979024</span>, 
=======
    <span class="hljs-string">"id"</span> : <span class="hljs-string">"69"</span>, 
    <span class="hljs-string">"name"</span> : <span class="hljs-string">"user-defined task"</span>, 
    <span class="hljs-string">"created"</span> : <span class="hljs-number">1534963527.1421885</span>, 
>>>>>>> 948820e4
    <span class="hljs-string">"type"</span> : <span class="hljs-string">"periodic"</span>, 
    <span class="hljs-string">"period"</span> : <span class="hljs-number">1</span>, 
    <span class="hljs-string">"offset"</span> : <span class="hljs-number">0.000001</span>, 
    <span class="hljs-string">"command"</span> : <span class="hljs-string">"(function (params) { (function () {\n        require('@arangodb/foxx/queues/manager').manage();\n      })(params) } )(params);"</span>, 
    <span class="hljs-string">"database"</span> : <span class="hljs-string">"_system"</span> 
  } 
]<|MERGE_RESOLUTION|>--- conflicted
+++ resolved
@@ -6,15 +6,9 @@
 
 [ 
   { 
-<<<<<<< HEAD
-    <span class="hljs-string">"id"</span> : <span class="hljs-string">"71"</span>, 
-    <span class="hljs-string">"name"</span> : <span class="hljs-string">"user-defined task"</span>, 
-    <span class="hljs-string">"created"</span> : <span class="hljs-number">1516880263.1979024</span>, 
-=======
     <span class="hljs-string">"id"</span> : <span class="hljs-string">"69"</span>, 
     <span class="hljs-string">"name"</span> : <span class="hljs-string">"user-defined task"</span>, 
     <span class="hljs-string">"created"</span> : <span class="hljs-number">1534963527.1421885</span>, 
->>>>>>> 948820e4
     <span class="hljs-string">"type"</span> : <span class="hljs-string">"periodic"</span>, 
     <span class="hljs-string">"period"</span> : <span class="hljs-number">1</span>, 
     <span class="hljs-string">"offset"</span> : <span class="hljs-number">0.000001</span>, 
