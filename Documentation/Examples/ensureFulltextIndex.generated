arangosh&gt; db.example.ensureIndex({ <span class="hljs-attr">type</span>: <span class="hljs-string">"fulltext"</span>, <span class="hljs-attr">fields</span>: [ <span class="hljs-string">"text"</span> ], <span class="hljs-attr">minLength</span>: <span class="hljs-number">3</span> });
{ 
  <span class="hljs-string">"fields"</span> : [ 
    <span class="hljs-string">"text"</span> 
  ], 
<<<<<<< HEAD
  <span class="hljs-string">"id"</span> : <span class="hljs-string">"example/15368"</span>, 
=======
  <span class="hljs-string">"id"</span> : <span class="hljs-string">"example/15230"</span>, 
>>>>>>> a692577f
  <span class="hljs-string">"isNewlyCreated"</span> : <span class="hljs-literal">true</span>, 
  <span class="hljs-string">"minLength"</span> : <span class="hljs-number">3</span>, 
  <span class="hljs-string">"sparse"</span> : <span class="hljs-literal">true</span>, 
  <span class="hljs-string">"type"</span> : <span class="hljs-string">"fulltext"</span>, 
  <span class="hljs-string">"unique"</span> : <span class="hljs-literal">false</span>, 
  <span class="hljs-string">"code"</span> : <span class="hljs-number">201</span> 
}
arangosh&gt; db.example.save({ <span class="hljs-attr">text</span> : <span class="hljs-string">"the quick brown"</span>, <span class="hljs-attr">b</span> : { <span class="hljs-attr">c</span> : <span class="hljs-number">1</span> } });
{ 
<<<<<<< HEAD
  <span class="hljs-string">"_id"</span> : <span class="hljs-string">"example/15379"</span>, 
  <span class="hljs-string">"_key"</span> : <span class="hljs-string">"15379"</span>, 
  <span class="hljs-string">"_rev"</span> : <span class="hljs-string">"_VO3viQ6---"</span> 
}
arangosh&gt; db.example.save({ <span class="hljs-attr">text</span> : <span class="hljs-string">"quick brown fox"</span>, <span class="hljs-attr">b</span> : { <span class="hljs-attr">c</span> : <span class="hljs-number">2</span> } });
{ 
  <span class="hljs-string">"_id"</span> : <span class="hljs-string">"example/15383"</span>, 
  <span class="hljs-string">"_key"</span> : <span class="hljs-string">"15383"</span>, 
  <span class="hljs-string">"_rev"</span> : <span class="hljs-string">"_VO3viR----"</span> 
}
arangosh&gt; db.example.save({ <span class="hljs-attr">text</span> : <span class="hljs-string">"brown fox jums"</span>, <span class="hljs-attr">b</span> : { <span class="hljs-attr">c</span> : <span class="hljs-number">3</span> } });
{ 
  <span class="hljs-string">"_id"</span> : <span class="hljs-string">"example/15386"</span>, 
  <span class="hljs-string">"_key"</span> : <span class="hljs-string">"15386"</span>, 
  <span class="hljs-string">"_rev"</span> : <span class="hljs-string">"_VO3viRC---"</span> 
}
arangosh&gt; db.example.save({ <span class="hljs-attr">text</span> : <span class="hljs-string">"fox jumps over"</span>, <span class="hljs-attr">b</span> : { <span class="hljs-attr">c</span> : <span class="hljs-number">4</span> } });
{ 
  <span class="hljs-string">"_id"</span> : <span class="hljs-string">"example/15389"</span>, 
  <span class="hljs-string">"_key"</span> : <span class="hljs-string">"15389"</span>, 
  <span class="hljs-string">"_rev"</span> : <span class="hljs-string">"_VO3viRG---"</span> 
}
arangosh&gt; db.example.save({ <span class="hljs-attr">text</span> : <span class="hljs-string">"jumps over the"</span>, <span class="hljs-attr">b</span> : { <span class="hljs-attr">c</span> : <span class="hljs-number">5</span> } });
{ 
  <span class="hljs-string">"_id"</span> : <span class="hljs-string">"example/15392"</span>, 
  <span class="hljs-string">"_key"</span> : <span class="hljs-string">"15392"</span>, 
  <span class="hljs-string">"_rev"</span> : <span class="hljs-string">"_VO3viRG--_"</span> 
}
arangosh&gt; db.example.save({ <span class="hljs-attr">text</span> : <span class="hljs-string">"over the lazy"</span>, <span class="hljs-attr">b</span> : { <span class="hljs-attr">c</span> : <span class="hljs-number">6</span> } });
{ 
  <span class="hljs-string">"_id"</span> : <span class="hljs-string">"example/15395"</span>, 
  <span class="hljs-string">"_key"</span> : <span class="hljs-string">"15395"</span>, 
  <span class="hljs-string">"_rev"</span> : <span class="hljs-string">"_VO3viRK---"</span> 
}
arangosh&gt; db.example.save({ <span class="hljs-attr">text</span> : <span class="hljs-string">"the lazy dog"</span>, <span class="hljs-attr">b</span> : { <span class="hljs-attr">c</span> : <span class="hljs-number">7</span> } });
{ 
  <span class="hljs-string">"_id"</span> : <span class="hljs-string">"example/15398"</span>, 
  <span class="hljs-string">"_key"</span> : <span class="hljs-string">"15398"</span>, 
  <span class="hljs-string">"_rev"</span> : <span class="hljs-string">"_VO3viRO---"</span> 
=======
  <span class="hljs-string">"_id"</span> : <span class="hljs-string">"example/15233"</span>, 
  <span class="hljs-string">"_key"</span> : <span class="hljs-string">"15233"</span>, 
  <span class="hljs-string">"_rev"</span> : <span class="hljs-string">"_VRerBIm---"</span> 
}
arangosh&gt; db.example.save({ <span class="hljs-attr">text</span> : <span class="hljs-string">"quick brown fox"</span>, <span class="hljs-attr">b</span> : { <span class="hljs-attr">c</span> : <span class="hljs-number">2</span> } });
{ 
  <span class="hljs-string">"_id"</span> : <span class="hljs-string">"example/15237"</span>, 
  <span class="hljs-string">"_key"</span> : <span class="hljs-string">"15237"</span>, 
  <span class="hljs-string">"_rev"</span> : <span class="hljs-string">"_VRerBIm--_"</span> 
}
arangosh&gt; db.example.save({ <span class="hljs-attr">text</span> : <span class="hljs-string">"brown fox jums"</span>, <span class="hljs-attr">b</span> : { <span class="hljs-attr">c</span> : <span class="hljs-number">3</span> } });
{ 
  <span class="hljs-string">"_id"</span> : <span class="hljs-string">"example/15240"</span>, 
  <span class="hljs-string">"_key"</span> : <span class="hljs-string">"15240"</span>, 
  <span class="hljs-string">"_rev"</span> : <span class="hljs-string">"_VRerBIq---"</span> 
}
arangosh&gt; db.example.save({ <span class="hljs-attr">text</span> : <span class="hljs-string">"fox jumps over"</span>, <span class="hljs-attr">b</span> : { <span class="hljs-attr">c</span> : <span class="hljs-number">4</span> } });
{ 
  <span class="hljs-string">"_id"</span> : <span class="hljs-string">"example/15243"</span>, 
  <span class="hljs-string">"_key"</span> : <span class="hljs-string">"15243"</span>, 
  <span class="hljs-string">"_rev"</span> : <span class="hljs-string">"_VRerBIq--_"</span> 
}
arangosh&gt; db.example.save({ <span class="hljs-attr">text</span> : <span class="hljs-string">"jumps over the"</span>, <span class="hljs-attr">b</span> : { <span class="hljs-attr">c</span> : <span class="hljs-number">5</span> } });
{ 
  <span class="hljs-string">"_id"</span> : <span class="hljs-string">"example/15246"</span>, 
  <span class="hljs-string">"_key"</span> : <span class="hljs-string">"15246"</span>, 
  <span class="hljs-string">"_rev"</span> : <span class="hljs-string">"_VRerBIq--A"</span> 
}
arangosh&gt; db.example.save({ <span class="hljs-attr">text</span> : <span class="hljs-string">"over the lazy"</span>, <span class="hljs-attr">b</span> : { <span class="hljs-attr">c</span> : <span class="hljs-number">6</span> } });
{ 
  <span class="hljs-string">"_id"</span> : <span class="hljs-string">"example/15249"</span>, 
  <span class="hljs-string">"_key"</span> : <span class="hljs-string">"15249"</span>, 
  <span class="hljs-string">"_rev"</span> : <span class="hljs-string">"_VRerBIu---"</span> 
}
arangosh&gt; db.example.save({ <span class="hljs-attr">text</span> : <span class="hljs-string">"the lazy dog"</span>, <span class="hljs-attr">b</span> : { <span class="hljs-attr">c</span> : <span class="hljs-number">7</span> } });
{ 
  <span class="hljs-string">"_id"</span> : <span class="hljs-string">"example/15252"</span>, 
  <span class="hljs-string">"_key"</span> : <span class="hljs-string">"15252"</span>, 
  <span class="hljs-string">"_rev"</span> : <span class="hljs-string">"_VRerBIu--_"</span> 
>>>>>>> a692577f
}
arangosh&gt; db._query(<span class="hljs-string">"FOR document IN FULLTEXT(example, 'text', 'the') RETURN document"</span>);
[ 
  { 
<<<<<<< HEAD
    <span class="hljs-string">"_key"</span> : <span class="hljs-string">"15379"</span>, 
    <span class="hljs-string">"_id"</span> : <span class="hljs-string">"example/15379"</span>, 
    <span class="hljs-string">"_rev"</span> : <span class="hljs-string">"_VO3viQ6---"</span>, 
=======
    <span class="hljs-string">"_key"</span> : <span class="hljs-string">"15233"</span>, 
    <span class="hljs-string">"_id"</span> : <span class="hljs-string">"example/15233"</span>, 
    <span class="hljs-string">"_rev"</span> : <span class="hljs-string">"_VRerBIm---"</span>, 
>>>>>>> a692577f
    <span class="hljs-string">"text"</span> : <span class="hljs-string">"the quick brown"</span>, 
    <span class="hljs-string">"b"</span> : { 
      <span class="hljs-string">"c"</span> : <span class="hljs-number">1</span> 
    } 
  }, 
  { 
<<<<<<< HEAD
    <span class="hljs-string">"_key"</span> : <span class="hljs-string">"15392"</span>, 
    <span class="hljs-string">"_id"</span> : <span class="hljs-string">"example/15392"</span>, 
    <span class="hljs-string">"_rev"</span> : <span class="hljs-string">"_VO3viRG--_"</span>, 
=======
    <span class="hljs-string">"_key"</span> : <span class="hljs-string">"15246"</span>, 
    <span class="hljs-string">"_id"</span> : <span class="hljs-string">"example/15246"</span>, 
    <span class="hljs-string">"_rev"</span> : <span class="hljs-string">"_VRerBIq--A"</span>, 
>>>>>>> a692577f
    <span class="hljs-string">"text"</span> : <span class="hljs-string">"jumps over the"</span>, 
    <span class="hljs-string">"b"</span> : { 
      <span class="hljs-string">"c"</span> : <span class="hljs-number">5</span> 
    } 
  }, 
  { 
<<<<<<< HEAD
    <span class="hljs-string">"_key"</span> : <span class="hljs-string">"15395"</span>, 
    <span class="hljs-string">"_id"</span> : <span class="hljs-string">"example/15395"</span>, 
    <span class="hljs-string">"_rev"</span> : <span class="hljs-string">"_VO3viRK---"</span>, 
=======
    <span class="hljs-string">"_key"</span> : <span class="hljs-string">"15249"</span>, 
    <span class="hljs-string">"_id"</span> : <span class="hljs-string">"example/15249"</span>, 
    <span class="hljs-string">"_rev"</span> : <span class="hljs-string">"_VRerBIu---"</span>, 
>>>>>>> a692577f
    <span class="hljs-string">"text"</span> : <span class="hljs-string">"over the lazy"</span>, 
    <span class="hljs-string">"b"</span> : { 
      <span class="hljs-string">"c"</span> : <span class="hljs-number">6</span> 
    } 
  }, 
  { 
<<<<<<< HEAD
    <span class="hljs-string">"_key"</span> : <span class="hljs-string">"15398"</span>, 
    <span class="hljs-string">"_id"</span> : <span class="hljs-string">"example/15398"</span>, 
    <span class="hljs-string">"_rev"</span> : <span class="hljs-string">"_VO3viRO---"</span>, 
=======
    <span class="hljs-string">"_key"</span> : <span class="hljs-string">"15252"</span>, 
    <span class="hljs-string">"_id"</span> : <span class="hljs-string">"example/15252"</span>, 
    <span class="hljs-string">"_rev"</span> : <span class="hljs-string">"_VRerBIu--_"</span>, 
>>>>>>> a692577f
    <span class="hljs-string">"text"</span> : <span class="hljs-string">"the lazy dog"</span>, 
    <span class="hljs-string">"b"</span> : { 
      <span class="hljs-string">"c"</span> : <span class="hljs-number">7</span> 
    } 
  } 
]
[object ArangoQueryCursor, <span class="hljs-attr">count</span>: <span class="hljs-number">4</span>, <span class="hljs-attr">cached</span>: <span class="hljs-literal">false</span>, <span class="hljs-attr">hasMore</span>: <span class="hljs-literal">false</span>]<|MERGE_RESOLUTION|>--- conflicted
+++ resolved
@@ -3,11 +3,7 @@
   <span class="hljs-string">"fields"</span> : [ 
     <span class="hljs-string">"text"</span> 
   ], 
-<<<<<<< HEAD
-  <span class="hljs-string">"id"</span> : <span class="hljs-string">"example/15368"</span>, 
-=======
   <span class="hljs-string">"id"</span> : <span class="hljs-string">"example/15230"</span>, 
->>>>>>> a692577f
   <span class="hljs-string">"isNewlyCreated"</span> : <span class="hljs-literal">true</span>, 
   <span class="hljs-string">"minLength"</span> : <span class="hljs-number">3</span>, 
   <span class="hljs-string">"sparse"</span> : <span class="hljs-literal">true</span>, 
@@ -17,47 +13,6 @@
 }
 arangosh&gt; db.example.save({ <span class="hljs-attr">text</span> : <span class="hljs-string">"the quick brown"</span>, <span class="hljs-attr">b</span> : { <span class="hljs-attr">c</span> : <span class="hljs-number">1</span> } });
 { 
-<<<<<<< HEAD
-  <span class="hljs-string">"_id"</span> : <span class="hljs-string">"example/15379"</span>, 
-  <span class="hljs-string">"_key"</span> : <span class="hljs-string">"15379"</span>, 
-  <span class="hljs-string">"_rev"</span> : <span class="hljs-string">"_VO3viQ6---"</span> 
-}
-arangosh&gt; db.example.save({ <span class="hljs-attr">text</span> : <span class="hljs-string">"quick brown fox"</span>, <span class="hljs-attr">b</span> : { <span class="hljs-attr">c</span> : <span class="hljs-number">2</span> } });
-{ 
-  <span class="hljs-string">"_id"</span> : <span class="hljs-string">"example/15383"</span>, 
-  <span class="hljs-string">"_key"</span> : <span class="hljs-string">"15383"</span>, 
-  <span class="hljs-string">"_rev"</span> : <span class="hljs-string">"_VO3viR----"</span> 
-}
-arangosh&gt; db.example.save({ <span class="hljs-attr">text</span> : <span class="hljs-string">"brown fox jums"</span>, <span class="hljs-attr">b</span> : { <span class="hljs-attr">c</span> : <span class="hljs-number">3</span> } });
-{ 
-  <span class="hljs-string">"_id"</span> : <span class="hljs-string">"example/15386"</span>, 
-  <span class="hljs-string">"_key"</span> : <span class="hljs-string">"15386"</span>, 
-  <span class="hljs-string">"_rev"</span> : <span class="hljs-string">"_VO3viRC---"</span> 
-}
-arangosh&gt; db.example.save({ <span class="hljs-attr">text</span> : <span class="hljs-string">"fox jumps over"</span>, <span class="hljs-attr">b</span> : { <span class="hljs-attr">c</span> : <span class="hljs-number">4</span> } });
-{ 
-  <span class="hljs-string">"_id"</span> : <span class="hljs-string">"example/15389"</span>, 
-  <span class="hljs-string">"_key"</span> : <span class="hljs-string">"15389"</span>, 
-  <span class="hljs-string">"_rev"</span> : <span class="hljs-string">"_VO3viRG---"</span> 
-}
-arangosh&gt; db.example.save({ <span class="hljs-attr">text</span> : <span class="hljs-string">"jumps over the"</span>, <span class="hljs-attr">b</span> : { <span class="hljs-attr">c</span> : <span class="hljs-number">5</span> } });
-{ 
-  <span class="hljs-string">"_id"</span> : <span class="hljs-string">"example/15392"</span>, 
-  <span class="hljs-string">"_key"</span> : <span class="hljs-string">"15392"</span>, 
-  <span class="hljs-string">"_rev"</span> : <span class="hljs-string">"_VO3viRG--_"</span> 
-}
-arangosh&gt; db.example.save({ <span class="hljs-attr">text</span> : <span class="hljs-string">"over the lazy"</span>, <span class="hljs-attr">b</span> : { <span class="hljs-attr">c</span> : <span class="hljs-number">6</span> } });
-{ 
-  <span class="hljs-string">"_id"</span> : <span class="hljs-string">"example/15395"</span>, 
-  <span class="hljs-string">"_key"</span> : <span class="hljs-string">"15395"</span>, 
-  <span class="hljs-string">"_rev"</span> : <span class="hljs-string">"_VO3viRK---"</span> 
-}
-arangosh&gt; db.example.save({ <span class="hljs-attr">text</span> : <span class="hljs-string">"the lazy dog"</span>, <span class="hljs-attr">b</span> : { <span class="hljs-attr">c</span> : <span class="hljs-number">7</span> } });
-{ 
-  <span class="hljs-string">"_id"</span> : <span class="hljs-string">"example/15398"</span>, 
-  <span class="hljs-string">"_key"</span> : <span class="hljs-string">"15398"</span>, 
-  <span class="hljs-string">"_rev"</span> : <span class="hljs-string">"_VO3viRO---"</span> 
-=======
   <span class="hljs-string">"_id"</span> : <span class="hljs-string">"example/15233"</span>, 
   <span class="hljs-string">"_key"</span> : <span class="hljs-string">"15233"</span>, 
   <span class="hljs-string">"_rev"</span> : <span class="hljs-string">"_VRerBIm---"</span> 
@@ -97,65 +52,40 @@
   <span class="hljs-string">"_id"</span> : <span class="hljs-string">"example/15252"</span>, 
   <span class="hljs-string">"_key"</span> : <span class="hljs-string">"15252"</span>, 
   <span class="hljs-string">"_rev"</span> : <span class="hljs-string">"_VRerBIu--_"</span> 
->>>>>>> a692577f
 }
 arangosh&gt; db._query(<span class="hljs-string">"FOR document IN FULLTEXT(example, 'text', 'the') RETURN document"</span>);
 [ 
   { 
-<<<<<<< HEAD
-    <span class="hljs-string">"_key"</span> : <span class="hljs-string">"15379"</span>, 
-    <span class="hljs-string">"_id"</span> : <span class="hljs-string">"example/15379"</span>, 
-    <span class="hljs-string">"_rev"</span> : <span class="hljs-string">"_VO3viQ6---"</span>, 
-=======
     <span class="hljs-string">"_key"</span> : <span class="hljs-string">"15233"</span>, 
     <span class="hljs-string">"_id"</span> : <span class="hljs-string">"example/15233"</span>, 
     <span class="hljs-string">"_rev"</span> : <span class="hljs-string">"_VRerBIm---"</span>, 
->>>>>>> a692577f
     <span class="hljs-string">"text"</span> : <span class="hljs-string">"the quick brown"</span>, 
     <span class="hljs-string">"b"</span> : { 
       <span class="hljs-string">"c"</span> : <span class="hljs-number">1</span> 
     } 
   }, 
   { 
-<<<<<<< HEAD
-    <span class="hljs-string">"_key"</span> : <span class="hljs-string">"15392"</span>, 
-    <span class="hljs-string">"_id"</span> : <span class="hljs-string">"example/15392"</span>, 
-    <span class="hljs-string">"_rev"</span> : <span class="hljs-string">"_VO3viRG--_"</span>, 
-=======
     <span class="hljs-string">"_key"</span> : <span class="hljs-string">"15246"</span>, 
     <span class="hljs-string">"_id"</span> : <span class="hljs-string">"example/15246"</span>, 
     <span class="hljs-string">"_rev"</span> : <span class="hljs-string">"_VRerBIq--A"</span>, 
->>>>>>> a692577f
     <span class="hljs-string">"text"</span> : <span class="hljs-string">"jumps over the"</span>, 
     <span class="hljs-string">"b"</span> : { 
       <span class="hljs-string">"c"</span> : <span class="hljs-number">5</span> 
     } 
   }, 
   { 
-<<<<<<< HEAD
-    <span class="hljs-string">"_key"</span> : <span class="hljs-string">"15395"</span>, 
-    <span class="hljs-string">"_id"</span> : <span class="hljs-string">"example/15395"</span>, 
-    <span class="hljs-string">"_rev"</span> : <span class="hljs-string">"_VO3viRK---"</span>, 
-=======
     <span class="hljs-string">"_key"</span> : <span class="hljs-string">"15249"</span>, 
     <span class="hljs-string">"_id"</span> : <span class="hljs-string">"example/15249"</span>, 
     <span class="hljs-string">"_rev"</span> : <span class="hljs-string">"_VRerBIu---"</span>, 
->>>>>>> a692577f
     <span class="hljs-string">"text"</span> : <span class="hljs-string">"over the lazy"</span>, 
     <span class="hljs-string">"b"</span> : { 
       <span class="hljs-string">"c"</span> : <span class="hljs-number">6</span> 
     } 
   }, 
   { 
-<<<<<<< HEAD
-    <span class="hljs-string">"_key"</span> : <span class="hljs-string">"15398"</span>, 
-    <span class="hljs-string">"_id"</span> : <span class="hljs-string">"example/15398"</span>, 
-    <span class="hljs-string">"_rev"</span> : <span class="hljs-string">"_VO3viRO---"</span>, 
-=======
     <span class="hljs-string">"_key"</span> : <span class="hljs-string">"15252"</span>, 
     <span class="hljs-string">"_id"</span> : <span class="hljs-string">"example/15252"</span>, 
     <span class="hljs-string">"_rev"</span> : <span class="hljs-string">"_VRerBIu--_"</span>, 
->>>>>>> a692577f
     <span class="hljs-string">"text"</span> : <span class="hljs-string">"the lazy dog"</span>, 
     <span class="hljs-string">"b"</span> : { 
       <span class="hljs-string">"c"</span> : <span class="hljs-number">7</span> 
