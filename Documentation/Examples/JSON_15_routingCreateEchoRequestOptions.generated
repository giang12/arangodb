--- conflicted
+++ resolved
@@ -8,13 +8,7 @@
 ........&gt;  } 
 ........&gt; });
 { 
-<<<<<<< HEAD
-  <span class="hljs-string">"_id"</span> : <span class="hljs-string">"_routing/9259"</span>, 
-  <span class="hljs-string">"_key"</span> : <span class="hljs-string">"9259"</span>, 
-  <span class="hljs-string">"_rev"</span> : <span class="hljs-string">"9259"</span> 
-=======
   <span class="hljs-string">"_id"</span> : <span class="hljs-string">"_routing/9353"</span>, 
   <span class="hljs-string">"_key"</span> : <span class="hljs-string">"9353"</span>, 
   <span class="hljs-string">"_rev"</span> : <span class="hljs-string">"9353"</span> 
->>>>>>> 54d39573
 }