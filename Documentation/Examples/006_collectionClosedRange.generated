arangosh&gt; db.old.ensureIndex({ <span class="hljs-attr">type</span>: <span class="hljs-string">"skiplist"</span>, <span class="hljs-attr">fields</span>: [ <span class="hljs-string">"age"</span> ] });
{ 
  <span class="hljs-string">"deduplicate"</span> : <span class="hljs-literal">true</span>, 
  <span class="hljs-string">"fields"</span> : [ 
    <span class="hljs-string">"age"</span> 
  ], 
<<<<<<< HEAD
  <span class="hljs-string">"id"</span> : <span class="hljs-string">"old/229"</span>, 
=======
  <span class="hljs-string">"id"</span> : <span class="hljs-string">"old/250"</span>, 
>>>>>>> 948820e4
  <span class="hljs-string">"isNewlyCreated"</span> : <span class="hljs-literal">true</span>, 
  <span class="hljs-string">"sparse"</span> : <span class="hljs-literal">false</span>, 
  <span class="hljs-string">"type"</span> : <span class="hljs-string">"skiplist"</span>, 
  <span class="hljs-string">"unique"</span> : <span class="hljs-literal">false</span>, 
  <span class="hljs-string">"code"</span> : <span class="hljs-number">201</span> 
}
arangosh&gt; db.old.save({ <span class="hljs-attr">age</span>: <span class="hljs-number">15</span> });
{ 
<<<<<<< HEAD
  <span class="hljs-string">"_id"</span> : <span class="hljs-string">"old/232"</span>, 
  <span class="hljs-string">"_key"</span> : <span class="hljs-string">"232"</span>, 
  <span class="hljs-string">"_rev"</span> : <span class="hljs-string">"_WQyZ8sa--_"</span> 
}
arangosh&gt; db.old.save({ <span class="hljs-attr">age</span>: <span class="hljs-number">25</span> });
{ 
  <span class="hljs-string">"_id"</span> : <span class="hljs-string">"old/236"</span>, 
  <span class="hljs-string">"_key"</span> : <span class="hljs-string">"236"</span>, 
  <span class="hljs-string">"_rev"</span> : <span class="hljs-string">"_WQyZ8sa--B"</span> 
}
arangosh&gt; db.old.save({ <span class="hljs-attr">age</span>: <span class="hljs-number">30</span> });
{ 
  <span class="hljs-string">"_id"</span> : <span class="hljs-string">"old/239"</span>, 
  <span class="hljs-string">"_key"</span> : <span class="hljs-string">"239"</span>, 
  <span class="hljs-string">"_rev"</span> : <span class="hljs-string">"_WQyZ8sa--D"</span> 
=======
  <span class="hljs-string">"_id"</span> : <span class="hljs-string">"old/253"</span>, 
  <span class="hljs-string">"_key"</span> : <span class="hljs-string">"253"</span>, 
  <span class="hljs-string">"_rev"</span> : <span class="hljs-string">"_XUJyrLS--_"</span> 
}
arangosh&gt; db.old.save({ <span class="hljs-attr">age</span>: <span class="hljs-number">25</span> });
{ 
  <span class="hljs-string">"_id"</span> : <span class="hljs-string">"old/257"</span>, 
  <span class="hljs-string">"_key"</span> : <span class="hljs-string">"257"</span>, 
  <span class="hljs-string">"_rev"</span> : <span class="hljs-string">"_XUJyrLW--_"</span> 
}
arangosh&gt; db.old.save({ <span class="hljs-attr">age</span>: <span class="hljs-number">30</span> });
{ 
  <span class="hljs-string">"_id"</span> : <span class="hljs-string">"old/260"</span>, 
  <span class="hljs-string">"_key"</span> : <span class="hljs-string">"260"</span>, 
  <span class="hljs-string">"_rev"</span> : <span class="hljs-string">"_XUJyrLW--B"</span> 
>>>>>>> 948820e4
}
arangosh&gt; db.old.closedRange(<span class="hljs-string">"age"</span>, <span class="hljs-number">10</span>, <span class="hljs-number">30</span>).toArray();
[ 
  { 
<<<<<<< HEAD
    <span class="hljs-string">"_key"</span> : <span class="hljs-string">"232"</span>, 
    <span class="hljs-string">"_id"</span> : <span class="hljs-string">"old/232"</span>, 
    <span class="hljs-string">"_rev"</span> : <span class="hljs-string">"_WQyZ8sa--_"</span>, 
    <span class="hljs-string">"age"</span> : <span class="hljs-number">15</span> 
  }, 
  { 
    <span class="hljs-string">"_key"</span> : <span class="hljs-string">"236"</span>, 
    <span class="hljs-string">"_id"</span> : <span class="hljs-string">"old/236"</span>, 
    <span class="hljs-string">"_rev"</span> : <span class="hljs-string">"_WQyZ8sa--B"</span>, 
    <span class="hljs-string">"age"</span> : <span class="hljs-number">25</span> 
  }, 
  { 
    <span class="hljs-string">"_key"</span> : <span class="hljs-string">"239"</span>, 
    <span class="hljs-string">"_id"</span> : <span class="hljs-string">"old/239"</span>, 
    <span class="hljs-string">"_rev"</span> : <span class="hljs-string">"_WQyZ8sa--D"</span>, 
=======
    <span class="hljs-string">"_key"</span> : <span class="hljs-string">"253"</span>, 
    <span class="hljs-string">"_id"</span> : <span class="hljs-string">"old/253"</span>, 
    <span class="hljs-string">"_rev"</span> : <span class="hljs-string">"_XUJyrLS--_"</span>, 
    <span class="hljs-string">"age"</span> : <span class="hljs-number">15</span> 
  }, 
  { 
    <span class="hljs-string">"_key"</span> : <span class="hljs-string">"257"</span>, 
    <span class="hljs-string">"_id"</span> : <span class="hljs-string">"old/257"</span>, 
    <span class="hljs-string">"_rev"</span> : <span class="hljs-string">"_XUJyrLW--_"</span>, 
    <span class="hljs-string">"age"</span> : <span class="hljs-number">25</span> 
  }, 
  { 
    <span class="hljs-string">"_key"</span> : <span class="hljs-string">"260"</span>, 
    <span class="hljs-string">"_id"</span> : <span class="hljs-string">"old/260"</span>, 
    <span class="hljs-string">"_rev"</span> : <span class="hljs-string">"_XUJyrLW--B"</span>, 
>>>>>>> 948820e4
    <span class="hljs-string">"age"</span> : <span class="hljs-number">30</span> 
  } 
]<|MERGE_RESOLUTION|>--- conflicted
+++ resolved
@@ -4,11 +4,7 @@
   <span class="hljs-string">"fields"</span> : [ 
     <span class="hljs-string">"age"</span> 
   ], 
-<<<<<<< HEAD
-  <span class="hljs-string">"id"</span> : <span class="hljs-string">"old/229"</span>, 
-=======
   <span class="hljs-string">"id"</span> : <span class="hljs-string">"old/250"</span>, 
->>>>>>> 948820e4
   <span class="hljs-string">"isNewlyCreated"</span> : <span class="hljs-literal">true</span>, 
   <span class="hljs-string">"sparse"</span> : <span class="hljs-literal">false</span>, 
   <span class="hljs-string">"type"</span> : <span class="hljs-string">"skiplist"</span>, 
@@ -17,23 +13,6 @@
 }
 arangosh&gt; db.old.save({ <span class="hljs-attr">age</span>: <span class="hljs-number">15</span> });
 { 
-<<<<<<< HEAD
-  <span class="hljs-string">"_id"</span> : <span class="hljs-string">"old/232"</span>, 
-  <span class="hljs-string">"_key"</span> : <span class="hljs-string">"232"</span>, 
-  <span class="hljs-string">"_rev"</span> : <span class="hljs-string">"_WQyZ8sa--_"</span> 
-}
-arangosh&gt; db.old.save({ <span class="hljs-attr">age</span>: <span class="hljs-number">25</span> });
-{ 
-  <span class="hljs-string">"_id"</span> : <span class="hljs-string">"old/236"</span>, 
-  <span class="hljs-string">"_key"</span> : <span class="hljs-string">"236"</span>, 
-  <span class="hljs-string">"_rev"</span> : <span class="hljs-string">"_WQyZ8sa--B"</span> 
-}
-arangosh&gt; db.old.save({ <span class="hljs-attr">age</span>: <span class="hljs-number">30</span> });
-{ 
-  <span class="hljs-string">"_id"</span> : <span class="hljs-string">"old/239"</span>, 
-  <span class="hljs-string">"_key"</span> : <span class="hljs-string">"239"</span>, 
-  <span class="hljs-string">"_rev"</span> : <span class="hljs-string">"_WQyZ8sa--D"</span> 
-=======
   <span class="hljs-string">"_id"</span> : <span class="hljs-string">"old/253"</span>, 
   <span class="hljs-string">"_key"</span> : <span class="hljs-string">"253"</span>, 
   <span class="hljs-string">"_rev"</span> : <span class="hljs-string">"_XUJyrLS--_"</span> 
@@ -49,28 +28,10 @@
   <span class="hljs-string">"_id"</span> : <span class="hljs-string">"old/260"</span>, 
   <span class="hljs-string">"_key"</span> : <span class="hljs-string">"260"</span>, 
   <span class="hljs-string">"_rev"</span> : <span class="hljs-string">"_XUJyrLW--B"</span> 
->>>>>>> 948820e4
 }
 arangosh&gt; db.old.closedRange(<span class="hljs-string">"age"</span>, <span class="hljs-number">10</span>, <span class="hljs-number">30</span>).toArray();
 [ 
   { 
-<<<<<<< HEAD
-    <span class="hljs-string">"_key"</span> : <span class="hljs-string">"232"</span>, 
-    <span class="hljs-string">"_id"</span> : <span class="hljs-string">"old/232"</span>, 
-    <span class="hljs-string">"_rev"</span> : <span class="hljs-string">"_WQyZ8sa--_"</span>, 
-    <span class="hljs-string">"age"</span> : <span class="hljs-number">15</span> 
-  }, 
-  { 
-    <span class="hljs-string">"_key"</span> : <span class="hljs-string">"236"</span>, 
-    <span class="hljs-string">"_id"</span> : <span class="hljs-string">"old/236"</span>, 
-    <span class="hljs-string">"_rev"</span> : <span class="hljs-string">"_WQyZ8sa--B"</span>, 
-    <span class="hljs-string">"age"</span> : <span class="hljs-number">25</span> 
-  }, 
-  { 
-    <span class="hljs-string">"_key"</span> : <span class="hljs-string">"239"</span>, 
-    <span class="hljs-string">"_id"</span> : <span class="hljs-string">"old/239"</span>, 
-    <span class="hljs-string">"_rev"</span> : <span class="hljs-string">"_WQyZ8sa--D"</span>, 
-=======
     <span class="hljs-string">"_key"</span> : <span class="hljs-string">"253"</span>, 
     <span class="hljs-string">"_id"</span> : <span class="hljs-string">"old/253"</span>, 
     <span class="hljs-string">"_rev"</span> : <span class="hljs-string">"_XUJyrLS--_"</span>, 
@@ -86,7 +47,6 @@
     <span class="hljs-string">"_key"</span> : <span class="hljs-string">"260"</span>, 
     <span class="hljs-string">"_id"</span> : <span class="hljs-string">"old/260"</span>, 
     <span class="hljs-string">"_rev"</span> : <span class="hljs-string">"_XUJyrLW--B"</span>, 
->>>>>>> 948820e4
     <span class="hljs-string">"age"</span> : <span class="hljs-number">30</span> 
   } 
 ]