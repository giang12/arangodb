<span class="hljs-meta">shell&gt;</span><span class="bash"> curl -X PUT --header <span class="hljs-string">'accept: application/json'</span> --data-binary @- --dump - http://localhost:8529/_api/simple/all</span> &lt;&lt;EOF
{ "collection": "products", "skip": 2, "limit" : 2 }
EOF

HTTP/<span class="hljs-number">1.1</span> <span class="hljs-literal">undefined</span>
content-type: application/json; charset=utf<span class="hljs-number">-8</span>
x-content-type-options: nosniff

{ 
  <span class="hljs-string">"result"</span> : [ 
    { 
<<<<<<< HEAD
      <span class="hljs-string">"_key"</span> : <span class="hljs-string">"12192"</span>, 
      <span class="hljs-string">"_id"</span> : <span class="hljs-string">"products/12192"</span>, 
      <span class="hljs-string">"_rev"</span> : <span class="hljs-string">"_WQyaIA2--F"</span>, 
      <span class="hljs-string">"Hello4"</span> : <span class="hljs-string">"World4"</span> 
    }, 
    { 
      <span class="hljs-string">"_key"</span> : <span class="hljs-string">"12186"</span>, 
      <span class="hljs-string">"_id"</span> : <span class="hljs-string">"products/12186"</span>, 
      <span class="hljs-string">"_rev"</span> : <span class="hljs-string">"_WQyaIA2--B"</span>, 
      <span class="hljs-string">"Hello2"</span> : <span class="hljs-string">"World2"</span> 
=======
      <span class="hljs-string">"_key"</span> : <span class="hljs-string">"104541"</span>, 
      <span class="hljs-string">"_id"</span> : <span class="hljs-string">"products/104541"</span>, 
      <span class="hljs-string">"_rev"</span> : <span class="hljs-string">"_XUJzEwq--D"</span>, 
      <span class="hljs-string">"Hello3"</span> : <span class="hljs-string">"World3"</span> 
    }, 
    { 
      <span class="hljs-string">"_key"</span> : <span class="hljs-string">"104547"</span>, 
      <span class="hljs-string">"_id"</span> : <span class="hljs-string">"products/104547"</span>, 
      <span class="hljs-string">"_rev"</span> : <span class="hljs-string">"_XUJzEwu--_"</span>, 
      <span class="hljs-string">"Hello5"</span> : <span class="hljs-string">"World5"</span> 
>>>>>>> 948820e4
    } 
  ], 
  <span class="hljs-string">"hasMore"</span> : <span class="hljs-literal">false</span>, 
  <span class="hljs-string">"count"</span> : <span class="hljs-number">2</span>, 
  <span class="hljs-string">"cached"</span> : <span class="hljs-literal">false</span>, 
  <span class="hljs-string">"extra"</span> : { 
    <span class="hljs-string">"stats"</span> : { 
      <span class="hljs-string">"writesExecuted"</span> : <span class="hljs-number">0</span>, 
      <span class="hljs-string">"writesIgnored"</span> : <span class="hljs-number">0</span>, 
      <span class="hljs-string">"scannedFull"</span> : <span class="hljs-number">4</span>, 
      <span class="hljs-string">"scannedIndex"</span> : <span class="hljs-number">0</span>, 
      <span class="hljs-string">"filtered"</span> : <span class="hljs-number">0</span>, 
      <span class="hljs-string">"httpRequests"</span> : <span class="hljs-number">0</span>, 
<<<<<<< HEAD
      <span class="hljs-string">"executionTime"</span> : <span class="hljs-number">0.00009894371032714844</span> 
=======
      <span class="hljs-string">"executionTime"</span> : <span class="hljs-number">0.00021958351135253906</span> 
>>>>>>> 948820e4
    }, 
    <span class="hljs-string">"warnings"</span> : [ ] 
  }, 
  <span class="hljs-string">"error"</span> : <span class="hljs-literal">false</span>, 
  <span class="hljs-string">"code"</span> : <span class="hljs-number">201</span> 
}<|MERGE_RESOLUTION|>--- conflicted
+++ resolved
@@ -9,18 +9,6 @@
 { 
   <span class="hljs-string">"result"</span> : [ 
     { 
-<<<<<<< HEAD
-      <span class="hljs-string">"_key"</span> : <span class="hljs-string">"12192"</span>, 
-      <span class="hljs-string">"_id"</span> : <span class="hljs-string">"products/12192"</span>, 
-      <span class="hljs-string">"_rev"</span> : <span class="hljs-string">"_WQyaIA2--F"</span>, 
-      <span class="hljs-string">"Hello4"</span> : <span class="hljs-string">"World4"</span> 
-    }, 
-    { 
-      <span class="hljs-string">"_key"</span> : <span class="hljs-string">"12186"</span>, 
-      <span class="hljs-string">"_id"</span> : <span class="hljs-string">"products/12186"</span>, 
-      <span class="hljs-string">"_rev"</span> : <span class="hljs-string">"_WQyaIA2--B"</span>, 
-      <span class="hljs-string">"Hello2"</span> : <span class="hljs-string">"World2"</span> 
-=======
       <span class="hljs-string">"_key"</span> : <span class="hljs-string">"104541"</span>, 
       <span class="hljs-string">"_id"</span> : <span class="hljs-string">"products/104541"</span>, 
       <span class="hljs-string">"_rev"</span> : <span class="hljs-string">"_XUJzEwq--D"</span>, 
@@ -31,7 +19,6 @@
       <span class="hljs-string">"_id"</span> : <span class="hljs-string">"products/104547"</span>, 
       <span class="hljs-string">"_rev"</span> : <span class="hljs-string">"_XUJzEwu--_"</span>, 
       <span class="hljs-string">"Hello5"</span> : <span class="hljs-string">"World5"</span> 
->>>>>>> 948820e4
     } 
   ], 
   <span class="hljs-string">"hasMore"</span> : <span class="hljs-literal">false</span>, 
@@ -45,11 +32,7 @@
       <span class="hljs-string">"scannedIndex"</span> : <span class="hljs-number">0</span>, 
       <span class="hljs-string">"filtered"</span> : <span class="hljs-number">0</span>, 
       <span class="hljs-string">"httpRequests"</span> : <span class="hljs-number">0</span>, 
-<<<<<<< HEAD
-      <span class="hljs-string">"executionTime"</span> : <span class="hljs-number">0.00009894371032714844</span> 
-=======
       <span class="hljs-string">"executionTime"</span> : <span class="hljs-number">0.00021958351135253906</span> 
->>>>>>> 948820e4
     }, 
     <span class="hljs-string">"warnings"</span> : [ ] 
   }, 
