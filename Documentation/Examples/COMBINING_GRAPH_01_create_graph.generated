--- conflicted
+++ resolved
@@ -1,36 +1,2 @@
 arangosh&gt; <span class="hljs-keyword">var</span> examples = <span class="hljs-built_in">require</span>(<span class="hljs-string">"@arangodb/graph-examples/example-graph.js"</span>);
-<<<<<<< HEAD
-arangosh&gt; <span class="hljs-keyword">var</span> g = examples.loadGraph(<span class="hljs-string">"routeplanner"</span>);
-arangosh&gt; <span class="hljs-keyword">var</span> bonn=[<span class="hljs-number">50.7340</span>, <span class="hljs-number">7.0998</span>];
-arangosh&gt; db._query(<span class="hljs-string">`FOR startCity IN
-........&gt;             WITHIN(germanCity, @lat, @long, @radius)
-........&gt;               RETURN startCity`</span>,
-........&gt;   {<span class="hljs-attr">lat</span>: bonn[<span class="hljs-number">0</span>], <span class="hljs-attr">long</span>: bonn[<span class="hljs-number">1</span>], <span class="hljs-attr">radius</span>: <span class="hljs-number">400000</span>}
-........&gt; ).toArray()
-[ 
-  { 
-    <span class="hljs-string">"_key"</span> : <span class="hljs-string">"Cologne"</span>, 
-    <span class="hljs-string">"_id"</span> : <span class="hljs-string">"germanCity/Cologne"</span>, 
-    <span class="hljs-string">"_rev"</span> : <span class="hljs-string">"_XWbdDgS--_"</span>, 
-    <span class="hljs-string">"population"</span> : <span class="hljs-number">1000000</span>, 
-    <span class="hljs-string">"isCapital"</span> : <span class="hljs-literal">false</span>, 
-    <span class="hljs-string">"loc"</span> : [ 
-      <span class="hljs-number">50.9364</span>, 
-      <span class="hljs-number">6.9528</span> 
-    ] 
-  }, 
-  { 
-    <span class="hljs-string">"_key"</span> : <span class="hljs-string">"Hamburg"</span>, 
-    <span class="hljs-string">"_id"</span> : <span class="hljs-string">"germanCity/Hamburg"</span>, 
-    <span class="hljs-string">"_rev"</span> : <span class="hljs-string">"_XWbdDgS--B"</span>, 
-    <span class="hljs-string">"population"</span> : <span class="hljs-number">1000000</span>, 
-    <span class="hljs-string">"isCapital"</span> : <span class="hljs-literal">false</span>, 
-    <span class="hljs-string">"loc"</span> : [ 
-      <span class="hljs-number">53.5653</span>, 
-      <span class="hljs-number">10.0014</span> 
-    ] 
-  } 
-]
-=======
-arangosh&gt; <span class="hljs-keyword">var</span> g = examples.loadGraph(<span class="hljs-string">"routeplanner"</span>);
->>>>>>> eec3ec2b
+arangosh&gt; <span class="hljs-keyword">var</span> g = examples.loadGraph(<span class="hljs-string">"routeplanner"</span>);