arangosh> var examples = require("org/arangodb/graph-examples/example-graph.js");
arangosh> var g = examples.loadGraph("routeplanner");
arangosh> db._query("FOR e IN GRAPH_TRAVERSAL_TREE('routeplanner', 'germanCity/Hamburg'," +
........> " 'outbound', 'connnection') RETURN e"
........> ).toArray();
[ 
  [ 
    [ 
      { 
        "_id" : "germanCity/Hamburg", 
        "_key" : "Hamburg", 
<<<<<<< HEAD
        "_rev" : "1180646562", 
=======
        "_rev" : "1187761395", 
>>>>>>> 25aa2a58
        "isCapital" : false, 
        "population" : 1000000, 
        "connnection" : [ 
          { 
            "_id" : "germanCity/Cologne", 
            "_key" : "Cologne", 
<<<<<<< HEAD
            "_rev" : "1180449954", 
=======
            "_rev" : "1187564787", 
>>>>>>> 25aa2a58
            "isCapital" : false, 
            "population" : 1000000, 
            "connnection" : [ 
              { 
                "_id" : "frenchCity/Lyon", 
                "_key" : "Lyon", 
<<<<<<< HEAD
                "_rev" : "1181039778", 
=======
                "_rev" : "1188154611", 
>>>>>>> 25aa2a58
                "isCapital" : false, 
                "population" : 80000 
              }, 
              { 
                "_id" : "frenchCity/Paris", 
                "_key" : "Paris", 
<<<<<<< HEAD
                "_rev" : "1181236386", 
=======
                "_rev" : "1188351219", 
>>>>>>> 25aa2a58
                "isCapital" : true, 
                "population" : 4000000, 
                "connnection" : [ 
                  { 
                    "_id" : "frenchCity/Lyon", 
                    "_key" : "Lyon", 
<<<<<<< HEAD
                    "_rev" : "1181039778", 
=======
                    "_rev" : "1188154611", 
>>>>>>> 25aa2a58
                    "isCapital" : false, 
                    "population" : 80000 
                  } 
                ] 
              } 
            ] 
          }, 
          { 
            "_id" : "frenchCity/Paris", 
            "_key" : "Paris", 
<<<<<<< HEAD
            "_rev" : "1181236386", 
=======
            "_rev" : "1188351219", 
>>>>>>> 25aa2a58
            "isCapital" : true, 
            "population" : 4000000, 
            "connnection" : [ 
              { 
                "_id" : "frenchCity/Lyon", 
                "_key" : "Lyon", 
<<<<<<< HEAD
                "_rev" : "1181039778", 
=======
                "_rev" : "1188154611", 
>>>>>>> 25aa2a58
                "isCapital" : false, 
                "population" : 80000 
              } 
            ] 
          }, 
          { 
            "_id" : "frenchCity/Lyon", 
            "_key" : "Lyon", 
<<<<<<< HEAD
            "_rev" : "1181039778", 
=======
            "_rev" : "1188154611", 
>>>>>>> 25aa2a58
            "isCapital" : false, 
            "population" : 80000 
          } 
        ] 
      } 
    ] 
  ] 
]<|MERGE_RESOLUTION|>--- conflicted
+++ resolved
@@ -9,55 +9,35 @@
       { 
         "_id" : "germanCity/Hamburg", 
         "_key" : "Hamburg", 
-<<<<<<< HEAD
-        "_rev" : "1180646562", 
-=======
         "_rev" : "1187761395", 
->>>>>>> 25aa2a58
         "isCapital" : false, 
         "population" : 1000000, 
         "connnection" : [ 
           { 
             "_id" : "germanCity/Cologne", 
             "_key" : "Cologne", 
-<<<<<<< HEAD
-            "_rev" : "1180449954", 
-=======
             "_rev" : "1187564787", 
->>>>>>> 25aa2a58
             "isCapital" : false, 
             "population" : 1000000, 
             "connnection" : [ 
               { 
                 "_id" : "frenchCity/Lyon", 
                 "_key" : "Lyon", 
-<<<<<<< HEAD
-                "_rev" : "1181039778", 
-=======
                 "_rev" : "1188154611", 
->>>>>>> 25aa2a58
                 "isCapital" : false, 
                 "population" : 80000 
               }, 
               { 
                 "_id" : "frenchCity/Paris", 
                 "_key" : "Paris", 
-<<<<<<< HEAD
-                "_rev" : "1181236386", 
-=======
                 "_rev" : "1188351219", 
->>>>>>> 25aa2a58
                 "isCapital" : true, 
                 "population" : 4000000, 
                 "connnection" : [ 
                   { 
                     "_id" : "frenchCity/Lyon", 
                     "_key" : "Lyon", 
-<<<<<<< HEAD
-                    "_rev" : "1181039778", 
-=======
                     "_rev" : "1188154611", 
->>>>>>> 25aa2a58
                     "isCapital" : false, 
                     "population" : 80000 
                   } 
@@ -68,22 +48,14 @@
           { 
             "_id" : "frenchCity/Paris", 
             "_key" : "Paris", 
-<<<<<<< HEAD
-            "_rev" : "1181236386", 
-=======
             "_rev" : "1188351219", 
->>>>>>> 25aa2a58
             "isCapital" : true, 
             "population" : 4000000, 
             "connnection" : [ 
               { 
                 "_id" : "frenchCity/Lyon", 
                 "_key" : "Lyon", 
-<<<<<<< HEAD
-                "_rev" : "1181039778", 
-=======
                 "_rev" : "1188154611", 
->>>>>>> 25aa2a58
                 "isCapital" : false, 
                 "population" : 80000 
               } 
@@ -92,11 +64,7 @@
           { 
             "_id" : "frenchCity/Lyon", 
             "_key" : "Lyon", 
-<<<<<<< HEAD
-            "_rev" : "1181039778", 
-=======
             "_rev" : "1188154611", 
->>>>>>> 25aa2a58
             "isCapital" : false, 
             "population" : 80000 
           } 
