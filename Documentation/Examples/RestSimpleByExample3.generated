--- conflicted
+++ resolved
@@ -15,15 +15,9 @@
 { 
   <span class="hljs-string">"result"</span> : [ 
     { 
-<<<<<<< HEAD
-      <span class="hljs-string">"_key"</span> : <span class="hljs-string">"10588"</span>, 
-      <span class="hljs-string">"_id"</span> : <span class="hljs-string">"products/10588"</span>, 
-      <span class="hljs-string">"_rev"</span> : <span class="hljs-string">"_T9XcvKS--_"</span>, 
-=======
       <span class="hljs-string">"_key"</span> : <span class="hljs-string">"10557"</span>, 
       <span class="hljs-string">"_id"</span> : <span class="hljs-string">"products/10557"</span>, 
       <span class="hljs-string">"_rev"</span> : <span class="hljs-string">"_U-_qVRK--_"</span>, 
->>>>>>> 014de716
       <span class="hljs-string">"a"</span> : { 
         <span class="hljs-string">"j"</span> : <span class="hljs-number">1</span> 
       }, 
