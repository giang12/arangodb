arangosh&gt; db._routing.save({ 
........&gt;    url: <span class="hljs-string">"/hello/echo"</span>,
........&gt;    action: { 
........&gt;    <span class="hljs-keyword">do</span>: <span class="hljs-string">"org/arangodb/actions/echoRequest"</span> 
........&gt;  } 
........&gt; });
{ 
<<<<<<< HEAD
  "_id" : "_routing/591668161", 
  "_rev" : "591668161", 
  "_key" : "591668161" 
=======
  <span class="hljs-string">"_id"</span> : <span class="hljs-string">"_routing/608112162"</span>, 
  <span class="hljs-string">"_rev"</span> : <span class="hljs-string">"608112162"</span>, 
  <span class="hljs-string">"_key"</span> : <span class="hljs-string">"608112162"</span> 
>>>>>>> 1a748b46
}<|MERGE_RESOLUTION|>--- conflicted
+++ resolved
@@ -5,13 +5,7 @@
 ........&gt;  } 
 ........&gt; });
 { 
-<<<<<<< HEAD
-  "_id" : "_routing/591668161", 
-  "_rev" : "591668161", 
-  "_key" : "591668161" 
-=======
   <span class="hljs-string">"_id"</span> : <span class="hljs-string">"_routing/608112162"</span>, 
   <span class="hljs-string">"_rev"</span> : <span class="hljs-string">"608112162"</span>, 
   <span class="hljs-string">"_key"</span> : <span class="hljs-string">"608112162"</span> 
->>>>>>> 1a748b46
 }