shell> curl -X POST --data-binary @- --dump - http://localhost:8529/_api/traversal &lt;&lt;EOF
{ 
  <span class="hljs-string">"startVertex"</span> : <span class="hljs-string">"persons/alice"</span>, 
  <span class="hljs-string">"graphName"</span> : <span class="hljs-string">"knows_graph"</span>, 
  <span class="hljs-string">"direction"</span> : <span class="hljs-string">"any"</span>, 
  <span class="hljs-string">"uniqueness"</span> : { 
    <span class="hljs-string">"vertices"</span> : <span class="hljs-string">"none"</span>, 
    <span class="hljs-string">"edges"</span> : <span class="hljs-string">"global"</span> 
  } 
}
EOF

HTTP/<span class="hljs-number">1.1</span> <span class="hljs-number">200</span> OK
content-type: application/json; charset=utf<span class="hljs-number">-8</span>

{ 
  <span class="hljs-string">"result"</span> : { 
    <span class="hljs-string">"visited"</span> : { 
      <span class="hljs-string">"vertices"</span> : [ 
        { 
          <span class="hljs-string">"_key"</span> : <span class="hljs-string">"alice"</span>, 
          <span class="hljs-string">"_id"</span> : <span class="hljs-string">"persons/alice"</span>, 
<<<<<<< HEAD
          <span class="hljs-string">"_rev"</span> : <span class="hljs-string">"_T9Xc0BS---"</span>, 
=======
          <span class="hljs-string">"_rev"</span> : <span class="hljs-string">"_U-_qV0e---"</span>, 
>>>>>>> 014de716
          <span class="hljs-string">"name"</span> : <span class="hljs-string">"Alice"</span> 
        }, 
        { 
          <span class="hljs-string">"_key"</span> : <span class="hljs-string">"bob"</span>, 
          <span class="hljs-string">"_id"</span> : <span class="hljs-string">"persons/bob"</span>, 
<<<<<<< HEAD
          <span class="hljs-string">"_rev"</span> : <span class="hljs-string">"_T9Xc0BW---"</span>, 
=======
          <span class="hljs-string">"_rev"</span> : <span class="hljs-string">"_U-_qV0e--_"</span>, 
>>>>>>> 014de716
          <span class="hljs-string">"name"</span> : <span class="hljs-string">"Bob"</span> 
        }, 
        { 
          <span class="hljs-string">"_key"</span> : <span class="hljs-string">"charlie"</span>, 
          <span class="hljs-string">"_id"</span> : <span class="hljs-string">"persons/charlie"</span>, 
<<<<<<< HEAD
          <span class="hljs-string">"_rev"</span> : <span class="hljs-string">"_T9Xc0BW--_"</span>, 
=======
          <span class="hljs-string">"_rev"</span> : <span class="hljs-string">"_U-_qV0e--A"</span>, 
>>>>>>> 014de716
          <span class="hljs-string">"name"</span> : <span class="hljs-string">"Charlie"</span> 
        }, 
        { 
          <span class="hljs-string">"_key"</span> : <span class="hljs-string">"dave"</span>, 
          <span class="hljs-string">"_id"</span> : <span class="hljs-string">"persons/dave"</span>, 
<<<<<<< HEAD
          <span class="hljs-string">"_rev"</span> : <span class="hljs-string">"_T9Xc0BW--A"</span>, 
=======
          <span class="hljs-string">"_rev"</span> : <span class="hljs-string">"_U-_qV0e--B"</span>, 
>>>>>>> 014de716
          <span class="hljs-string">"name"</span> : <span class="hljs-string">"Dave"</span> 
        }, 
        { 
          <span class="hljs-string">"_key"</span> : <span class="hljs-string">"eve"</span>, 
          <span class="hljs-string">"_id"</span> : <span class="hljs-string">"persons/eve"</span>, 
<<<<<<< HEAD
          <span class="hljs-string">"_rev"</span> : <span class="hljs-string">"_T9Xc0Ba---"</span>, 
=======
          <span class="hljs-string">"_rev"</span> : <span class="hljs-string">"_U-_qV0i---"</span>, 
>>>>>>> 014de716
          <span class="hljs-string">"name"</span> : <span class="hljs-string">"Eve"</span> 
        }, 
        { 
          <span class="hljs-string">"_key"</span> : <span class="hljs-string">"alice"</span>, 
          <span class="hljs-string">"_id"</span> : <span class="hljs-string">"persons/alice"</span>, 
<<<<<<< HEAD
          <span class="hljs-string">"_rev"</span> : <span class="hljs-string">"_T9Xc0BS---"</span>, 
=======
          <span class="hljs-string">"_rev"</span> : <span class="hljs-string">"_U-_qV0e---"</span>, 
>>>>>>> 014de716
          <span class="hljs-string">"name"</span> : <span class="hljs-string">"Alice"</span> 
        } 
      ], 
      <span class="hljs-string">"paths"</span> : [ 
        { 
          <span class="hljs-string">"edges"</span> : [ ], 
          <span class="hljs-string">"vertices"</span> : [ 
            { 
              <span class="hljs-string">"_key"</span> : <span class="hljs-string">"alice"</span>, 
              <span class="hljs-string">"_id"</span> : <span class="hljs-string">"persons/alice"</span>, 
<<<<<<< HEAD
              <span class="hljs-string">"_rev"</span> : <span class="hljs-string">"_T9Xc0BS---"</span>, 
=======
              <span class="hljs-string">"_rev"</span> : <span class="hljs-string">"_U-_qV0e---"</span>, 
>>>>>>> 014de716
              <span class="hljs-string">"name"</span> : <span class="hljs-string">"Alice"</span> 
            } 
          ] 
        }, 
        { 
          <span class="hljs-string">"edges"</span> : [ 
            { 
<<<<<<< HEAD
              <span class="hljs-string">"_key"</span> : <span class="hljs-string">"11464"</span>, 
              <span class="hljs-string">"_id"</span> : <span class="hljs-string">"knows/11464"</span>, 
              <span class="hljs-string">"_from"</span> : <span class="hljs-string">"persons/alice"</span>, 
              <span class="hljs-string">"_to"</span> : <span class="hljs-string">"persons/bob"</span>, 
              <span class="hljs-string">"_rev"</span> : <span class="hljs-string">"_T9Xc0Ba--_"</span> 
=======
              <span class="hljs-string">"_key"</span> : <span class="hljs-string">"11424"</span>, 
              <span class="hljs-string">"_id"</span> : <span class="hljs-string">"knows/11424"</span>, 
              <span class="hljs-string">"_from"</span> : <span class="hljs-string">"persons/alice"</span>, 
              <span class="hljs-string">"_to"</span> : <span class="hljs-string">"persons/bob"</span>, 
              <span class="hljs-string">"_rev"</span> : <span class="hljs-string">"_U-_qV0i--_"</span> 
>>>>>>> 014de716
            } 
          ], 
          <span class="hljs-string">"vertices"</span> : [ 
            { 
              <span class="hljs-string">"_key"</span> : <span class="hljs-string">"alice"</span>, 
              <span class="hljs-string">"_id"</span> : <span class="hljs-string">"persons/alice"</span>, 
<<<<<<< HEAD
              <span class="hljs-string">"_rev"</span> : <span class="hljs-string">"_T9Xc0BS---"</span>, 
=======
              <span class="hljs-string">"_rev"</span> : <span class="hljs-string">"_U-_qV0e---"</span>, 
>>>>>>> 014de716
              <span class="hljs-string">"name"</span> : <span class="hljs-string">"Alice"</span> 
            }, 
            { 
              <span class="hljs-string">"_key"</span> : <span class="hljs-string">"bob"</span>, 
              <span class="hljs-string">"_id"</span> : <span class="hljs-string">"persons/bob"</span>, 
<<<<<<< HEAD
              <span class="hljs-string">"_rev"</span> : <span class="hljs-string">"_T9Xc0BW---"</span>, 
=======
              <span class="hljs-string">"_rev"</span> : <span class="hljs-string">"_U-_qV0e--_"</span>, 
>>>>>>> 014de716
              <span class="hljs-string">"name"</span> : <span class="hljs-string">"Bob"</span> 
            } 
          ] 
        }, 
        { 
          <span class="hljs-string">"edges"</span> : [ 
            { 
<<<<<<< HEAD
              <span class="hljs-string">"_key"</span> : <span class="hljs-string">"11464"</span>, 
              <span class="hljs-string">"_id"</span> : <span class="hljs-string">"knows/11464"</span>, 
              <span class="hljs-string">"_from"</span> : <span class="hljs-string">"persons/alice"</span>, 
              <span class="hljs-string">"_to"</span> : <span class="hljs-string">"persons/bob"</span>, 
              <span class="hljs-string">"_rev"</span> : <span class="hljs-string">"_T9Xc0Ba--_"</span> 
            }, 
            { 
              <span class="hljs-string">"_key"</span> : <span class="hljs-string">"11468"</span>, 
              <span class="hljs-string">"_id"</span> : <span class="hljs-string">"knows/11468"</span>, 
              <span class="hljs-string">"_from"</span> : <span class="hljs-string">"persons/bob"</span>, 
              <span class="hljs-string">"_to"</span> : <span class="hljs-string">"persons/charlie"</span>, 
              <span class="hljs-string">"_rev"</span> : <span class="hljs-string">"_T9Xc0Be---"</span> 
=======
              <span class="hljs-string">"_key"</span> : <span class="hljs-string">"11424"</span>, 
              <span class="hljs-string">"_id"</span> : <span class="hljs-string">"knows/11424"</span>, 
              <span class="hljs-string">"_from"</span> : <span class="hljs-string">"persons/alice"</span>, 
              <span class="hljs-string">"_to"</span> : <span class="hljs-string">"persons/bob"</span>, 
              <span class="hljs-string">"_rev"</span> : <span class="hljs-string">"_U-_qV0i--_"</span> 
            }, 
            { 
              <span class="hljs-string">"_key"</span> : <span class="hljs-string">"11428"</span>, 
              <span class="hljs-string">"_id"</span> : <span class="hljs-string">"knows/11428"</span>, 
              <span class="hljs-string">"_from"</span> : <span class="hljs-string">"persons/bob"</span>, 
              <span class="hljs-string">"_to"</span> : <span class="hljs-string">"persons/charlie"</span>, 
              <span class="hljs-string">"_rev"</span> : <span class="hljs-string">"_U-_qV0i--A"</span> 
>>>>>>> 014de716
            } 
          ], 
          <span class="hljs-string">"vertices"</span> : [ 
            { 
              <span class="hljs-string">"_key"</span> : <span class="hljs-string">"alice"</span>, 
              <span class="hljs-string">"_id"</span> : <span class="hljs-string">"persons/alice"</span>, 
<<<<<<< HEAD
              <span class="hljs-string">"_rev"</span> : <span class="hljs-string">"_T9Xc0BS---"</span>, 
=======
              <span class="hljs-string">"_rev"</span> : <span class="hljs-string">"_U-_qV0e---"</span>, 
>>>>>>> 014de716
              <span class="hljs-string">"name"</span> : <span class="hljs-string">"Alice"</span> 
            }, 
            { 
              <span class="hljs-string">"_key"</span> : <span class="hljs-string">"bob"</span>, 
              <span class="hljs-string">"_id"</span> : <span class="hljs-string">"persons/bob"</span>, 
<<<<<<< HEAD
              <span class="hljs-string">"_rev"</span> : <span class="hljs-string">"_T9Xc0BW---"</span>, 
=======
              <span class="hljs-string">"_rev"</span> : <span class="hljs-string">"_U-_qV0e--_"</span>, 
>>>>>>> 014de716
              <span class="hljs-string">"name"</span> : <span class="hljs-string">"Bob"</span> 
            }, 
            { 
              <span class="hljs-string">"_key"</span> : <span class="hljs-string">"charlie"</span>, 
              <span class="hljs-string">"_id"</span> : <span class="hljs-string">"persons/charlie"</span>, 
<<<<<<< HEAD
              <span class="hljs-string">"_rev"</span> : <span class="hljs-string">"_T9Xc0BW--_"</span>, 
=======
              <span class="hljs-string">"_rev"</span> : <span class="hljs-string">"_U-_qV0e--A"</span>, 
>>>>>>> 014de716
              <span class="hljs-string">"name"</span> : <span class="hljs-string">"Charlie"</span> 
            } 
          ] 
        }, 
        { 
          <span class="hljs-string">"edges"</span> : [ 
            { 
<<<<<<< HEAD
              <span class="hljs-string">"_key"</span> : <span class="hljs-string">"11464"</span>, 
              <span class="hljs-string">"_id"</span> : <span class="hljs-string">"knows/11464"</span>, 
              <span class="hljs-string">"_from"</span> : <span class="hljs-string">"persons/alice"</span>, 
              <span class="hljs-string">"_to"</span> : <span class="hljs-string">"persons/bob"</span>, 
              <span class="hljs-string">"_rev"</span> : <span class="hljs-string">"_T9Xc0Ba--_"</span> 
            }, 
            { 
              <span class="hljs-string">"_key"</span> : <span class="hljs-string">"11471"</span>, 
              <span class="hljs-string">"_id"</span> : <span class="hljs-string">"knows/11471"</span>, 
              <span class="hljs-string">"_from"</span> : <span class="hljs-string">"persons/bob"</span>, 
              <span class="hljs-string">"_to"</span> : <span class="hljs-string">"persons/dave"</span>, 
              <span class="hljs-string">"_rev"</span> : <span class="hljs-string">"_T9Xc0Be--_"</span> 
=======
              <span class="hljs-string">"_key"</span> : <span class="hljs-string">"11424"</span>, 
              <span class="hljs-string">"_id"</span> : <span class="hljs-string">"knows/11424"</span>, 
              <span class="hljs-string">"_from"</span> : <span class="hljs-string">"persons/alice"</span>, 
              <span class="hljs-string">"_to"</span> : <span class="hljs-string">"persons/bob"</span>, 
              <span class="hljs-string">"_rev"</span> : <span class="hljs-string">"_U-_qV0i--_"</span> 
            }, 
            { 
              <span class="hljs-string">"_key"</span> : <span class="hljs-string">"11431"</span>, 
              <span class="hljs-string">"_id"</span> : <span class="hljs-string">"knows/11431"</span>, 
              <span class="hljs-string">"_from"</span> : <span class="hljs-string">"persons/bob"</span>, 
              <span class="hljs-string">"_to"</span> : <span class="hljs-string">"persons/dave"</span>, 
              <span class="hljs-string">"_rev"</span> : <span class="hljs-string">"_U-_qV0i--B"</span> 
>>>>>>> 014de716
            } 
          ], 
          <span class="hljs-string">"vertices"</span> : [ 
            { 
              <span class="hljs-string">"_key"</span> : <span class="hljs-string">"alice"</span>, 
              <span class="hljs-string">"_id"</span> : <span class="hljs-string">"persons/alice"</span>, 
<<<<<<< HEAD
              <span class="hljs-string">"_rev"</span> : <span class="hljs-string">"_T9Xc0BS---"</span>, 
=======
              <span class="hljs-string">"_rev"</span> : <span class="hljs-string">"_U-_qV0e---"</span>, 
>>>>>>> 014de716
              <span class="hljs-string">"name"</span> : <span class="hljs-string">"Alice"</span> 
            }, 
            { 
              <span class="hljs-string">"_key"</span> : <span class="hljs-string">"bob"</span>, 
              <span class="hljs-string">"_id"</span> : <span class="hljs-string">"persons/bob"</span>, 
<<<<<<< HEAD
              <span class="hljs-string">"_rev"</span> : <span class="hljs-string">"_T9Xc0BW---"</span>, 
=======
              <span class="hljs-string">"_rev"</span> : <span class="hljs-string">"_U-_qV0e--_"</span>, 
>>>>>>> 014de716
              <span class="hljs-string">"name"</span> : <span class="hljs-string">"Bob"</span> 
            }, 
            { 
              <span class="hljs-string">"_key"</span> : <span class="hljs-string">"dave"</span>, 
              <span class="hljs-string">"_id"</span> : <span class="hljs-string">"persons/dave"</span>, 
<<<<<<< HEAD
              <span class="hljs-string">"_rev"</span> : <span class="hljs-string">"_T9Xc0BW--A"</span>, 
=======
              <span class="hljs-string">"_rev"</span> : <span class="hljs-string">"_U-_qV0e--B"</span>, 
>>>>>>> 014de716
              <span class="hljs-string">"name"</span> : <span class="hljs-string">"Dave"</span> 
            } 
          ] 
        }, 
        { 
          <span class="hljs-string">"edges"</span> : [ 
            { 
<<<<<<< HEAD
              <span class="hljs-string">"_key"</span> : <span class="hljs-string">"11464"</span>, 
              <span class="hljs-string">"_id"</span> : <span class="hljs-string">"knows/11464"</span>, 
              <span class="hljs-string">"_from"</span> : <span class="hljs-string">"persons/alice"</span>, 
              <span class="hljs-string">"_to"</span> : <span class="hljs-string">"persons/bob"</span>, 
              <span class="hljs-string">"_rev"</span> : <span class="hljs-string">"_T9Xc0Ba--_"</span> 
            }, 
            { 
              <span class="hljs-string">"_key"</span> : <span class="hljs-string">"11477"</span>, 
              <span class="hljs-string">"_id"</span> : <span class="hljs-string">"knows/11477"</span>, 
              <span class="hljs-string">"_from"</span> : <span class="hljs-string">"persons/eve"</span>, 
              <span class="hljs-string">"_to"</span> : <span class="hljs-string">"persons/bob"</span>, 
              <span class="hljs-string">"_rev"</span> : <span class="hljs-string">"_T9Xc0Bi--_"</span> 
=======
              <span class="hljs-string">"_key"</span> : <span class="hljs-string">"11424"</span>, 
              <span class="hljs-string">"_id"</span> : <span class="hljs-string">"knows/11424"</span>, 
              <span class="hljs-string">"_from"</span> : <span class="hljs-string">"persons/alice"</span>, 
              <span class="hljs-string">"_to"</span> : <span class="hljs-string">"persons/bob"</span>, 
              <span class="hljs-string">"_rev"</span> : <span class="hljs-string">"_U-_qV0i--_"</span> 
            }, 
            { 
              <span class="hljs-string">"_key"</span> : <span class="hljs-string">"11437"</span>, 
              <span class="hljs-string">"_id"</span> : <span class="hljs-string">"knows/11437"</span>, 
              <span class="hljs-string">"_from"</span> : <span class="hljs-string">"persons/eve"</span>, 
              <span class="hljs-string">"_to"</span> : <span class="hljs-string">"persons/bob"</span>, 
              <span class="hljs-string">"_rev"</span> : <span class="hljs-string">"_U-_qV0m--_"</span> 
>>>>>>> 014de716
            } 
          ], 
          <span class="hljs-string">"vertices"</span> : [ 
            { 
              <span class="hljs-string">"_key"</span> : <span class="hljs-string">"alice"</span>, 
              <span class="hljs-string">"_id"</span> : <span class="hljs-string">"persons/alice"</span>, 
<<<<<<< HEAD
              <span class="hljs-string">"_rev"</span> : <span class="hljs-string">"_T9Xc0BS---"</span>, 
=======
              <span class="hljs-string">"_rev"</span> : <span class="hljs-string">"_U-_qV0e---"</span>, 
>>>>>>> 014de716
              <span class="hljs-string">"name"</span> : <span class="hljs-string">"Alice"</span> 
            }, 
            { 
              <span class="hljs-string">"_key"</span> : <span class="hljs-string">"bob"</span>, 
              <span class="hljs-string">"_id"</span> : <span class="hljs-string">"persons/bob"</span>, 
<<<<<<< HEAD
              <span class="hljs-string">"_rev"</span> : <span class="hljs-string">"_T9Xc0BW---"</span>, 
=======
              <span class="hljs-string">"_rev"</span> : <span class="hljs-string">"_U-_qV0e--_"</span>, 
>>>>>>> 014de716
              <span class="hljs-string">"name"</span> : <span class="hljs-string">"Bob"</span> 
            }, 
            { 
              <span class="hljs-string">"_key"</span> : <span class="hljs-string">"eve"</span>, 
              <span class="hljs-string">"_id"</span> : <span class="hljs-string">"persons/eve"</span>, 
<<<<<<< HEAD
              <span class="hljs-string">"_rev"</span> : <span class="hljs-string">"_T9Xc0Ba---"</span>, 
=======
              <span class="hljs-string">"_rev"</span> : <span class="hljs-string">"_U-_qV0i---"</span>, 
>>>>>>> 014de716
              <span class="hljs-string">"name"</span> : <span class="hljs-string">"Eve"</span> 
            } 
          ] 
        }, 
        { 
          <span class="hljs-string">"edges"</span> : [ 
            { 
<<<<<<< HEAD
              <span class="hljs-string">"_key"</span> : <span class="hljs-string">"11464"</span>, 
              <span class="hljs-string">"_id"</span> : <span class="hljs-string">"knows/11464"</span>, 
              <span class="hljs-string">"_from"</span> : <span class="hljs-string">"persons/alice"</span>, 
              <span class="hljs-string">"_to"</span> : <span class="hljs-string">"persons/bob"</span>, 
              <span class="hljs-string">"_rev"</span> : <span class="hljs-string">"_T9Xc0Ba--_"</span> 
            }, 
            { 
              <span class="hljs-string">"_key"</span> : <span class="hljs-string">"11477"</span>, 
              <span class="hljs-string">"_id"</span> : <span class="hljs-string">"knows/11477"</span>, 
              <span class="hljs-string">"_from"</span> : <span class="hljs-string">"persons/eve"</span>, 
              <span class="hljs-string">"_to"</span> : <span class="hljs-string">"persons/bob"</span>, 
              <span class="hljs-string">"_rev"</span> : <span class="hljs-string">"_T9Xc0Bi--_"</span> 
            }, 
            { 
              <span class="hljs-string">"_key"</span> : <span class="hljs-string">"11474"</span>, 
              <span class="hljs-string">"_id"</span> : <span class="hljs-string">"knows/11474"</span>, 
              <span class="hljs-string">"_from"</span> : <span class="hljs-string">"persons/eve"</span>, 
              <span class="hljs-string">"_to"</span> : <span class="hljs-string">"persons/alice"</span>, 
              <span class="hljs-string">"_rev"</span> : <span class="hljs-string">"_T9Xc0Bi---"</span> 
=======
              <span class="hljs-string">"_key"</span> : <span class="hljs-string">"11424"</span>, 
              <span class="hljs-string">"_id"</span> : <span class="hljs-string">"knows/11424"</span>, 
              <span class="hljs-string">"_from"</span> : <span class="hljs-string">"persons/alice"</span>, 
              <span class="hljs-string">"_to"</span> : <span class="hljs-string">"persons/bob"</span>, 
              <span class="hljs-string">"_rev"</span> : <span class="hljs-string">"_U-_qV0i--_"</span> 
            }, 
            { 
              <span class="hljs-string">"_key"</span> : <span class="hljs-string">"11437"</span>, 
              <span class="hljs-string">"_id"</span> : <span class="hljs-string">"knows/11437"</span>, 
              <span class="hljs-string">"_from"</span> : <span class="hljs-string">"persons/eve"</span>, 
              <span class="hljs-string">"_to"</span> : <span class="hljs-string">"persons/bob"</span>, 
              <span class="hljs-string">"_rev"</span> : <span class="hljs-string">"_U-_qV0m--_"</span> 
            }, 
            { 
              <span class="hljs-string">"_key"</span> : <span class="hljs-string">"11434"</span>, 
              <span class="hljs-string">"_id"</span> : <span class="hljs-string">"knows/11434"</span>, 
              <span class="hljs-string">"_from"</span> : <span class="hljs-string">"persons/eve"</span>, 
              <span class="hljs-string">"_to"</span> : <span class="hljs-string">"persons/alice"</span>, 
              <span class="hljs-string">"_rev"</span> : <span class="hljs-string">"_U-_qV0m---"</span> 
>>>>>>> 014de716
            } 
          ], 
          <span class="hljs-string">"vertices"</span> : [ 
            { 
              <span class="hljs-string">"_key"</span> : <span class="hljs-string">"alice"</span>, 
              <span class="hljs-string">"_id"</span> : <span class="hljs-string">"persons/alice"</span>, 
<<<<<<< HEAD
              <span class="hljs-string">"_rev"</span> : <span class="hljs-string">"_T9Xc0BS---"</span>, 
=======
              <span class="hljs-string">"_rev"</span> : <span class="hljs-string">"_U-_qV0e---"</span>, 
>>>>>>> 014de716
              <span class="hljs-string">"name"</span> : <span class="hljs-string">"Alice"</span> 
            }, 
            { 
              <span class="hljs-string">"_key"</span> : <span class="hljs-string">"bob"</span>, 
              <span class="hljs-string">"_id"</span> : <span class="hljs-string">"persons/bob"</span>, 
<<<<<<< HEAD
              <span class="hljs-string">"_rev"</span> : <span class="hljs-string">"_T9Xc0BW---"</span>, 
=======
              <span class="hljs-string">"_rev"</span> : <span class="hljs-string">"_U-_qV0e--_"</span>, 
>>>>>>> 014de716
              <span class="hljs-string">"name"</span> : <span class="hljs-string">"Bob"</span> 
            }, 
            { 
              <span class="hljs-string">"_key"</span> : <span class="hljs-string">"eve"</span>, 
              <span class="hljs-string">"_id"</span> : <span class="hljs-string">"persons/eve"</span>, 
<<<<<<< HEAD
              <span class="hljs-string">"_rev"</span> : <span class="hljs-string">"_T9Xc0Ba---"</span>, 
=======
              <span class="hljs-string">"_rev"</span> : <span class="hljs-string">"_U-_qV0i---"</span>, 
>>>>>>> 014de716
              <span class="hljs-string">"name"</span> : <span class="hljs-string">"Eve"</span> 
            }, 
            { 
              <span class="hljs-string">"_key"</span> : <span class="hljs-string">"alice"</span>, 
              <span class="hljs-string">"_id"</span> : <span class="hljs-string">"persons/alice"</span>, 
<<<<<<< HEAD
              <span class="hljs-string">"_rev"</span> : <span class="hljs-string">"_T9Xc0BS---"</span>, 
=======
              <span class="hljs-string">"_rev"</span> : <span class="hljs-string">"_U-_qV0e---"</span>, 
>>>>>>> 014de716
              <span class="hljs-string">"name"</span> : <span class="hljs-string">"Alice"</span> 
            } 
          ] 
        } 
      ] 
    } 
  }, 
  <span class="hljs-string">"error"</span> : <span class="hljs-literal">false</span>, 
  <span class="hljs-string">"code"</span> : <span class="hljs-number">200</span> 
}<|MERGE_RESOLUTION|>--- conflicted
+++ resolved
@@ -20,61 +20,37 @@
         { 
           <span class="hljs-string">"_key"</span> : <span class="hljs-string">"alice"</span>, 
           <span class="hljs-string">"_id"</span> : <span class="hljs-string">"persons/alice"</span>, 
-<<<<<<< HEAD
-          <span class="hljs-string">"_rev"</span> : <span class="hljs-string">"_T9Xc0BS---"</span>, 
-=======
           <span class="hljs-string">"_rev"</span> : <span class="hljs-string">"_U-_qV0e---"</span>, 
->>>>>>> 014de716
           <span class="hljs-string">"name"</span> : <span class="hljs-string">"Alice"</span> 
         }, 
         { 
           <span class="hljs-string">"_key"</span> : <span class="hljs-string">"bob"</span>, 
           <span class="hljs-string">"_id"</span> : <span class="hljs-string">"persons/bob"</span>, 
-<<<<<<< HEAD
-          <span class="hljs-string">"_rev"</span> : <span class="hljs-string">"_T9Xc0BW---"</span>, 
-=======
           <span class="hljs-string">"_rev"</span> : <span class="hljs-string">"_U-_qV0e--_"</span>, 
->>>>>>> 014de716
           <span class="hljs-string">"name"</span> : <span class="hljs-string">"Bob"</span> 
         }, 
         { 
           <span class="hljs-string">"_key"</span> : <span class="hljs-string">"charlie"</span>, 
           <span class="hljs-string">"_id"</span> : <span class="hljs-string">"persons/charlie"</span>, 
-<<<<<<< HEAD
-          <span class="hljs-string">"_rev"</span> : <span class="hljs-string">"_T9Xc0BW--_"</span>, 
-=======
           <span class="hljs-string">"_rev"</span> : <span class="hljs-string">"_U-_qV0e--A"</span>, 
->>>>>>> 014de716
           <span class="hljs-string">"name"</span> : <span class="hljs-string">"Charlie"</span> 
         }, 
         { 
           <span class="hljs-string">"_key"</span> : <span class="hljs-string">"dave"</span>, 
           <span class="hljs-string">"_id"</span> : <span class="hljs-string">"persons/dave"</span>, 
-<<<<<<< HEAD
-          <span class="hljs-string">"_rev"</span> : <span class="hljs-string">"_T9Xc0BW--A"</span>, 
-=======
           <span class="hljs-string">"_rev"</span> : <span class="hljs-string">"_U-_qV0e--B"</span>, 
->>>>>>> 014de716
           <span class="hljs-string">"name"</span> : <span class="hljs-string">"Dave"</span> 
         }, 
         { 
           <span class="hljs-string">"_key"</span> : <span class="hljs-string">"eve"</span>, 
           <span class="hljs-string">"_id"</span> : <span class="hljs-string">"persons/eve"</span>, 
-<<<<<<< HEAD
-          <span class="hljs-string">"_rev"</span> : <span class="hljs-string">"_T9Xc0Ba---"</span>, 
-=======
           <span class="hljs-string">"_rev"</span> : <span class="hljs-string">"_U-_qV0i---"</span>, 
->>>>>>> 014de716
           <span class="hljs-string">"name"</span> : <span class="hljs-string">"Eve"</span> 
         }, 
         { 
           <span class="hljs-string">"_key"</span> : <span class="hljs-string">"alice"</span>, 
           <span class="hljs-string">"_id"</span> : <span class="hljs-string">"persons/alice"</span>, 
-<<<<<<< HEAD
-          <span class="hljs-string">"_rev"</span> : <span class="hljs-string">"_T9Xc0BS---"</span>, 
-=======
           <span class="hljs-string">"_rev"</span> : <span class="hljs-string">"_U-_qV0e---"</span>, 
->>>>>>> 014de716
           <span class="hljs-string">"name"</span> : <span class="hljs-string">"Alice"</span> 
         } 
       ], 
@@ -85,73 +61,39 @@
             { 
               <span class="hljs-string">"_key"</span> : <span class="hljs-string">"alice"</span>, 
               <span class="hljs-string">"_id"</span> : <span class="hljs-string">"persons/alice"</span>, 
-<<<<<<< HEAD
-              <span class="hljs-string">"_rev"</span> : <span class="hljs-string">"_T9Xc0BS---"</span>, 
-=======
-              <span class="hljs-string">"_rev"</span> : <span class="hljs-string">"_U-_qV0e---"</span>, 
->>>>>>> 014de716
-              <span class="hljs-string">"name"</span> : <span class="hljs-string">"Alice"</span> 
-            } 
-          ] 
-        }, 
-        { 
-          <span class="hljs-string">"edges"</span> : [ 
-            { 
-<<<<<<< HEAD
-              <span class="hljs-string">"_key"</span> : <span class="hljs-string">"11464"</span>, 
-              <span class="hljs-string">"_id"</span> : <span class="hljs-string">"knows/11464"</span>, 
-              <span class="hljs-string">"_from"</span> : <span class="hljs-string">"persons/alice"</span>, 
-              <span class="hljs-string">"_to"</span> : <span class="hljs-string">"persons/bob"</span>, 
-              <span class="hljs-string">"_rev"</span> : <span class="hljs-string">"_T9Xc0Ba--_"</span> 
-=======
-              <span class="hljs-string">"_key"</span> : <span class="hljs-string">"11424"</span>, 
-              <span class="hljs-string">"_id"</span> : <span class="hljs-string">"knows/11424"</span>, 
-              <span class="hljs-string">"_from"</span> : <span class="hljs-string">"persons/alice"</span>, 
-              <span class="hljs-string">"_to"</span> : <span class="hljs-string">"persons/bob"</span>, 
-              <span class="hljs-string">"_rev"</span> : <span class="hljs-string">"_U-_qV0i--_"</span> 
->>>>>>> 014de716
-            } 
-          ], 
-          <span class="hljs-string">"vertices"</span> : [ 
-            { 
-              <span class="hljs-string">"_key"</span> : <span class="hljs-string">"alice"</span>, 
-              <span class="hljs-string">"_id"</span> : <span class="hljs-string">"persons/alice"</span>, 
-<<<<<<< HEAD
-              <span class="hljs-string">"_rev"</span> : <span class="hljs-string">"_T9Xc0BS---"</span>, 
-=======
-              <span class="hljs-string">"_rev"</span> : <span class="hljs-string">"_U-_qV0e---"</span>, 
->>>>>>> 014de716
-              <span class="hljs-string">"name"</span> : <span class="hljs-string">"Alice"</span> 
-            }, 
-            { 
-              <span class="hljs-string">"_key"</span> : <span class="hljs-string">"bob"</span>, 
-              <span class="hljs-string">"_id"</span> : <span class="hljs-string">"persons/bob"</span>, 
-<<<<<<< HEAD
-              <span class="hljs-string">"_rev"</span> : <span class="hljs-string">"_T9Xc0BW---"</span>, 
-=======
-              <span class="hljs-string">"_rev"</span> : <span class="hljs-string">"_U-_qV0e--_"</span>, 
->>>>>>> 014de716
-              <span class="hljs-string">"name"</span> : <span class="hljs-string">"Bob"</span> 
-            } 
-          ] 
-        }, 
-        { 
-          <span class="hljs-string">"edges"</span> : [ 
-            { 
-<<<<<<< HEAD
-              <span class="hljs-string">"_key"</span> : <span class="hljs-string">"11464"</span>, 
-              <span class="hljs-string">"_id"</span> : <span class="hljs-string">"knows/11464"</span>, 
-              <span class="hljs-string">"_from"</span> : <span class="hljs-string">"persons/alice"</span>, 
-              <span class="hljs-string">"_to"</span> : <span class="hljs-string">"persons/bob"</span>, 
-              <span class="hljs-string">"_rev"</span> : <span class="hljs-string">"_T9Xc0Ba--_"</span> 
-            }, 
-            { 
-              <span class="hljs-string">"_key"</span> : <span class="hljs-string">"11468"</span>, 
-              <span class="hljs-string">"_id"</span> : <span class="hljs-string">"knows/11468"</span>, 
-              <span class="hljs-string">"_from"</span> : <span class="hljs-string">"persons/bob"</span>, 
-              <span class="hljs-string">"_to"</span> : <span class="hljs-string">"persons/charlie"</span>, 
-              <span class="hljs-string">"_rev"</span> : <span class="hljs-string">"_T9Xc0Be---"</span> 
-=======
+              <span class="hljs-string">"_rev"</span> : <span class="hljs-string">"_U-_qV0e---"</span>, 
+              <span class="hljs-string">"name"</span> : <span class="hljs-string">"Alice"</span> 
+            } 
+          ] 
+        }, 
+        { 
+          <span class="hljs-string">"edges"</span> : [ 
+            { 
+              <span class="hljs-string">"_key"</span> : <span class="hljs-string">"11424"</span>, 
+              <span class="hljs-string">"_id"</span> : <span class="hljs-string">"knows/11424"</span>, 
+              <span class="hljs-string">"_from"</span> : <span class="hljs-string">"persons/alice"</span>, 
+              <span class="hljs-string">"_to"</span> : <span class="hljs-string">"persons/bob"</span>, 
+              <span class="hljs-string">"_rev"</span> : <span class="hljs-string">"_U-_qV0i--_"</span> 
+            } 
+          ], 
+          <span class="hljs-string">"vertices"</span> : [ 
+            { 
+              <span class="hljs-string">"_key"</span> : <span class="hljs-string">"alice"</span>, 
+              <span class="hljs-string">"_id"</span> : <span class="hljs-string">"persons/alice"</span>, 
+              <span class="hljs-string">"_rev"</span> : <span class="hljs-string">"_U-_qV0e---"</span>, 
+              <span class="hljs-string">"name"</span> : <span class="hljs-string">"Alice"</span> 
+            }, 
+            { 
+              <span class="hljs-string">"_key"</span> : <span class="hljs-string">"bob"</span>, 
+              <span class="hljs-string">"_id"</span> : <span class="hljs-string">"persons/bob"</span>, 
+              <span class="hljs-string">"_rev"</span> : <span class="hljs-string">"_U-_qV0e--_"</span>, 
+              <span class="hljs-string">"name"</span> : <span class="hljs-string">"Bob"</span> 
+            } 
+          ] 
+        }, 
+        { 
+          <span class="hljs-string">"edges"</span> : [ 
+            { 
               <span class="hljs-string">"_key"</span> : <span class="hljs-string">"11424"</span>, 
               <span class="hljs-string">"_id"</span> : <span class="hljs-string">"knows/11424"</span>, 
               <span class="hljs-string">"_from"</span> : <span class="hljs-string">"persons/alice"</span>, 
@@ -164,38 +106,25 @@
               <span class="hljs-string">"_from"</span> : <span class="hljs-string">"persons/bob"</span>, 
               <span class="hljs-string">"_to"</span> : <span class="hljs-string">"persons/charlie"</span>, 
               <span class="hljs-string">"_rev"</span> : <span class="hljs-string">"_U-_qV0i--A"</span> 
->>>>>>> 014de716
-            } 
-          ], 
-          <span class="hljs-string">"vertices"</span> : [ 
-            { 
-              <span class="hljs-string">"_key"</span> : <span class="hljs-string">"alice"</span>, 
-              <span class="hljs-string">"_id"</span> : <span class="hljs-string">"persons/alice"</span>, 
-<<<<<<< HEAD
-              <span class="hljs-string">"_rev"</span> : <span class="hljs-string">"_T9Xc0BS---"</span>, 
-=======
-              <span class="hljs-string">"_rev"</span> : <span class="hljs-string">"_U-_qV0e---"</span>, 
->>>>>>> 014de716
-              <span class="hljs-string">"name"</span> : <span class="hljs-string">"Alice"</span> 
-            }, 
-            { 
-              <span class="hljs-string">"_key"</span> : <span class="hljs-string">"bob"</span>, 
-              <span class="hljs-string">"_id"</span> : <span class="hljs-string">"persons/bob"</span>, 
-<<<<<<< HEAD
-              <span class="hljs-string">"_rev"</span> : <span class="hljs-string">"_T9Xc0BW---"</span>, 
-=======
-              <span class="hljs-string">"_rev"</span> : <span class="hljs-string">"_U-_qV0e--_"</span>, 
->>>>>>> 014de716
+            } 
+          ], 
+          <span class="hljs-string">"vertices"</span> : [ 
+            { 
+              <span class="hljs-string">"_key"</span> : <span class="hljs-string">"alice"</span>, 
+              <span class="hljs-string">"_id"</span> : <span class="hljs-string">"persons/alice"</span>, 
+              <span class="hljs-string">"_rev"</span> : <span class="hljs-string">"_U-_qV0e---"</span>, 
+              <span class="hljs-string">"name"</span> : <span class="hljs-string">"Alice"</span> 
+            }, 
+            { 
+              <span class="hljs-string">"_key"</span> : <span class="hljs-string">"bob"</span>, 
+              <span class="hljs-string">"_id"</span> : <span class="hljs-string">"persons/bob"</span>, 
+              <span class="hljs-string">"_rev"</span> : <span class="hljs-string">"_U-_qV0e--_"</span>, 
               <span class="hljs-string">"name"</span> : <span class="hljs-string">"Bob"</span> 
             }, 
             { 
               <span class="hljs-string">"_key"</span> : <span class="hljs-string">"charlie"</span>, 
               <span class="hljs-string">"_id"</span> : <span class="hljs-string">"persons/charlie"</span>, 
-<<<<<<< HEAD
-              <span class="hljs-string">"_rev"</span> : <span class="hljs-string">"_T9Xc0BW--_"</span>, 
-=======
               <span class="hljs-string">"_rev"</span> : <span class="hljs-string">"_U-_qV0e--A"</span>, 
->>>>>>> 014de716
               <span class="hljs-string">"name"</span> : <span class="hljs-string">"Charlie"</span> 
             } 
           ] 
@@ -203,20 +132,6 @@
         { 
           <span class="hljs-string">"edges"</span> : [ 
             { 
-<<<<<<< HEAD
-              <span class="hljs-string">"_key"</span> : <span class="hljs-string">"11464"</span>, 
-              <span class="hljs-string">"_id"</span> : <span class="hljs-string">"knows/11464"</span>, 
-              <span class="hljs-string">"_from"</span> : <span class="hljs-string">"persons/alice"</span>, 
-              <span class="hljs-string">"_to"</span> : <span class="hljs-string">"persons/bob"</span>, 
-              <span class="hljs-string">"_rev"</span> : <span class="hljs-string">"_T9Xc0Ba--_"</span> 
-            }, 
-            { 
-              <span class="hljs-string">"_key"</span> : <span class="hljs-string">"11471"</span>, 
-              <span class="hljs-string">"_id"</span> : <span class="hljs-string">"knows/11471"</span>, 
-              <span class="hljs-string">"_from"</span> : <span class="hljs-string">"persons/bob"</span>, 
-              <span class="hljs-string">"_to"</span> : <span class="hljs-string">"persons/dave"</span>, 
-              <span class="hljs-string">"_rev"</span> : <span class="hljs-string">"_T9Xc0Be--_"</span> 
-=======
               <span class="hljs-string">"_key"</span> : <span class="hljs-string">"11424"</span>, 
               <span class="hljs-string">"_id"</span> : <span class="hljs-string">"knows/11424"</span>, 
               <span class="hljs-string">"_from"</span> : <span class="hljs-string">"persons/alice"</span>, 
@@ -229,38 +144,25 @@
               <span class="hljs-string">"_from"</span> : <span class="hljs-string">"persons/bob"</span>, 
               <span class="hljs-string">"_to"</span> : <span class="hljs-string">"persons/dave"</span>, 
               <span class="hljs-string">"_rev"</span> : <span class="hljs-string">"_U-_qV0i--B"</span> 
->>>>>>> 014de716
-            } 
-          ], 
-          <span class="hljs-string">"vertices"</span> : [ 
-            { 
-              <span class="hljs-string">"_key"</span> : <span class="hljs-string">"alice"</span>, 
-              <span class="hljs-string">"_id"</span> : <span class="hljs-string">"persons/alice"</span>, 
-<<<<<<< HEAD
-              <span class="hljs-string">"_rev"</span> : <span class="hljs-string">"_T9Xc0BS---"</span>, 
-=======
-              <span class="hljs-string">"_rev"</span> : <span class="hljs-string">"_U-_qV0e---"</span>, 
->>>>>>> 014de716
-              <span class="hljs-string">"name"</span> : <span class="hljs-string">"Alice"</span> 
-            }, 
-            { 
-              <span class="hljs-string">"_key"</span> : <span class="hljs-string">"bob"</span>, 
-              <span class="hljs-string">"_id"</span> : <span class="hljs-string">"persons/bob"</span>, 
-<<<<<<< HEAD
-              <span class="hljs-string">"_rev"</span> : <span class="hljs-string">"_T9Xc0BW---"</span>, 
-=======
-              <span class="hljs-string">"_rev"</span> : <span class="hljs-string">"_U-_qV0e--_"</span>, 
->>>>>>> 014de716
+            } 
+          ], 
+          <span class="hljs-string">"vertices"</span> : [ 
+            { 
+              <span class="hljs-string">"_key"</span> : <span class="hljs-string">"alice"</span>, 
+              <span class="hljs-string">"_id"</span> : <span class="hljs-string">"persons/alice"</span>, 
+              <span class="hljs-string">"_rev"</span> : <span class="hljs-string">"_U-_qV0e---"</span>, 
+              <span class="hljs-string">"name"</span> : <span class="hljs-string">"Alice"</span> 
+            }, 
+            { 
+              <span class="hljs-string">"_key"</span> : <span class="hljs-string">"bob"</span>, 
+              <span class="hljs-string">"_id"</span> : <span class="hljs-string">"persons/bob"</span>, 
+              <span class="hljs-string">"_rev"</span> : <span class="hljs-string">"_U-_qV0e--_"</span>, 
               <span class="hljs-string">"name"</span> : <span class="hljs-string">"Bob"</span> 
             }, 
             { 
               <span class="hljs-string">"_key"</span> : <span class="hljs-string">"dave"</span>, 
               <span class="hljs-string">"_id"</span> : <span class="hljs-string">"persons/dave"</span>, 
-<<<<<<< HEAD
-              <span class="hljs-string">"_rev"</span> : <span class="hljs-string">"_T9Xc0BW--A"</span>, 
-=======
               <span class="hljs-string">"_rev"</span> : <span class="hljs-string">"_U-_qV0e--B"</span>, 
->>>>>>> 014de716
               <span class="hljs-string">"name"</span> : <span class="hljs-string">"Dave"</span> 
             } 
           ] 
@@ -268,20 +170,6 @@
         { 
           <span class="hljs-string">"edges"</span> : [ 
             { 
-<<<<<<< HEAD
-              <span class="hljs-string">"_key"</span> : <span class="hljs-string">"11464"</span>, 
-              <span class="hljs-string">"_id"</span> : <span class="hljs-string">"knows/11464"</span>, 
-              <span class="hljs-string">"_from"</span> : <span class="hljs-string">"persons/alice"</span>, 
-              <span class="hljs-string">"_to"</span> : <span class="hljs-string">"persons/bob"</span>, 
-              <span class="hljs-string">"_rev"</span> : <span class="hljs-string">"_T9Xc0Ba--_"</span> 
-            }, 
-            { 
-              <span class="hljs-string">"_key"</span> : <span class="hljs-string">"11477"</span>, 
-              <span class="hljs-string">"_id"</span> : <span class="hljs-string">"knows/11477"</span>, 
-              <span class="hljs-string">"_from"</span> : <span class="hljs-string">"persons/eve"</span>, 
-              <span class="hljs-string">"_to"</span> : <span class="hljs-string">"persons/bob"</span>, 
-              <span class="hljs-string">"_rev"</span> : <span class="hljs-string">"_T9Xc0Bi--_"</span> 
-=======
               <span class="hljs-string">"_key"</span> : <span class="hljs-string">"11424"</span>, 
               <span class="hljs-string">"_id"</span> : <span class="hljs-string">"knows/11424"</span>, 
               <span class="hljs-string">"_from"</span> : <span class="hljs-string">"persons/alice"</span>, 
@@ -294,38 +182,25 @@
               <span class="hljs-string">"_from"</span> : <span class="hljs-string">"persons/eve"</span>, 
               <span class="hljs-string">"_to"</span> : <span class="hljs-string">"persons/bob"</span>, 
               <span class="hljs-string">"_rev"</span> : <span class="hljs-string">"_U-_qV0m--_"</span> 
->>>>>>> 014de716
-            } 
-          ], 
-          <span class="hljs-string">"vertices"</span> : [ 
-            { 
-              <span class="hljs-string">"_key"</span> : <span class="hljs-string">"alice"</span>, 
-              <span class="hljs-string">"_id"</span> : <span class="hljs-string">"persons/alice"</span>, 
-<<<<<<< HEAD
-              <span class="hljs-string">"_rev"</span> : <span class="hljs-string">"_T9Xc0BS---"</span>, 
-=======
-              <span class="hljs-string">"_rev"</span> : <span class="hljs-string">"_U-_qV0e---"</span>, 
->>>>>>> 014de716
-              <span class="hljs-string">"name"</span> : <span class="hljs-string">"Alice"</span> 
-            }, 
-            { 
-              <span class="hljs-string">"_key"</span> : <span class="hljs-string">"bob"</span>, 
-              <span class="hljs-string">"_id"</span> : <span class="hljs-string">"persons/bob"</span>, 
-<<<<<<< HEAD
-              <span class="hljs-string">"_rev"</span> : <span class="hljs-string">"_T9Xc0BW---"</span>, 
-=======
-              <span class="hljs-string">"_rev"</span> : <span class="hljs-string">"_U-_qV0e--_"</span>, 
->>>>>>> 014de716
+            } 
+          ], 
+          <span class="hljs-string">"vertices"</span> : [ 
+            { 
+              <span class="hljs-string">"_key"</span> : <span class="hljs-string">"alice"</span>, 
+              <span class="hljs-string">"_id"</span> : <span class="hljs-string">"persons/alice"</span>, 
+              <span class="hljs-string">"_rev"</span> : <span class="hljs-string">"_U-_qV0e---"</span>, 
+              <span class="hljs-string">"name"</span> : <span class="hljs-string">"Alice"</span> 
+            }, 
+            { 
+              <span class="hljs-string">"_key"</span> : <span class="hljs-string">"bob"</span>, 
+              <span class="hljs-string">"_id"</span> : <span class="hljs-string">"persons/bob"</span>, 
+              <span class="hljs-string">"_rev"</span> : <span class="hljs-string">"_U-_qV0e--_"</span>, 
               <span class="hljs-string">"name"</span> : <span class="hljs-string">"Bob"</span> 
             }, 
             { 
               <span class="hljs-string">"_key"</span> : <span class="hljs-string">"eve"</span>, 
               <span class="hljs-string">"_id"</span> : <span class="hljs-string">"persons/eve"</span>, 
-<<<<<<< HEAD
-              <span class="hljs-string">"_rev"</span> : <span class="hljs-string">"_T9Xc0Ba---"</span>, 
-=======
               <span class="hljs-string">"_rev"</span> : <span class="hljs-string">"_U-_qV0i---"</span>, 
->>>>>>> 014de716
               <span class="hljs-string">"name"</span> : <span class="hljs-string">"Eve"</span> 
             } 
           ] 
@@ -333,27 +208,6 @@
         { 
           <span class="hljs-string">"edges"</span> : [ 
             { 
-<<<<<<< HEAD
-              <span class="hljs-string">"_key"</span> : <span class="hljs-string">"11464"</span>, 
-              <span class="hljs-string">"_id"</span> : <span class="hljs-string">"knows/11464"</span>, 
-              <span class="hljs-string">"_from"</span> : <span class="hljs-string">"persons/alice"</span>, 
-              <span class="hljs-string">"_to"</span> : <span class="hljs-string">"persons/bob"</span>, 
-              <span class="hljs-string">"_rev"</span> : <span class="hljs-string">"_T9Xc0Ba--_"</span> 
-            }, 
-            { 
-              <span class="hljs-string">"_key"</span> : <span class="hljs-string">"11477"</span>, 
-              <span class="hljs-string">"_id"</span> : <span class="hljs-string">"knows/11477"</span>, 
-              <span class="hljs-string">"_from"</span> : <span class="hljs-string">"persons/eve"</span>, 
-              <span class="hljs-string">"_to"</span> : <span class="hljs-string">"persons/bob"</span>, 
-              <span class="hljs-string">"_rev"</span> : <span class="hljs-string">"_T9Xc0Bi--_"</span> 
-            }, 
-            { 
-              <span class="hljs-string">"_key"</span> : <span class="hljs-string">"11474"</span>, 
-              <span class="hljs-string">"_id"</span> : <span class="hljs-string">"knows/11474"</span>, 
-              <span class="hljs-string">"_from"</span> : <span class="hljs-string">"persons/eve"</span>, 
-              <span class="hljs-string">"_to"</span> : <span class="hljs-string">"persons/alice"</span>, 
-              <span class="hljs-string">"_rev"</span> : <span class="hljs-string">"_T9Xc0Bi---"</span> 
-=======
               <span class="hljs-string">"_key"</span> : <span class="hljs-string">"11424"</span>, 
               <span class="hljs-string">"_id"</span> : <span class="hljs-string">"knows/11424"</span>, 
               <span class="hljs-string">"_from"</span> : <span class="hljs-string">"persons/alice"</span>, 
@@ -373,48 +227,31 @@
               <span class="hljs-string">"_from"</span> : <span class="hljs-string">"persons/eve"</span>, 
               <span class="hljs-string">"_to"</span> : <span class="hljs-string">"persons/alice"</span>, 
               <span class="hljs-string">"_rev"</span> : <span class="hljs-string">"_U-_qV0m---"</span> 
->>>>>>> 014de716
-            } 
-          ], 
-          <span class="hljs-string">"vertices"</span> : [ 
-            { 
-              <span class="hljs-string">"_key"</span> : <span class="hljs-string">"alice"</span>, 
-              <span class="hljs-string">"_id"</span> : <span class="hljs-string">"persons/alice"</span>, 
-<<<<<<< HEAD
-              <span class="hljs-string">"_rev"</span> : <span class="hljs-string">"_T9Xc0BS---"</span>, 
-=======
-              <span class="hljs-string">"_rev"</span> : <span class="hljs-string">"_U-_qV0e---"</span>, 
->>>>>>> 014de716
-              <span class="hljs-string">"name"</span> : <span class="hljs-string">"Alice"</span> 
-            }, 
-            { 
-              <span class="hljs-string">"_key"</span> : <span class="hljs-string">"bob"</span>, 
-              <span class="hljs-string">"_id"</span> : <span class="hljs-string">"persons/bob"</span>, 
-<<<<<<< HEAD
-              <span class="hljs-string">"_rev"</span> : <span class="hljs-string">"_T9Xc0BW---"</span>, 
-=======
-              <span class="hljs-string">"_rev"</span> : <span class="hljs-string">"_U-_qV0e--_"</span>, 
->>>>>>> 014de716
+            } 
+          ], 
+          <span class="hljs-string">"vertices"</span> : [ 
+            { 
+              <span class="hljs-string">"_key"</span> : <span class="hljs-string">"alice"</span>, 
+              <span class="hljs-string">"_id"</span> : <span class="hljs-string">"persons/alice"</span>, 
+              <span class="hljs-string">"_rev"</span> : <span class="hljs-string">"_U-_qV0e---"</span>, 
+              <span class="hljs-string">"name"</span> : <span class="hljs-string">"Alice"</span> 
+            }, 
+            { 
+              <span class="hljs-string">"_key"</span> : <span class="hljs-string">"bob"</span>, 
+              <span class="hljs-string">"_id"</span> : <span class="hljs-string">"persons/bob"</span>, 
+              <span class="hljs-string">"_rev"</span> : <span class="hljs-string">"_U-_qV0e--_"</span>, 
               <span class="hljs-string">"name"</span> : <span class="hljs-string">"Bob"</span> 
             }, 
             { 
               <span class="hljs-string">"_key"</span> : <span class="hljs-string">"eve"</span>, 
               <span class="hljs-string">"_id"</span> : <span class="hljs-string">"persons/eve"</span>, 
-<<<<<<< HEAD
-              <span class="hljs-string">"_rev"</span> : <span class="hljs-string">"_T9Xc0Ba---"</span>, 
-=======
               <span class="hljs-string">"_rev"</span> : <span class="hljs-string">"_U-_qV0i---"</span>, 
->>>>>>> 014de716
               <span class="hljs-string">"name"</span> : <span class="hljs-string">"Eve"</span> 
             }, 
             { 
               <span class="hljs-string">"_key"</span> : <span class="hljs-string">"alice"</span>, 
               <span class="hljs-string">"_id"</span> : <span class="hljs-string">"persons/alice"</span>, 
-<<<<<<< HEAD
-              <span class="hljs-string">"_rev"</span> : <span class="hljs-string">"_T9Xc0BS---"</span>, 
-=======
-              <span class="hljs-string">"_rev"</span> : <span class="hljs-string">"_U-_qV0e---"</span>, 
->>>>>>> 014de716
+              <span class="hljs-string">"_rev"</span> : <span class="hljs-string">"_U-_qV0e---"</span>, 
               <span class="hljs-string">"name"</span> : <span class="hljs-string">"Alice"</span> 
             } 
           ] 
