--- conflicted
+++ resolved
@@ -5,11 +5,7 @@
   { 
     <span class="hljs-string">"_key"</span> : <span class="hljs-string">"testKey"</span>, 
     <span class="hljs-string">"_id"</span> : <span class="hljs-string">"mycollection/testKey"</span>, 
-<<<<<<< HEAD
-    <span class="hljs-string">"_rev"</span> : <span class="hljs-string">"_VO3uGOq---"</span>, 
-=======
     <span class="hljs-string">"_rev"</span> : <span class="hljs-string">"_VRepxLC---"</span>, 
->>>>>>> a692577f
     <span class="hljs-string">"Hello"</span> : <span class="hljs-string">"World"</span> 
   } 
 ]