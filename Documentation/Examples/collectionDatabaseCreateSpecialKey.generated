--- conflicted
+++ resolved
@@ -1,31 +1,16 @@
 arangosh> db._create("users", { keyOptions: { allowUserKeys: false } });
-<<<<<<< HEAD
-[ArangoCollection 456211618, "users" (type document, status loaded)]
-arangosh> db.users.save({ name: "user 1" });
-{ 
-  "_id" : "users/456539298", 
-  "_rev" : "456539298", 
-  "_key" : "456539298" 
-=======
 [ArangoCollection 459787507, "users" (type document, status loaded)]
 arangosh> db.users.save({ name: "user 1" });
 { 
   "_id" : "users/460115187", 
   "_rev" : "460115187", 
   "_key" : "460115187" 
->>>>>>> 25aa2a58
 }
 arangosh> db.users.save({ name: "user 2", _key: "myuser" });
 [ArangoError 1222: collection does not allow using user-defined keys]
 arangosh> db.users.save({ name: "user 3" });
 { 
-<<<<<<< HEAD
-  "_id" : "users/456866978", 
-  "_rev" : "456866978", 
-  "_key" : "456866978" 
-=======
   "_id" : "users/460442867", 
   "_rev" : "460442867", 
   "_key" : "460442867" 
->>>>>>> 25aa2a58
 }