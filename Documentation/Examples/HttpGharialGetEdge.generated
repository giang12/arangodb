--- conflicted
+++ resolved
@@ -2,20 +2,6 @@
 
 HTTP/<span class="hljs-number">1.1</span> <span class="hljs-number">200</span> OK
 content-type: application/json
-<<<<<<< HEAD
-etag: 537273281
-
-{ 
-  "error" : false, 
-  "code" : 200, 
-  "edge" : { 
-    "_id" : "relation/aliceAndBob", 
-    "_key" : "aliceAndBob", 
-    "_rev" : "537273281", 
-    "_from" : "female/alice", 
-    "_to" : "male/bob", 
-    "type" : "married" 
-=======
 etag: <span class="hljs-number">552930850</span>
 
 { 
@@ -28,6 +14,5 @@
     <span class="hljs-string">"_from"</span> : <span class="hljs-string">"female/alice"</span>, 
     <span class="hljs-string">"_to"</span> : <span class="hljs-string">"male/bob"</span>, 
     <span class="hljs-string">"type"</span> : <span class="hljs-string">"married"</span> 
->>>>>>> 1a748b46
   } 
 }