--- conflicted
+++ resolved
@@ -17,21 +17,13 @@
         { 
           <span class="hljs-string">"_id"</span> : <span class="hljs-string">"persons/alice"</span>, 
           <span class="hljs-string">"_key"</span> : <span class="hljs-string">"alice"</span>, 
-<<<<<<< HEAD
-          <span class="hljs-string">"_rev"</span> : <span class="hljs-string">"930407673"</span>, 
-=======
           <span class="hljs-string">"_rev"</span> : <span class="hljs-string">"929538604"</span>, 
->>>>>>> 1b8e6ddf
           <span class="hljs-string">"name"</span> : <span class="hljs-string">"Alice"</span> 
         }, 
         { 
           <span class="hljs-string">"_id"</span> : <span class="hljs-string">"persons/bob"</span>, 
           <span class="hljs-string">"_key"</span> : <span class="hljs-string">"bob"</span>, 
-<<<<<<< HEAD
-          <span class="hljs-string">"_rev"</span> : <span class="hljs-string">"930604281"</span>, 
-=======
           <span class="hljs-string">"_rev"</span> : <span class="hljs-string">"929735212"</span>, 
->>>>>>> 1b8e6ddf
           <span class="hljs-string">"name"</span> : <span class="hljs-string">"Bob"</span> 
         } 
       ], 
@@ -42,11 +34,7 @@
             { 
               <span class="hljs-string">"_id"</span> : <span class="hljs-string">"persons/alice"</span>, 
               <span class="hljs-string">"_key"</span> : <span class="hljs-string">"alice"</span>, 
-<<<<<<< HEAD
-              <span class="hljs-string">"_rev"</span> : <span class="hljs-string">"930407673"</span>, 
-=======
               <span class="hljs-string">"_rev"</span> : <span class="hljs-string">"929538604"</span>, 
->>>>>>> 1b8e6ddf
               <span class="hljs-string">"name"</span> : <span class="hljs-string">"Alice"</span> 
             } 
           ] 
@@ -54,15 +42,9 @@
         { 
           <span class="hljs-string">"edges"</span> : [ 
             { 
-<<<<<<< HEAD
-              <span class="hljs-string">"_id"</span> : <span class="hljs-string">"knows/931521785"</span>, 
-              <span class="hljs-string">"_key"</span> : <span class="hljs-string">"931521785"</span>, 
-              <span class="hljs-string">"_rev"</span> : <span class="hljs-string">"931521785"</span>, 
-=======
               <span class="hljs-string">"_id"</span> : <span class="hljs-string">"knows/930652716"</span>, 
               <span class="hljs-string">"_key"</span> : <span class="hljs-string">"930652716"</span>, 
               <span class="hljs-string">"_rev"</span> : <span class="hljs-string">"930652716"</span>, 
->>>>>>> 1b8e6ddf
               <span class="hljs-string">"_from"</span> : <span class="hljs-string">"persons/alice"</span>, 
               <span class="hljs-string">"_to"</span> : <span class="hljs-string">"persons/bob"</span> 
             } 
@@ -71,21 +53,13 @@
             { 
               <span class="hljs-string">"_id"</span> : <span class="hljs-string">"persons/alice"</span>, 
               <span class="hljs-string">"_key"</span> : <span class="hljs-string">"alice"</span>, 
-<<<<<<< HEAD
-              <span class="hljs-string">"_rev"</span> : <span class="hljs-string">"930407673"</span>, 
-=======
               <span class="hljs-string">"_rev"</span> : <span class="hljs-string">"929538604"</span>, 
->>>>>>> 1b8e6ddf
               <span class="hljs-string">"name"</span> : <span class="hljs-string">"Alice"</span> 
             }, 
             { 
               <span class="hljs-string">"_id"</span> : <span class="hljs-string">"persons/bob"</span>, 
               <span class="hljs-string">"_key"</span> : <span class="hljs-string">"bob"</span>, 
-<<<<<<< HEAD
-              <span class="hljs-string">"_rev"</span> : <span class="hljs-string">"930604281"</span>, 
-=======
               <span class="hljs-string">"_rev"</span> : <span class="hljs-string">"929735212"</span>, 
->>>>>>> 1b8e6ddf
               <span class="hljs-string">"name"</span> : <span class="hljs-string">"Bob"</span> 
             } 
           ] 
