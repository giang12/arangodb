<span class="hljs-meta">shell&gt;</span><span class="bash"> curl -X POST --header <span class="hljs-string">'accept: application/json'</span> --data-binary @- --dump - http://localhost:8529/_api/traversal</span> &lt;&lt;EOF
{ 
  <span class="hljs-string">"startVertex"</span> : <span class="hljs-string">"persons/alice"</span>, 
  <span class="hljs-string">"graphName"</span> : <span class="hljs-string">"knows_graph"</span>, 
  <span class="hljs-string">"direction"</span> : <span class="hljs-string">"inbound"</span> 
}
EOF

HTTP/<span class="hljs-number">1.1</span> <span class="hljs-literal">undefined</span>
content-type: application/json; charset=utf<span class="hljs-number">-8</span>
x-content-type-options: nosniff

{ 
  <span class="hljs-string">"result"</span> : { 
    <span class="hljs-string">"visited"</span> : { 
      <span class="hljs-string">"vertices"</span> : [ 
        { 
          <span class="hljs-string">"_key"</span> : <span class="hljs-string">"alice"</span>, 
          <span class="hljs-string">"_id"</span> : <span class="hljs-string">"persons/alice"</span>, 
<<<<<<< HEAD
          <span class="hljs-string">"_rev"</span> : <span class="hljs-string">"_WQyaIge--B"</span>, 
=======
          <span class="hljs-string">"_rev"</span> : <span class="hljs-string">"_XUJzF6C--_"</span>, 
>>>>>>> 948820e4
          <span class="hljs-string">"name"</span> : <span class="hljs-string">"Alice"</span> 
        }, 
        { 
          <span class="hljs-string">"_key"</span> : <span class="hljs-string">"eve"</span>, 
          <span class="hljs-string">"_id"</span> : <span class="hljs-string">"persons/eve"</span>, 
<<<<<<< HEAD
          <span class="hljs-string">"_rev"</span> : <span class="hljs-string">"_WQyaIgi--F"</span>, 
=======
          <span class="hljs-string">"_rev"</span> : <span class="hljs-string">"_XUJzF6G--B"</span>, 
>>>>>>> 948820e4
          <span class="hljs-string">"name"</span> : <span class="hljs-string">"Eve"</span> 
        } 
      ], 
      <span class="hljs-string">"paths"</span> : [ 
        { 
          <span class="hljs-string">"edges"</span> : [ ], 
          <span class="hljs-string">"vertices"</span> : [ 
            { 
              <span class="hljs-string">"_key"</span> : <span class="hljs-string">"alice"</span>, 
              <span class="hljs-string">"_id"</span> : <span class="hljs-string">"persons/alice"</span>, 
<<<<<<< HEAD
              <span class="hljs-string">"_rev"</span> : <span class="hljs-string">"_WQyaIge--B"</span>, 
=======
              <span class="hljs-string">"_rev"</span> : <span class="hljs-string">"_XUJzF6C--_"</span>, 
>>>>>>> 948820e4
              <span class="hljs-string">"name"</span> : <span class="hljs-string">"Alice"</span> 
            } 
          ] 
        }, 
        { 
          <span class="hljs-string">"edges"</span> : [ 
            { 
<<<<<<< HEAD
              <span class="hljs-string">"_key"</span> : <span class="hljs-string">"13717"</span>, 
              <span class="hljs-string">"_id"</span> : <span class="hljs-string">"knows/13717"</span>, 
              <span class="hljs-string">"_from"</span> : <span class="hljs-string">"persons/eve"</span>, 
              <span class="hljs-string">"_to"</span> : <span class="hljs-string">"persons/alice"</span>, 
              <span class="hljs-string">"_rev"</span> : <span class="hljs-string">"_WQyaIgi--N"</span>, 
=======
              <span class="hljs-string">"_key"</span> : <span class="hljs-string">"105968"</span>, 
              <span class="hljs-string">"_id"</span> : <span class="hljs-string">"knows/105968"</span>, 
              <span class="hljs-string">"_from"</span> : <span class="hljs-string">"persons/eve"</span>, 
              <span class="hljs-string">"_to"</span> : <span class="hljs-string">"persons/alice"</span>, 
              <span class="hljs-string">"_rev"</span> : <span class="hljs-string">"_XUJzF6K--B"</span>, 
>>>>>>> 948820e4
              <span class="hljs-string">"vertex"</span> : <span class="hljs-string">"eve"</span> 
            } 
          ], 
          <span class="hljs-string">"vertices"</span> : [ 
            { 
              <span class="hljs-string">"_key"</span> : <span class="hljs-string">"alice"</span>, 
              <span class="hljs-string">"_id"</span> : <span class="hljs-string">"persons/alice"</span>, 
<<<<<<< HEAD
              <span class="hljs-string">"_rev"</span> : <span class="hljs-string">"_WQyaIge--B"</span>, 
=======
              <span class="hljs-string">"_rev"</span> : <span class="hljs-string">"_XUJzF6C--_"</span>, 
>>>>>>> 948820e4
              <span class="hljs-string">"name"</span> : <span class="hljs-string">"Alice"</span> 
            }, 
            { 
              <span class="hljs-string">"_key"</span> : <span class="hljs-string">"eve"</span>, 
              <span class="hljs-string">"_id"</span> : <span class="hljs-string">"persons/eve"</span>, 
<<<<<<< HEAD
              <span class="hljs-string">"_rev"</span> : <span class="hljs-string">"_WQyaIgi--F"</span>, 
=======
              <span class="hljs-string">"_rev"</span> : <span class="hljs-string">"_XUJzF6G--B"</span>, 
>>>>>>> 948820e4
              <span class="hljs-string">"name"</span> : <span class="hljs-string">"Eve"</span> 
            } 
          ] 
        } 
      ] 
    } 
  }, 
  <span class="hljs-string">"error"</span> : <span class="hljs-literal">false</span>, 
  <span class="hljs-string">"code"</span> : <span class="hljs-number">200</span> 
}<|MERGE_RESOLUTION|>--- conflicted
+++ resolved
@@ -17,21 +17,13 @@
         { 
           <span class="hljs-string">"_key"</span> : <span class="hljs-string">"alice"</span>, 
           <span class="hljs-string">"_id"</span> : <span class="hljs-string">"persons/alice"</span>, 
-<<<<<<< HEAD
-          <span class="hljs-string">"_rev"</span> : <span class="hljs-string">"_WQyaIge--B"</span>, 
-=======
           <span class="hljs-string">"_rev"</span> : <span class="hljs-string">"_XUJzF6C--_"</span>, 
->>>>>>> 948820e4
           <span class="hljs-string">"name"</span> : <span class="hljs-string">"Alice"</span> 
         }, 
         { 
           <span class="hljs-string">"_key"</span> : <span class="hljs-string">"eve"</span>, 
           <span class="hljs-string">"_id"</span> : <span class="hljs-string">"persons/eve"</span>, 
-<<<<<<< HEAD
-          <span class="hljs-string">"_rev"</span> : <span class="hljs-string">"_WQyaIgi--F"</span>, 
-=======
           <span class="hljs-string">"_rev"</span> : <span class="hljs-string">"_XUJzF6G--B"</span>, 
->>>>>>> 948820e4
           <span class="hljs-string">"name"</span> : <span class="hljs-string">"Eve"</span> 
         } 
       ], 
@@ -42,11 +34,7 @@
             { 
               <span class="hljs-string">"_key"</span> : <span class="hljs-string">"alice"</span>, 
               <span class="hljs-string">"_id"</span> : <span class="hljs-string">"persons/alice"</span>, 
-<<<<<<< HEAD
-              <span class="hljs-string">"_rev"</span> : <span class="hljs-string">"_WQyaIge--B"</span>, 
-=======
               <span class="hljs-string">"_rev"</span> : <span class="hljs-string">"_XUJzF6C--_"</span>, 
->>>>>>> 948820e4
               <span class="hljs-string">"name"</span> : <span class="hljs-string">"Alice"</span> 
             } 
           ] 
@@ -54,19 +42,11 @@
         { 
           <span class="hljs-string">"edges"</span> : [ 
             { 
-<<<<<<< HEAD
-              <span class="hljs-string">"_key"</span> : <span class="hljs-string">"13717"</span>, 
-              <span class="hljs-string">"_id"</span> : <span class="hljs-string">"knows/13717"</span>, 
-              <span class="hljs-string">"_from"</span> : <span class="hljs-string">"persons/eve"</span>, 
-              <span class="hljs-string">"_to"</span> : <span class="hljs-string">"persons/alice"</span>, 
-              <span class="hljs-string">"_rev"</span> : <span class="hljs-string">"_WQyaIgi--N"</span>, 
-=======
               <span class="hljs-string">"_key"</span> : <span class="hljs-string">"105968"</span>, 
               <span class="hljs-string">"_id"</span> : <span class="hljs-string">"knows/105968"</span>, 
               <span class="hljs-string">"_from"</span> : <span class="hljs-string">"persons/eve"</span>, 
               <span class="hljs-string">"_to"</span> : <span class="hljs-string">"persons/alice"</span>, 
               <span class="hljs-string">"_rev"</span> : <span class="hljs-string">"_XUJzF6K--B"</span>, 
->>>>>>> 948820e4
               <span class="hljs-string">"vertex"</span> : <span class="hljs-string">"eve"</span> 
             } 
           ], 
@@ -74,21 +54,13 @@
             { 
               <span class="hljs-string">"_key"</span> : <span class="hljs-string">"alice"</span>, 
               <span class="hljs-string">"_id"</span> : <span class="hljs-string">"persons/alice"</span>, 
-<<<<<<< HEAD
-              <span class="hljs-string">"_rev"</span> : <span class="hljs-string">"_WQyaIge--B"</span>, 
-=======
               <span class="hljs-string">"_rev"</span> : <span class="hljs-string">"_XUJzF6C--_"</span>, 
->>>>>>> 948820e4
               <span class="hljs-string">"name"</span> : <span class="hljs-string">"Alice"</span> 
             }, 
             { 
               <span class="hljs-string">"_key"</span> : <span class="hljs-string">"eve"</span>, 
               <span class="hljs-string">"_id"</span> : <span class="hljs-string">"persons/eve"</span>, 
-<<<<<<< HEAD
-              <span class="hljs-string">"_rev"</span> : <span class="hljs-string">"_WQyaIgi--F"</span>, 
-=======
               <span class="hljs-string">"_rev"</span> : <span class="hljs-string">"_XUJzF6G--B"</span>, 
->>>>>>> 948820e4
               <span class="hljs-string">"name"</span> : <span class="hljs-string">"Eve"</span> 
             } 
           ] 
