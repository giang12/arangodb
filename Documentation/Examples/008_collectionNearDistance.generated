--- conflicted
+++ resolved
@@ -25,11 +25,7 @@
     <span class="hljs-string">"distance"</span> : <span class="hljs-number">0</span>, 
     <span class="hljs-string">"_id"</span> : <span class="hljs-string">"geo/3391"</span>, 
     <span class="hljs-string">"_key"</span> : <span class="hljs-string">"3391"</span>, 
-<<<<<<< HEAD
-    <span class="hljs-string">"_rev"</span> : <span class="hljs-string">"_T9XbK3W--_"</span>, 
-=======
     <span class="hljs-string">"_rev"</span> : <span class="hljs-string">"_U-_pRA---_"</span>, 
->>>>>>> 014de716
     <span class="hljs-string">"loc"</span> : [ 
       <span class="hljs-number">0</span>, 
       <span class="hljs-number">0</span> 
@@ -40,11 +36,7 @@
     <span class="hljs-string">"distance"</span> : <span class="hljs-number">1111949.2664455874</span>, 
     <span class="hljs-string">"_id"</span> : <span class="hljs-string">"geo/3280"</span>, 
     <span class="hljs-string">"_key"</span> : <span class="hljs-string">"3280"</span>, 
-<<<<<<< HEAD
-    <span class="hljs-string">"_rev"</span> : <span class="hljs-string">"_T9XbK2m--B"</span>, 
-=======
     <span class="hljs-string">"_rev"</span> : <span class="hljs-string">"_U-_pR_a--C"</span>, 
->>>>>>> 014de716
     <span class="hljs-string">"loc"</span> : [ 
       <span class="hljs-number">-10</span>, 
       <span class="hljs-number">0</span> 
