--- conflicted
+++ resolved
@@ -6,36 +6,13 @@
 { 
   "collections" : [ 
     { 
-<<<<<<< HEAD
-      "id" : "4922594", 
-      "name" : "_statistics", 
-      "isSystem" : true, 
-      "status" : 3, 
-      "type" : 2 
-    }, 
-    { 
-      "id" : "7150818", 
-      "name" : "_apps", 
-=======
       "id" : "407892141930", 
       "name" : "_system_users_users", 
->>>>>>> 096ad46f
-      "isSystem" : true, 
-      "status" : 2, 
-      "type" : 2 
-    }, 
-    { 
-<<<<<<< HEAD
-      "id" : "6298850", 
-      "name" : "_jobs", 
-      "isSystem" : true, 
-      "status" : 3, 
-      "type" : 2 
-    }, 
-    { 
-      "id" : "2039010", 
-      "name" : "_graphs", 
-=======
+      "isSystem" : true, 
+      "status" : 2, 
+      "type" : 2 
+    }, 
+    { 
       "id" : "166729996718", 
       "name" : "profiles", 
       "isSystem" : false, 
@@ -45,33 +22,18 @@
     { 
       "id" : "5379761", 
       "name" : "_statistics", 
->>>>>>> 096ad46f
-      "isSystem" : true, 
-      "status" : 3, 
-      "type" : 2 
-    }, 
-    { 
-<<<<<<< HEAD
-      "id" : "1214782690", 
-=======
+      "isSystem" : true, 
+      "status" : 3, 
+      "type" : 2 
+    }, 
+    { 
       "id" : "511405812421", 
->>>>>>> 096ad46f
       "name" : "animals", 
       "isSystem" : false, 
       "status" : 3, 
       "type" : 2 
     }, 
     { 
-<<<<<<< HEAD
-      "id" : "6167778", 
-      "name" : "_queues", 
-      "isSystem" : true, 
-      "status" : 3, 
-      "type" : 2 
-    }, 
-    { 
-      "id" : "5315810", 
-=======
       "id" : "407906297706", 
       "name" : "blarg", 
       "isSystem" : false, 
@@ -80,17 +42,12 @@
     }, 
     { 
       "id" : "5772977", 
->>>>>>> 096ad46f
       "name" : "_statistics15", 
       "isSystem" : true, 
       "status" : 3, 
       "type" : 2 
     }, 
     { 
-<<<<<<< HEAD
-      "id" : "14228706", 
-      "name" : "_sessions", 
-=======
       "id" : "511404894917", 
       "name" : "demo", 
       "isSystem" : false, 
@@ -100,40 +57,25 @@
     { 
       "id" : "4855473", 
       "name" : "_aqlfunctions", 
->>>>>>> 096ad46f
-      "isSystem" : true, 
-      "status" : 3, 
-      "type" : 2 
-    }, 
-    { 
-<<<<<<< HEAD
-      "id" : "204002", 
-      "name" : "_users", 
-=======
+      "isSystem" : true, 
+      "status" : 3, 
+      "type" : 2 
+    }, 
+    { 
       "id" : "2627249", 
       "name" : "_modules", 
->>>>>>> 096ad46f
-      "isSystem" : true, 
-      "status" : 3, 
-      "type" : 2 
-    }, 
-    { 
-<<<<<<< HEAD
-      "id" : "2432226", 
-      "name" : "_cluster_kickstarter_plans", 
-=======
+      "isSystem" : true, 
+      "status" : 3, 
+      "type" : 2 
+    }, 
+    { 
       "id" : "6624945", 
       "name" : "_jobs", 
->>>>>>> 096ad46f
-      "isSystem" : true, 
-      "status" : 3, 
-      "type" : 2 
-    }, 
-    { 
-<<<<<<< HEAD
-      "id" : "5709026", 
-      "name" : "_configuration", 
-=======
+      "isSystem" : true, 
+      "status" : 3, 
+      "type" : 2 
+    }, 
+    { 
       "id" : "2496177", 
       "name" : "_graphs", 
       "isSystem" : true, 
@@ -143,35 +85,18 @@
     { 
       "id" : "6493873", 
       "name" : "_queues", 
->>>>>>> 096ad46f
-      "isSystem" : true, 
-      "status" : 3, 
-      "type" : 2 
-    }, 
-    { 
-<<<<<<< HEAD
-      "id" : "14949602", 
-      "name" : "_system_users_users", 
-=======
+      "isSystem" : true, 
+      "status" : 3, 
+      "type" : 2 
+    }, 
+    { 
       "id" : "26941105", 
       "name" : "_sessions", 
->>>>>>> 096ad46f
-      "isSystem" : true, 
-      "status" : 2, 
-      "type" : 2 
-    }, 
-    { 
-<<<<<<< HEAD
-      "id" : "2301154", 
-      "name" : "_routing", 
-      "isSystem" : true, 
-      "status" : 3, 
-      "type" : 2 
-    }, 
-    { 
-      "id" : "4529378", 
-      "name" : "_statisticsRaw", 
-=======
+      "isSystem" : true, 
+      "status" : 2, 
+      "type" : 2 
+    }, 
+    { 
       "id" : "467525925975", 
       "name" : "_fishbowl", 
       "isSystem" : true, 
@@ -188,49 +113,25 @@
     { 
       "id" : "595633", 
       "name" : "_users", 
->>>>>>> 096ad46f
-      "isSystem" : true, 
-      "status" : 3, 
-      "type" : 2 
-    }, 
-    { 
-<<<<<<< HEAD
-      "id" : "1213865186", 
-      "name" : "demo", 
-=======
+      "isSystem" : true, 
+      "status" : 3, 
+      "type" : 2 
+    }, 
+    { 
       "id" : "467557383255", 
       "name" : "blablabla_providers", 
->>>>>>> 096ad46f
-      "isSystem" : false, 
-      "status" : 3, 
-      "type" : 2 
-    }, 
-    { 
-<<<<<<< HEAD
-      "id" : "2170082", 
-      "name" : "_modules", 
-=======
+      "isSystem" : false, 
+      "status" : 3, 
+      "type" : 2 
+    }, 
+    { 
       "id" : "136881", 
       "name" : "_configuration", 
->>>>>>> 096ad46f
-      "isSystem" : true, 
-      "status" : 2, 
-      "type" : 2 
-    }, 
-    { 
-<<<<<<< HEAD
-      "id" : "4398306", 
-      "name" : "_aqlfunctions", 
-      "isSystem" : true, 
-      "status" : 3, 
-      "type" : 2 
-    } 
-  ], 
-  "names" : { 
-    "_statistics" : { 
-      "id" : "4922594", 
-      "name" : "_statistics", 
-=======
+      "isSystem" : true, 
+      "status" : 2, 
+      "type" : 2 
+    }, 
+    { 
       "id" : "392615929403", 
       "name" : "complexCollection", 
       "isSystem" : false, 
@@ -247,16 +148,10 @@
     { 
       "id" : "407882835818", 
       "name" : "_apps", 
->>>>>>> 096ad46f
-      "isSystem" : true, 
-      "status" : 3, 
-      "type" : 2 
-    }, 
-<<<<<<< HEAD
-    "_apps" : { 
-      "id" : "7150818", 
-      "name" : "_apps", 
-=======
+      "isSystem" : true, 
+      "status" : 3, 
+      "type" : 2 
+    }, 
     { 
       "id" : "467593362519", 
       "name" : "marvel_vertices", 
@@ -267,23 +162,10 @@
     { 
       "id" : "4986545", 
       "name" : "_statisticsRaw", 
->>>>>>> 096ad46f
-      "isSystem" : true, 
-      "status" : 3, 
-      "type" : 2 
-    }, 
-<<<<<<< HEAD
-    "_jobs" : { 
-      "id" : "6298850", 
-      "name" : "_jobs", 
-      "isSystem" : true, 
-      "status" : 3, 
-      "type" : 2 
-    }, 
-    "_graphs" : { 
-      "id" : "2039010", 
-      "name" : "_graphs", 
-=======
+      "isSystem" : true, 
+      "status" : 3, 
+      "type" : 2 
+    }, 
     { 
       "id" : "2758321", 
       "name" : "_routing", 
@@ -296,23 +178,10 @@
     "_system_users_users" : { 
       "id" : "407892141930", 
       "name" : "_system_users_users", 
->>>>>>> 096ad46f
-      "isSystem" : true, 
-      "status" : 2, 
-      "type" : 2 
-    }, 
-<<<<<<< HEAD
-    "animals" : { 
-      "id" : "1214782690", 
-      "name" : "animals", 
-      "isSystem" : false, 
-      "status" : 3, 
-      "type" : 2 
-    }, 
-    "_queues" : { 
-      "id" : "6167778", 
-      "name" : "_queues", 
-=======
+      "isSystem" : true, 
+      "status" : 2, 
+      "type" : 2 
+    }, 
     "profiles" : { 
       "id" : "166729996718", 
       "name" : "profiles", 
@@ -323,7 +192,6 @@
     "_statistics" : { 
       "id" : "5379761", 
       "name" : "_statistics", 
->>>>>>> 096ad46f
       "isSystem" : true, 
       "status" : 3, 
       "type" : 2 
@@ -343,21 +211,12 @@
       "type" : 2 
     }, 
     "_statistics15" : { 
-<<<<<<< HEAD
-      "id" : "5315810", 
-=======
       "id" : "5772977", 
->>>>>>> 096ad46f
       "name" : "_statistics15", 
       "isSystem" : true, 
       "status" : 3, 
       "type" : 2 
     }, 
-<<<<<<< HEAD
-    "_sessions" : { 
-      "id" : "14228706", 
-      "name" : "_sessions", 
-=======
     "demo" : { 
       "id" : "511404894917", 
       "name" : "demo", 
@@ -368,42 +227,24 @@
     "_aqlfunctions" : { 
       "id" : "4855473", 
       "name" : "_aqlfunctions", 
->>>>>>> 096ad46f
-      "isSystem" : true, 
-      "status" : 3, 
-      "type" : 2 
-    }, 
-<<<<<<< HEAD
-    "_users" : { 
-      "id" : "204002", 
-      "name" : "_users", 
-=======
+      "isSystem" : true, 
+      "status" : 3, 
+      "type" : 2 
+    }, 
     "_modules" : { 
       "id" : "2627249", 
       "name" : "_modules", 
->>>>>>> 096ad46f
-      "isSystem" : true, 
-      "status" : 3, 
-      "type" : 2 
-    }, 
-<<<<<<< HEAD
-    "_cluster_kickstarter_plans" : { 
-      "id" : "2432226", 
-      "name" : "_cluster_kickstarter_plans", 
-=======
+      "isSystem" : true, 
+      "status" : 3, 
+      "type" : 2 
+    }, 
     "_jobs" : { 
       "id" : "6624945", 
       "name" : "_jobs", 
->>>>>>> 096ad46f
-      "isSystem" : true, 
-      "status" : 3, 
-      "type" : 2 
-    }, 
-<<<<<<< HEAD
-    "_configuration" : { 
-      "id" : "5709026", 
-      "name" : "_configuration", 
-=======
+      "isSystem" : true, 
+      "status" : 3, 
+      "type" : 2 
+    }, 
     "_graphs" : { 
       "id" : "2496177", 
       "name" : "_graphs", 
@@ -414,36 +255,17 @@
     "_queues" : { 
       "id" : "6493873", 
       "name" : "_queues", 
->>>>>>> 096ad46f
-      "isSystem" : true, 
-      "status" : 3, 
-      "type" : 2 
-    }, 
-<<<<<<< HEAD
-    "_system_users_users" : { 
-      "id" : "14949602", 
-      "name" : "_system_users_users", 
-=======
+      "isSystem" : true, 
+      "status" : 3, 
+      "type" : 2 
+    }, 
     "_sessions" : { 
       "id" : "26941105", 
       "name" : "_sessions", 
->>>>>>> 096ad46f
-      "isSystem" : true, 
-      "status" : 2, 
-      "type" : 2 
-    }, 
-<<<<<<< HEAD
-    "_routing" : { 
-      "id" : "2301154", 
-      "name" : "_routing", 
-      "isSystem" : true, 
-      "status" : 3, 
-      "type" : 2 
-    }, 
-    "_statisticsRaw" : { 
-      "id" : "4529378", 
-      "name" : "_statisticsRaw", 
-=======
+      "isSystem" : true, 
+      "status" : 2, 
+      "type" : 2 
+    }, 
     "_fishbowl" : { 
       "id" : "467525925975", 
       "name" : "_fishbowl", 
@@ -475,23 +297,10 @@
     "_configuration" : { 
       "id" : "136881", 
       "name" : "_configuration", 
->>>>>>> 096ad46f
-      "isSystem" : true, 
-      "status" : 2, 
-      "type" : 2 
-    }, 
-<<<<<<< HEAD
-    "demo" : { 
-      "id" : "1213865186", 
-      "name" : "demo", 
-      "isSystem" : false, 
-      "status" : 3, 
-      "type" : 2 
-    }, 
-    "_modules" : { 
-      "id" : "2170082", 
-      "name" : "_modules", 
-=======
+      "isSystem" : true, 
+      "status" : 2, 
+      "type" : 2 
+    }, 
     "complexCollection" : { 
       "id" : "392615929403", 
       "name" : "complexCollection", 
@@ -523,20 +332,13 @@
     "_statisticsRaw" : { 
       "id" : "4986545", 
       "name" : "_statisticsRaw", 
->>>>>>> 096ad46f
-      "isSystem" : true, 
-      "status" : 3, 
-      "type" : 2 
-    }, 
-<<<<<<< HEAD
-    "_aqlfunctions" : { 
-      "id" : "4398306", 
-      "name" : "_aqlfunctions", 
-=======
+      "isSystem" : true, 
+      "status" : 3, 
+      "type" : 2 
+    }, 
     "_routing" : { 
       "id" : "2758321", 
       "name" : "_routing", 
->>>>>>> 096ad46f
       "isSystem" : true, 
       "status" : 3, 
       "type" : 2 
