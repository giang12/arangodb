<span class="hljs-meta">shell&gt;</span><span class="bash"> curl -X POST --header <span class="hljs-string">'accept: application/json'</span> --data-binary @- --dump - http://localhost:8529/_api/traversal</span> &lt;&lt;EOF
{ 
  <span class="hljs-string">"startVertex"</span> : <span class="hljs-string">"persons/alice"</span>, 
  <span class="hljs-string">"graphName"</span> : <span class="hljs-string">"knows_graph"</span>, 
  <span class="hljs-string">"direction"</span> : <span class="hljs-string">"outbound"</span> 
}
EOF

HTTP/<span class="hljs-number">1.1</span> <span class="hljs-literal">undefined</span>
content-type: application/json; charset=utf<span class="hljs-number">-8</span>
x-content-type-options: nosniff

{ 
  <span class="hljs-string">"result"</span> : { 
    <span class="hljs-string">"visited"</span> : { 
      <span class="hljs-string">"vertices"</span> : [ 
        { 
          <span class="hljs-string">"_key"</span> : <span class="hljs-string">"alice"</span>, 
          <span class="hljs-string">"_id"</span> : <span class="hljs-string">"persons/alice"</span>, 
<<<<<<< HEAD
          <span class="hljs-string">"_rev"</span> : <span class="hljs-string">"_WQyaImW--_"</span>, 
=======
          <span class="hljs-string">"_rev"</span> : <span class="hljs-string">"_XUJzGEa--_"</span>, 
>>>>>>> 948820e4
          <span class="hljs-string">"name"</span> : <span class="hljs-string">"Alice"</span> 
        }, 
        { 
          <span class="hljs-string">"_key"</span> : <span class="hljs-string">"bob"</span>, 
          <span class="hljs-string">"_id"</span> : <span class="hljs-string">"persons/bob"</span>, 
<<<<<<< HEAD
          <span class="hljs-string">"_rev"</span> : <span class="hljs-string">"_WQyaImW--B"</span>, 
=======
          <span class="hljs-string">"_rev"</span> : <span class="hljs-string">"_XUJzGEa--B"</span>, 
>>>>>>> 948820e4
          <span class="hljs-string">"name"</span> : <span class="hljs-string">"Bob"</span> 
        }, 
        { 
          <span class="hljs-string">"_key"</span> : <span class="hljs-string">"charlie"</span>, 
          <span class="hljs-string">"_id"</span> : <span class="hljs-string">"persons/charlie"</span>, 
<<<<<<< HEAD
          <span class="hljs-string">"_rev"</span> : <span class="hljs-string">"_WQyaImW--D"</span>, 
=======
          <span class="hljs-string">"_rev"</span> : <span class="hljs-string">"_XUJzGEa--D"</span>, 
>>>>>>> 948820e4
          <span class="hljs-string">"name"</span> : <span class="hljs-string">"Charlie"</span> 
        }, 
        { 
          <span class="hljs-string">"_key"</span> : <span class="hljs-string">"dave"</span>, 
          <span class="hljs-string">"_id"</span> : <span class="hljs-string">"persons/dave"</span>, 
<<<<<<< HEAD
          <span class="hljs-string">"_rev"</span> : <span class="hljs-string">"_WQyaImW--F"</span>, 
=======
          <span class="hljs-string">"_rev"</span> : <span class="hljs-string">"_XUJzGEa--F"</span>, 
>>>>>>> 948820e4
          <span class="hljs-string">"name"</span> : <span class="hljs-string">"Dave"</span> 
        } 
      ], 
      <span class="hljs-string">"paths"</span> : [ 
        { 
          <span class="hljs-string">"edges"</span> : [ ], 
          <span class="hljs-string">"vertices"</span> : [ 
            { 
              <span class="hljs-string">"_key"</span> : <span class="hljs-string">"alice"</span>, 
              <span class="hljs-string">"_id"</span> : <span class="hljs-string">"persons/alice"</span>, 
<<<<<<< HEAD
              <span class="hljs-string">"_rev"</span> : <span class="hljs-string">"_WQyaImW--_"</span>, 
=======
              <span class="hljs-string">"_rev"</span> : <span class="hljs-string">"_XUJzGEa--_"</span>, 
>>>>>>> 948820e4
              <span class="hljs-string">"name"</span> : <span class="hljs-string">"Alice"</span> 
            } 
          ] 
        }, 
        { 
          <span class="hljs-string">"edges"</span> : [ 
            { 
<<<<<<< HEAD
              <span class="hljs-string">"_key"</span> : <span class="hljs-string">"14058"</span>, 
              <span class="hljs-string">"_id"</span> : <span class="hljs-string">"knows/14058"</span>, 
              <span class="hljs-string">"_from"</span> : <span class="hljs-string">"persons/alice"</span>, 
              <span class="hljs-string">"_to"</span> : <span class="hljs-string">"persons/bob"</span>, 
              <span class="hljs-string">"_rev"</span> : <span class="hljs-string">"_WQyaImW--J"</span>, 
=======
              <span class="hljs-string">"_key"</span> : <span class="hljs-string">"106265"</span>, 
              <span class="hljs-string">"_id"</span> : <span class="hljs-string">"knows/106265"</span>, 
              <span class="hljs-string">"_from"</span> : <span class="hljs-string">"persons/alice"</span>, 
              <span class="hljs-string">"_to"</span> : <span class="hljs-string">"persons/bob"</span>, 
              <span class="hljs-string">"_rev"</span> : <span class="hljs-string">"_XUJzGEe--B"</span>, 
>>>>>>> 948820e4
              <span class="hljs-string">"vertex"</span> : <span class="hljs-string">"alice"</span> 
            } 
          ], 
          <span class="hljs-string">"vertices"</span> : [ 
            { 
              <span class="hljs-string">"_key"</span> : <span class="hljs-string">"alice"</span>, 
              <span class="hljs-string">"_id"</span> : <span class="hljs-string">"persons/alice"</span>, 
<<<<<<< HEAD
              <span class="hljs-string">"_rev"</span> : <span class="hljs-string">"_WQyaImW--_"</span>, 
=======
              <span class="hljs-string">"_rev"</span> : <span class="hljs-string">"_XUJzGEa--_"</span>, 
>>>>>>> 948820e4
              <span class="hljs-string">"name"</span> : <span class="hljs-string">"Alice"</span> 
            }, 
            { 
              <span class="hljs-string">"_key"</span> : <span class="hljs-string">"bob"</span>, 
              <span class="hljs-string">"_id"</span> : <span class="hljs-string">"persons/bob"</span>, 
<<<<<<< HEAD
              <span class="hljs-string">"_rev"</span> : <span class="hljs-string">"_WQyaImW--B"</span>, 
=======
              <span class="hljs-string">"_rev"</span> : <span class="hljs-string">"_XUJzGEa--B"</span>, 
>>>>>>> 948820e4
              <span class="hljs-string">"name"</span> : <span class="hljs-string">"Bob"</span> 
            } 
          ] 
        }, 
        { 
          <span class="hljs-string">"edges"</span> : [ 
            { 
<<<<<<< HEAD
              <span class="hljs-string">"_key"</span> : <span class="hljs-string">"14058"</span>, 
              <span class="hljs-string">"_id"</span> : <span class="hljs-string">"knows/14058"</span>, 
              <span class="hljs-string">"_from"</span> : <span class="hljs-string">"persons/alice"</span>, 
              <span class="hljs-string">"_to"</span> : <span class="hljs-string">"persons/bob"</span>, 
              <span class="hljs-string">"_rev"</span> : <span class="hljs-string">"_WQyaImW--J"</span>, 
              <span class="hljs-string">"vertex"</span> : <span class="hljs-string">"alice"</span> 
            }, 
            { 
              <span class="hljs-string">"_key"</span> : <span class="hljs-string">"14062"</span>, 
              <span class="hljs-string">"_id"</span> : <span class="hljs-string">"knows/14062"</span>, 
              <span class="hljs-string">"_from"</span> : <span class="hljs-string">"persons/bob"</span>, 
              <span class="hljs-string">"_to"</span> : <span class="hljs-string">"persons/charlie"</span>, 
              <span class="hljs-string">"_rev"</span> : <span class="hljs-string">"_WQyaIma--_"</span>, 
=======
              <span class="hljs-string">"_key"</span> : <span class="hljs-string">"106265"</span>, 
              <span class="hljs-string">"_id"</span> : <span class="hljs-string">"knows/106265"</span>, 
              <span class="hljs-string">"_from"</span> : <span class="hljs-string">"persons/alice"</span>, 
              <span class="hljs-string">"_to"</span> : <span class="hljs-string">"persons/bob"</span>, 
              <span class="hljs-string">"_rev"</span> : <span class="hljs-string">"_XUJzGEe--B"</span>, 
              <span class="hljs-string">"vertex"</span> : <span class="hljs-string">"alice"</span> 
            }, 
            { 
              <span class="hljs-string">"_key"</span> : <span class="hljs-string">"106269"</span>, 
              <span class="hljs-string">"_id"</span> : <span class="hljs-string">"knows/106269"</span>, 
              <span class="hljs-string">"_from"</span> : <span class="hljs-string">"persons/bob"</span>, 
              <span class="hljs-string">"_to"</span> : <span class="hljs-string">"persons/charlie"</span>, 
              <span class="hljs-string">"_rev"</span> : <span class="hljs-string">"_XUJzGEe--D"</span>, 
>>>>>>> 948820e4
              <span class="hljs-string">"vertex"</span> : <span class="hljs-string">"bob"</span> 
            } 
          ], 
          <span class="hljs-string">"vertices"</span> : [ 
            { 
              <span class="hljs-string">"_key"</span> : <span class="hljs-string">"alice"</span>, 
              <span class="hljs-string">"_id"</span> : <span class="hljs-string">"persons/alice"</span>, 
<<<<<<< HEAD
              <span class="hljs-string">"_rev"</span> : <span class="hljs-string">"_WQyaImW--_"</span>, 
=======
              <span class="hljs-string">"_rev"</span> : <span class="hljs-string">"_XUJzGEa--_"</span>, 
>>>>>>> 948820e4
              <span class="hljs-string">"name"</span> : <span class="hljs-string">"Alice"</span> 
            }, 
            { 
              <span class="hljs-string">"_key"</span> : <span class="hljs-string">"bob"</span>, 
              <span class="hljs-string">"_id"</span> : <span class="hljs-string">"persons/bob"</span>, 
<<<<<<< HEAD
              <span class="hljs-string">"_rev"</span> : <span class="hljs-string">"_WQyaImW--B"</span>, 
=======
              <span class="hljs-string">"_rev"</span> : <span class="hljs-string">"_XUJzGEa--B"</span>, 
>>>>>>> 948820e4
              <span class="hljs-string">"name"</span> : <span class="hljs-string">"Bob"</span> 
            }, 
            { 
              <span class="hljs-string">"_key"</span> : <span class="hljs-string">"charlie"</span>, 
              <span class="hljs-string">"_id"</span> : <span class="hljs-string">"persons/charlie"</span>, 
<<<<<<< HEAD
              <span class="hljs-string">"_rev"</span> : <span class="hljs-string">"_WQyaImW--D"</span>, 
=======
              <span class="hljs-string">"_rev"</span> : <span class="hljs-string">"_XUJzGEa--D"</span>, 
>>>>>>> 948820e4
              <span class="hljs-string">"name"</span> : <span class="hljs-string">"Charlie"</span> 
            } 
          ] 
        }, 
        { 
          <span class="hljs-string">"edges"</span> : [ 
            { 
<<<<<<< HEAD
              <span class="hljs-string">"_key"</span> : <span class="hljs-string">"14058"</span>, 
              <span class="hljs-string">"_id"</span> : <span class="hljs-string">"knows/14058"</span>, 
              <span class="hljs-string">"_from"</span> : <span class="hljs-string">"persons/alice"</span>, 
              <span class="hljs-string">"_to"</span> : <span class="hljs-string">"persons/bob"</span>, 
              <span class="hljs-string">"_rev"</span> : <span class="hljs-string">"_WQyaImW--J"</span>, 
              <span class="hljs-string">"vertex"</span> : <span class="hljs-string">"alice"</span> 
            }, 
            { 
              <span class="hljs-string">"_key"</span> : <span class="hljs-string">"14065"</span>, 
              <span class="hljs-string">"_id"</span> : <span class="hljs-string">"knows/14065"</span>, 
              <span class="hljs-string">"_from"</span> : <span class="hljs-string">"persons/bob"</span>, 
              <span class="hljs-string">"_to"</span> : <span class="hljs-string">"persons/dave"</span>, 
              <span class="hljs-string">"_rev"</span> : <span class="hljs-string">"_WQyaIma--B"</span>, 
=======
              <span class="hljs-string">"_key"</span> : <span class="hljs-string">"106265"</span>, 
              <span class="hljs-string">"_id"</span> : <span class="hljs-string">"knows/106265"</span>, 
              <span class="hljs-string">"_from"</span> : <span class="hljs-string">"persons/alice"</span>, 
              <span class="hljs-string">"_to"</span> : <span class="hljs-string">"persons/bob"</span>, 
              <span class="hljs-string">"_rev"</span> : <span class="hljs-string">"_XUJzGEe--B"</span>, 
              <span class="hljs-string">"vertex"</span> : <span class="hljs-string">"alice"</span> 
            }, 
            { 
              <span class="hljs-string">"_key"</span> : <span class="hljs-string">"106272"</span>, 
              <span class="hljs-string">"_id"</span> : <span class="hljs-string">"knows/106272"</span>, 
              <span class="hljs-string">"_from"</span> : <span class="hljs-string">"persons/bob"</span>, 
              <span class="hljs-string">"_to"</span> : <span class="hljs-string">"persons/dave"</span>, 
              <span class="hljs-string">"_rev"</span> : <span class="hljs-string">"_XUJzGEe--F"</span>, 
>>>>>>> 948820e4
              <span class="hljs-string">"vertex"</span> : <span class="hljs-string">"bob"</span> 
            } 
          ], 
          <span class="hljs-string">"vertices"</span> : [ 
            { 
              <span class="hljs-string">"_key"</span> : <span class="hljs-string">"alice"</span>, 
              <span class="hljs-string">"_id"</span> : <span class="hljs-string">"persons/alice"</span>, 
<<<<<<< HEAD
              <span class="hljs-string">"_rev"</span> : <span class="hljs-string">"_WQyaImW--_"</span>, 
=======
              <span class="hljs-string">"_rev"</span> : <span class="hljs-string">"_XUJzGEa--_"</span>, 
>>>>>>> 948820e4
              <span class="hljs-string">"name"</span> : <span class="hljs-string">"Alice"</span> 
            }, 
            { 
              <span class="hljs-string">"_key"</span> : <span class="hljs-string">"bob"</span>, 
              <span class="hljs-string">"_id"</span> : <span class="hljs-string">"persons/bob"</span>, 
<<<<<<< HEAD
              <span class="hljs-string">"_rev"</span> : <span class="hljs-string">"_WQyaImW--B"</span>, 
=======
              <span class="hljs-string">"_rev"</span> : <span class="hljs-string">"_XUJzGEa--B"</span>, 
>>>>>>> 948820e4
              <span class="hljs-string">"name"</span> : <span class="hljs-string">"Bob"</span> 
            }, 
            { 
              <span class="hljs-string">"_key"</span> : <span class="hljs-string">"dave"</span>, 
              <span class="hljs-string">"_id"</span> : <span class="hljs-string">"persons/dave"</span>, 
<<<<<<< HEAD
              <span class="hljs-string">"_rev"</span> : <span class="hljs-string">"_WQyaImW--F"</span>, 
=======
              <span class="hljs-string">"_rev"</span> : <span class="hljs-string">"_XUJzGEa--F"</span>, 
>>>>>>> 948820e4
              <span class="hljs-string">"name"</span> : <span class="hljs-string">"Dave"</span> 
            } 
          ] 
        } 
      ] 
    } 
  }, 
  <span class="hljs-string">"error"</span> : <span class="hljs-literal">false</span>, 
  <span class="hljs-string">"code"</span> : <span class="hljs-number">200</span> 
}<|MERGE_RESOLUTION|>--- conflicted
+++ resolved
@@ -17,41 +17,25 @@
         { 
           <span class="hljs-string">"_key"</span> : <span class="hljs-string">"alice"</span>, 
           <span class="hljs-string">"_id"</span> : <span class="hljs-string">"persons/alice"</span>, 
-<<<<<<< HEAD
-          <span class="hljs-string">"_rev"</span> : <span class="hljs-string">"_WQyaImW--_"</span>, 
-=======
           <span class="hljs-string">"_rev"</span> : <span class="hljs-string">"_XUJzGEa--_"</span>, 
->>>>>>> 948820e4
           <span class="hljs-string">"name"</span> : <span class="hljs-string">"Alice"</span> 
         }, 
         { 
           <span class="hljs-string">"_key"</span> : <span class="hljs-string">"bob"</span>, 
           <span class="hljs-string">"_id"</span> : <span class="hljs-string">"persons/bob"</span>, 
-<<<<<<< HEAD
-          <span class="hljs-string">"_rev"</span> : <span class="hljs-string">"_WQyaImW--B"</span>, 
-=======
           <span class="hljs-string">"_rev"</span> : <span class="hljs-string">"_XUJzGEa--B"</span>, 
->>>>>>> 948820e4
           <span class="hljs-string">"name"</span> : <span class="hljs-string">"Bob"</span> 
         }, 
         { 
           <span class="hljs-string">"_key"</span> : <span class="hljs-string">"charlie"</span>, 
           <span class="hljs-string">"_id"</span> : <span class="hljs-string">"persons/charlie"</span>, 
-<<<<<<< HEAD
-          <span class="hljs-string">"_rev"</span> : <span class="hljs-string">"_WQyaImW--D"</span>, 
-=======
           <span class="hljs-string">"_rev"</span> : <span class="hljs-string">"_XUJzGEa--D"</span>, 
->>>>>>> 948820e4
           <span class="hljs-string">"name"</span> : <span class="hljs-string">"Charlie"</span> 
         }, 
         { 
           <span class="hljs-string">"_key"</span> : <span class="hljs-string">"dave"</span>, 
           <span class="hljs-string">"_id"</span> : <span class="hljs-string">"persons/dave"</span>, 
-<<<<<<< HEAD
-          <span class="hljs-string">"_rev"</span> : <span class="hljs-string">"_WQyaImW--F"</span>, 
-=======
           <span class="hljs-string">"_rev"</span> : <span class="hljs-string">"_XUJzGEa--F"</span>, 
->>>>>>> 948820e4
           <span class="hljs-string">"name"</span> : <span class="hljs-string">"Dave"</span> 
         } 
       ], 
@@ -62,11 +46,7 @@
             { 
               <span class="hljs-string">"_key"</span> : <span class="hljs-string">"alice"</span>, 
               <span class="hljs-string">"_id"</span> : <span class="hljs-string">"persons/alice"</span>, 
-<<<<<<< HEAD
-              <span class="hljs-string">"_rev"</span> : <span class="hljs-string">"_WQyaImW--_"</span>, 
-=======
               <span class="hljs-string">"_rev"</span> : <span class="hljs-string">"_XUJzGEa--_"</span>, 
->>>>>>> 948820e4
               <span class="hljs-string">"name"</span> : <span class="hljs-string">"Alice"</span> 
             } 
           ] 
@@ -74,19 +54,11 @@
         { 
           <span class="hljs-string">"edges"</span> : [ 
             { 
-<<<<<<< HEAD
-              <span class="hljs-string">"_key"</span> : <span class="hljs-string">"14058"</span>, 
-              <span class="hljs-string">"_id"</span> : <span class="hljs-string">"knows/14058"</span>, 
-              <span class="hljs-string">"_from"</span> : <span class="hljs-string">"persons/alice"</span>, 
-              <span class="hljs-string">"_to"</span> : <span class="hljs-string">"persons/bob"</span>, 
-              <span class="hljs-string">"_rev"</span> : <span class="hljs-string">"_WQyaImW--J"</span>, 
-=======
               <span class="hljs-string">"_key"</span> : <span class="hljs-string">"106265"</span>, 
               <span class="hljs-string">"_id"</span> : <span class="hljs-string">"knows/106265"</span>, 
               <span class="hljs-string">"_from"</span> : <span class="hljs-string">"persons/alice"</span>, 
               <span class="hljs-string">"_to"</span> : <span class="hljs-string">"persons/bob"</span>, 
               <span class="hljs-string">"_rev"</span> : <span class="hljs-string">"_XUJzGEe--B"</span>, 
->>>>>>> 948820e4
               <span class="hljs-string">"vertex"</span> : <span class="hljs-string">"alice"</span> 
             } 
           ], 
@@ -94,21 +66,13 @@
             { 
               <span class="hljs-string">"_key"</span> : <span class="hljs-string">"alice"</span>, 
               <span class="hljs-string">"_id"</span> : <span class="hljs-string">"persons/alice"</span>, 
-<<<<<<< HEAD
-              <span class="hljs-string">"_rev"</span> : <span class="hljs-string">"_WQyaImW--_"</span>, 
-=======
               <span class="hljs-string">"_rev"</span> : <span class="hljs-string">"_XUJzGEa--_"</span>, 
->>>>>>> 948820e4
               <span class="hljs-string">"name"</span> : <span class="hljs-string">"Alice"</span> 
             }, 
             { 
               <span class="hljs-string">"_key"</span> : <span class="hljs-string">"bob"</span>, 
               <span class="hljs-string">"_id"</span> : <span class="hljs-string">"persons/bob"</span>, 
-<<<<<<< HEAD
-              <span class="hljs-string">"_rev"</span> : <span class="hljs-string">"_WQyaImW--B"</span>, 
-=======
               <span class="hljs-string">"_rev"</span> : <span class="hljs-string">"_XUJzGEa--B"</span>, 
->>>>>>> 948820e4
               <span class="hljs-string">"name"</span> : <span class="hljs-string">"Bob"</span> 
             } 
           ] 
@@ -116,21 +80,6 @@
         { 
           <span class="hljs-string">"edges"</span> : [ 
             { 
-<<<<<<< HEAD
-              <span class="hljs-string">"_key"</span> : <span class="hljs-string">"14058"</span>, 
-              <span class="hljs-string">"_id"</span> : <span class="hljs-string">"knows/14058"</span>, 
-              <span class="hljs-string">"_from"</span> : <span class="hljs-string">"persons/alice"</span>, 
-              <span class="hljs-string">"_to"</span> : <span class="hljs-string">"persons/bob"</span>, 
-              <span class="hljs-string">"_rev"</span> : <span class="hljs-string">"_WQyaImW--J"</span>, 
-              <span class="hljs-string">"vertex"</span> : <span class="hljs-string">"alice"</span> 
-            }, 
-            { 
-              <span class="hljs-string">"_key"</span> : <span class="hljs-string">"14062"</span>, 
-              <span class="hljs-string">"_id"</span> : <span class="hljs-string">"knows/14062"</span>, 
-              <span class="hljs-string">"_from"</span> : <span class="hljs-string">"persons/bob"</span>, 
-              <span class="hljs-string">"_to"</span> : <span class="hljs-string">"persons/charlie"</span>, 
-              <span class="hljs-string">"_rev"</span> : <span class="hljs-string">"_WQyaIma--_"</span>, 
-=======
               <span class="hljs-string">"_key"</span> : <span class="hljs-string">"106265"</span>, 
               <span class="hljs-string">"_id"</span> : <span class="hljs-string">"knows/106265"</span>, 
               <span class="hljs-string">"_from"</span> : <span class="hljs-string">"persons/alice"</span>, 
@@ -144,7 +93,6 @@
               <span class="hljs-string">"_from"</span> : <span class="hljs-string">"persons/bob"</span>, 
               <span class="hljs-string">"_to"</span> : <span class="hljs-string">"persons/charlie"</span>, 
               <span class="hljs-string">"_rev"</span> : <span class="hljs-string">"_XUJzGEe--D"</span>, 
->>>>>>> 948820e4
               <span class="hljs-string">"vertex"</span> : <span class="hljs-string">"bob"</span> 
             } 
           ], 
@@ -152,31 +100,19 @@
             { 
               <span class="hljs-string">"_key"</span> : <span class="hljs-string">"alice"</span>, 
               <span class="hljs-string">"_id"</span> : <span class="hljs-string">"persons/alice"</span>, 
-<<<<<<< HEAD
-              <span class="hljs-string">"_rev"</span> : <span class="hljs-string">"_WQyaImW--_"</span>, 
-=======
               <span class="hljs-string">"_rev"</span> : <span class="hljs-string">"_XUJzGEa--_"</span>, 
->>>>>>> 948820e4
               <span class="hljs-string">"name"</span> : <span class="hljs-string">"Alice"</span> 
             }, 
             { 
               <span class="hljs-string">"_key"</span> : <span class="hljs-string">"bob"</span>, 
               <span class="hljs-string">"_id"</span> : <span class="hljs-string">"persons/bob"</span>, 
-<<<<<<< HEAD
-              <span class="hljs-string">"_rev"</span> : <span class="hljs-string">"_WQyaImW--B"</span>, 
-=======
               <span class="hljs-string">"_rev"</span> : <span class="hljs-string">"_XUJzGEa--B"</span>, 
->>>>>>> 948820e4
               <span class="hljs-string">"name"</span> : <span class="hljs-string">"Bob"</span> 
             }, 
             { 
               <span class="hljs-string">"_key"</span> : <span class="hljs-string">"charlie"</span>, 
               <span class="hljs-string">"_id"</span> : <span class="hljs-string">"persons/charlie"</span>, 
-<<<<<<< HEAD
-              <span class="hljs-string">"_rev"</span> : <span class="hljs-string">"_WQyaImW--D"</span>, 
-=======
               <span class="hljs-string">"_rev"</span> : <span class="hljs-string">"_XUJzGEa--D"</span>, 
->>>>>>> 948820e4
               <span class="hljs-string">"name"</span> : <span class="hljs-string">"Charlie"</span> 
             } 
           ] 
@@ -184,21 +120,6 @@
         { 
           <span class="hljs-string">"edges"</span> : [ 
             { 
-<<<<<<< HEAD
-              <span class="hljs-string">"_key"</span> : <span class="hljs-string">"14058"</span>, 
-              <span class="hljs-string">"_id"</span> : <span class="hljs-string">"knows/14058"</span>, 
-              <span class="hljs-string">"_from"</span> : <span class="hljs-string">"persons/alice"</span>, 
-              <span class="hljs-string">"_to"</span> : <span class="hljs-string">"persons/bob"</span>, 
-              <span class="hljs-string">"_rev"</span> : <span class="hljs-string">"_WQyaImW--J"</span>, 
-              <span class="hljs-string">"vertex"</span> : <span class="hljs-string">"alice"</span> 
-            }, 
-            { 
-              <span class="hljs-string">"_key"</span> : <span class="hljs-string">"14065"</span>, 
-              <span class="hljs-string">"_id"</span> : <span class="hljs-string">"knows/14065"</span>, 
-              <span class="hljs-string">"_from"</span> : <span class="hljs-string">"persons/bob"</span>, 
-              <span class="hljs-string">"_to"</span> : <span class="hljs-string">"persons/dave"</span>, 
-              <span class="hljs-string">"_rev"</span> : <span class="hljs-string">"_WQyaIma--B"</span>, 
-=======
               <span class="hljs-string">"_key"</span> : <span class="hljs-string">"106265"</span>, 
               <span class="hljs-string">"_id"</span> : <span class="hljs-string">"knows/106265"</span>, 
               <span class="hljs-string">"_from"</span> : <span class="hljs-string">"persons/alice"</span>, 
@@ -212,7 +133,6 @@
               <span class="hljs-string">"_from"</span> : <span class="hljs-string">"persons/bob"</span>, 
               <span class="hljs-string">"_to"</span> : <span class="hljs-string">"persons/dave"</span>, 
               <span class="hljs-string">"_rev"</span> : <span class="hljs-string">"_XUJzGEe--F"</span>, 
->>>>>>> 948820e4
               <span class="hljs-string">"vertex"</span> : <span class="hljs-string">"bob"</span> 
             } 
           ], 
@@ -220,31 +140,19 @@
             { 
               <span class="hljs-string">"_key"</span> : <span class="hljs-string">"alice"</span>, 
               <span class="hljs-string">"_id"</span> : <span class="hljs-string">"persons/alice"</span>, 
-<<<<<<< HEAD
-              <span class="hljs-string">"_rev"</span> : <span class="hljs-string">"_WQyaImW--_"</span>, 
-=======
               <span class="hljs-string">"_rev"</span> : <span class="hljs-string">"_XUJzGEa--_"</span>, 
->>>>>>> 948820e4
               <span class="hljs-string">"name"</span> : <span class="hljs-string">"Alice"</span> 
             }, 
             { 
               <span class="hljs-string">"_key"</span> : <span class="hljs-string">"bob"</span>, 
               <span class="hljs-string">"_id"</span> : <span class="hljs-string">"persons/bob"</span>, 
-<<<<<<< HEAD
-              <span class="hljs-string">"_rev"</span> : <span class="hljs-string">"_WQyaImW--B"</span>, 
-=======
               <span class="hljs-string">"_rev"</span> : <span class="hljs-string">"_XUJzGEa--B"</span>, 
->>>>>>> 948820e4
               <span class="hljs-string">"name"</span> : <span class="hljs-string">"Bob"</span> 
             }, 
             { 
               <span class="hljs-string">"_key"</span> : <span class="hljs-string">"dave"</span>, 
               <span class="hljs-string">"_id"</span> : <span class="hljs-string">"persons/dave"</span>, 
-<<<<<<< HEAD
-              <span class="hljs-string">"_rev"</span> : <span class="hljs-string">"_WQyaImW--F"</span>, 
-=======
               <span class="hljs-string">"_rev"</span> : <span class="hljs-string">"_XUJzGEa--F"</span>, 
->>>>>>> 948820e4
               <span class="hljs-string">"name"</span> : <span class="hljs-string">"Dave"</span> 
             } 
           ] 
