<<<<<<< HEAD
shell> curl -X PUT --data-binary @- --dump - http://localhost:8529/_api/document/products/1659059362 <<EOF
=======
shell> curl -X PUT --data-binary @- --dump - http://localhost:8529/_api/document/products/1703857395 <<EOF
>>>>>>> 25aa2a58
{"Hello": "you"}
EOF

HTTP/1.1 202 Accepted
content-type: application/json; charset=utf-8
<<<<<<< HEAD
etag: "1659387042"
location: /_db/_system/_api/document/products/1659059362

{ 
  "error" : false, 
  "_id" : "products/1659059362", 
  "_rev" : "1659387042", 
  "_key" : "1659059362" 
=======
etag: "1704185075"
location: /_db/_system/_api/document/products/1703857395

{ 
  "error" : false, 
  "_id" : "products/1703857395", 
  "_rev" : "1704185075", 
  "_key" : "1703857395" 
>>>>>>> 25aa2a58
}<|MERGE_RESOLUTION|>--- conflicted
+++ resolved
@@ -1,23 +1,9 @@
-<<<<<<< HEAD
-shell> curl -X PUT --data-binary @- --dump - http://localhost:8529/_api/document/products/1659059362 <<EOF
-=======
 shell> curl -X PUT --data-binary @- --dump - http://localhost:8529/_api/document/products/1703857395 <<EOF
->>>>>>> 25aa2a58
 {"Hello": "you"}
 EOF
 
 HTTP/1.1 202 Accepted
 content-type: application/json; charset=utf-8
-<<<<<<< HEAD
-etag: "1659387042"
-location: /_db/_system/_api/document/products/1659059362
-
-{ 
-  "error" : false, 
-  "_id" : "products/1659059362", 
-  "_rev" : "1659387042", 
-  "_key" : "1659059362" 
-=======
 etag: "1704185075"
 location: /_db/_system/_api/document/products/1703857395
 
@@ -26,5 +12,4 @@
   "_id" : "products/1703857395", 
   "_rev" : "1704185075", 
   "_key" : "1703857395" 
->>>>>>> 25aa2a58
 }