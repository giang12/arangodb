--- conflicted
+++ resolved
@@ -5,41 +5,25 @@
   { 
     <span class="hljs-string">"_key"</span> : <span class="hljs-string">"diana"</span>, 
     <span class="hljs-string">"_id"</span> : <span class="hljs-string">"female/diana"</span>, 
-<<<<<<< HEAD
-    <span class="hljs-string">"_rev"</span> : <span class="hljs-string">"26880"</span>, 
-=======
     <span class="hljs-string">"_rev"</span> : <span class="hljs-string">"26973"</span>, 
->>>>>>> c1e90bb4
     <span class="hljs-string">"name"</span> : <span class="hljs-string">"Diana"</span> 
   }, 
   { 
     <span class="hljs-string">"_key"</span> : <span class="hljs-string">"alice"</span>, 
     <span class="hljs-string">"_id"</span> : <span class="hljs-string">"female/alice"</span>, 
-<<<<<<< HEAD
-    <span class="hljs-string">"_rev"</span> : <span class="hljs-string">"26869"</span>, 
-=======
     <span class="hljs-string">"_rev"</span> : <span class="hljs-string">"26962"</span>, 
->>>>>>> c1e90bb4
     <span class="hljs-string">"name"</span> : <span class="hljs-string">"Alice"</span> 
   }, 
   { 
     <span class="hljs-string">"_key"</span> : <span class="hljs-string">"bob"</span>, 
     <span class="hljs-string">"_id"</span> : <span class="hljs-string">"male/bob"</span>, 
-<<<<<<< HEAD
-    <span class="hljs-string">"_rev"</span> : <span class="hljs-string">"26873"</span>, 
-=======
     <span class="hljs-string">"_rev"</span> : <span class="hljs-string">"26966"</span>, 
->>>>>>> c1e90bb4
     <span class="hljs-string">"name"</span> : <span class="hljs-string">"Bob"</span> 
   }, 
   { 
     <span class="hljs-string">"_key"</span> : <span class="hljs-string">"charly"</span>, 
     <span class="hljs-string">"_id"</span> : <span class="hljs-string">"male/charly"</span>, 
-<<<<<<< HEAD
-    <span class="hljs-string">"_rev"</span> : <span class="hljs-string">"26877"</span>, 
-=======
     <span class="hljs-string">"_rev"</span> : <span class="hljs-string">"26970"</span>, 
->>>>>>> c1e90bb4
     <span class="hljs-string">"name"</span> : <span class="hljs-string">"Charly"</span> 
   } 
 ]