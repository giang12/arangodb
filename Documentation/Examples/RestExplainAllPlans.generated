shell> curl -X POST --data-binary @- --dump - http://localhost:8529/_api/explain &lt;&lt;EOF
{ 
  <span class="hljs-string">"query"</span> : <span class="hljs-string">"FOR p IN products FILTER p.id == 25 RETURN p"</span>, 
  <span class="hljs-string">"options"</span> : { 
    <span class="hljs-string">"allPlans"</span> : <span class="hljs-literal">true</span> 
  } 
}
EOF

HTTP/<span class="hljs-number">1.1</span> <span class="hljs-number">200</span> OK
content-type: application/json; charset=utf<span class="hljs-number">-8</span>

{ 
  <span class="hljs-string">"plans"</span> : [ 
    { 
      <span class="hljs-string">"nodes"</span> : [ 
        { 
          <span class="hljs-string">"type"</span> : <span class="hljs-string">"SingletonNode"</span>, 
          <span class="hljs-string">"dependencies"</span> : [ ], 
          <span class="hljs-string">"id"</span> : <span class="hljs-number">1</span>, 
          <span class="hljs-string">"estimatedCost"</span> : <span class="hljs-number">1</span>, 
          <span class="hljs-string">"estimatedNrItems"</span> : <span class="hljs-number">1</span> 
        }, 
        { 
          <span class="hljs-string">"type"</span> : <span class="hljs-string">"IndexNode"</span>, 
          <span class="hljs-string">"dependencies"</span> : [ 
            <span class="hljs-number">1</span> 
          ], 
          <span class="hljs-string">"id"</span> : <span class="hljs-number">6</span>, 
          <span class="hljs-string">"estimatedCost"</span> : <span class="hljs-number">1.99</span>, 
          <span class="hljs-string">"estimatedNrItems"</span> : <span class="hljs-number">1</span>, 
          <span class="hljs-string">"database"</span> : <span class="hljs-string">"_system"</span>, 
          <span class="hljs-string">"collection"</span> : <span class="hljs-string">"products"</span>, 
          <span class="hljs-string">"outVariable"</span> : { 
            <span class="hljs-string">"id"</span> : <span class="hljs-number">0</span>, 
            <span class="hljs-string">"name"</span> : <span class="hljs-string">"p"</span> 
          }, 
          <span class="hljs-string">"indexes"</span> : [ 
            { 
<<<<<<< HEAD
              <span class="hljs-string">"id"</span> : <span class="hljs-string">"10472"</span>, 
=======
              <span class="hljs-string">"id"</span> : <span class="hljs-string">"10484"</span>, 
>>>>>>> 7e16f1ff
              <span class="hljs-string">"type"</span> : <span class="hljs-string">"hash"</span>, 
              <span class="hljs-string">"fields"</span> : [ 
                <span class="hljs-string">"id"</span> 
              ], 
              <span class="hljs-string">"selectivityEstimate"</span> : <span class="hljs-number">1</span>, 
              <span class="hljs-string">"unique"</span> : <span class="hljs-literal">false</span>, 
              <span class="hljs-string">"sparse"</span> : <span class="hljs-literal">false</span> 
            } 
          ], 
          <span class="hljs-string">"condition"</span> : { 
            <span class="hljs-string">"type"</span> : <span class="hljs-string">"n-ary or"</span>, 
            <span class="hljs-string">"subNodes"</span> : [ 
              { 
                <span class="hljs-string">"type"</span> : <span class="hljs-string">"n-ary and"</span>, 
                <span class="hljs-string">"subNodes"</span> : [ 
                  { 
                    <span class="hljs-string">"type"</span> : <span class="hljs-string">"compare =="</span>, 
                    <span class="hljs-string">"subNodes"</span> : [ 
                      { 
                        <span class="hljs-string">"type"</span> : <span class="hljs-string">"attribute access"</span>, 
                        <span class="hljs-string">"name"</span> : <span class="hljs-string">"id"</span>, 
                        <span class="hljs-string">"subNodes"</span> : [ 
                          { 
                            <span class="hljs-string">"type"</span> : <span class="hljs-string">"reference"</span>, 
                            <span class="hljs-string">"name"</span> : <span class="hljs-string">"p"</span>, 
                            <span class="hljs-string">"id"</span> : <span class="hljs-number">0</span> 
                          } 
                        ] 
                      }, 
                      { 
                        <span class="hljs-string">"type"</span> : <span class="hljs-string">"value"</span>, 
                        <span class="hljs-string">"value"</span> : <span class="hljs-number">25</span> 
                      } 
                    ] 
                  } 
                ] 
              } 
            ] 
          }, 
          <span class="hljs-string">"reverse"</span> : <span class="hljs-literal">false</span> 
        }, 
        { 
          <span class="hljs-string">"type"</span> : <span class="hljs-string">"ReturnNode"</span>, 
          <span class="hljs-string">"dependencies"</span> : [ 
            <span class="hljs-number">6</span> 
          ], 
          <span class="hljs-string">"id"</span> : <span class="hljs-number">5</span>, 
          <span class="hljs-string">"estimatedCost"</span> : <span class="hljs-number">2.99</span>, 
          <span class="hljs-string">"estimatedNrItems"</span> : <span class="hljs-number">1</span>, 
          <span class="hljs-string">"inVariable"</span> : { 
            <span class="hljs-string">"id"</span> : <span class="hljs-number">0</span>, 
            <span class="hljs-string">"name"</span> : <span class="hljs-string">"p"</span> 
          } 
        } 
      ], 
      <span class="hljs-string">"rules"</span> : [ 
        <span class="hljs-string">"use-indexes"</span>, 
        <span class="hljs-string">"remove-filter-covered-by-index"</span> 
      ], 
      <span class="hljs-string">"collections"</span> : [ 
        { 
          <span class="hljs-string">"name"</span> : <span class="hljs-string">"products"</span>, 
          <span class="hljs-string">"type"</span> : <span class="hljs-string">"read"</span> 
        } 
      ], 
      <span class="hljs-string">"variables"</span> : [ 
        { 
          <span class="hljs-string">"id"</span> : <span class="hljs-number">2</span>, 
          <span class="hljs-string">"name"</span> : <span class="hljs-string">"1"</span> 
        }, 
        { 
          <span class="hljs-string">"id"</span> : <span class="hljs-number">0</span>, 
          <span class="hljs-string">"name"</span> : <span class="hljs-string">"p"</span> 
        } 
      ], 
      <span class="hljs-string">"estimatedCost"</span> : <span class="hljs-number">2.99</span>, 
      <span class="hljs-string">"estimatedNrItems"</span> : <span class="hljs-number">1</span> 
    } 
  ], 
  <span class="hljs-string">"warnings"</span> : [ ], 
  <span class="hljs-string">"stats"</span> : { 
    <span class="hljs-string">"rulesExecuted"</span> : <span class="hljs-number">26</span>, 
    <span class="hljs-string">"rulesSkipped"</span> : <span class="hljs-number">0</span>, 
    <span class="hljs-string">"plansCreated"</span> : <span class="hljs-number">1</span> 
  }, 
  <span class="hljs-string">"error"</span> : <span class="hljs-literal">false</span>, 
  <span class="hljs-string">"code"</span> : <span class="hljs-number">200</span> 
}<|MERGE_RESOLUTION|>--- conflicted
+++ resolved
@@ -37,11 +37,7 @@
           }, 
           <span class="hljs-string">"indexes"</span> : [ 
             { 
-<<<<<<< HEAD
-              <span class="hljs-string">"id"</span> : <span class="hljs-string">"10472"</span>, 
-=======
               <span class="hljs-string">"id"</span> : <span class="hljs-string">"10484"</span>, 
->>>>>>> 7e16f1ff
               <span class="hljs-string">"type"</span> : <span class="hljs-string">"hash"</span>, 
               <span class="hljs-string">"fields"</span> : [ 
                 <span class="hljs-string">"id"</span> 
