--- conflicted
+++ resolved
@@ -1,21 +1,3 @@
-<<<<<<< HEAD
-shell> curl -X PUT --data-binary @- --dump - http://localhost:8529/_api/document/products/707601345?rev=707929025 <<EOF
-{"other":"content"}
-EOF
-
-HTTP/1.1 412 Precondition Failed
-content-type: application/json; charset=utf-8
-etag: "707601345"
-
-{ 
-  "error" : true, 
-  "code" : 412, 
-  "errorNum" : 1200, 
-  "errorMessage" : "precondition failed", 
-  "_id" : "products/707601345", 
-  "_rev" : "707601345", 
-  "_key" : "707601345" 
-=======
 shell&gt; curl -X PUT --data-binary @- --dump - http:<span class="hljs-comment">//localhost:8529/_api/document/products/722865698?rev=723193378 &lt;&lt;EOF</span>
 {<span class="hljs-string">"other"</span>:<span class="hljs-string">"content"</span>}
 EOF
@@ -32,5 +14,4 @@
   <span class="hljs-string">"_id"</span> : <span class="hljs-string">"products/722865698"</span>, 
   <span class="hljs-string">"_rev"</span> : <span class="hljs-string">"722865698"</span>, 
   <span class="hljs-string">"_key"</span> : <span class="hljs-string">"722865698"</span> 
->>>>>>> 1a748b46
 }