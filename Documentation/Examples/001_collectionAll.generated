arangosh&gt; db.five.save({ name : <span class="hljs-string">"one"</span> });
{ 
<<<<<<< HEAD
  <span class="hljs-string">"_id"</span> : <span class="hljs-string">"five/101"</span>, 
  <span class="hljs-string">"_key"</span> : <span class="hljs-string">"101"</span>, 
  <span class="hljs-string">"_rev"</span> : <span class="hljs-string">"101"</span> 
}
arangosh&gt; db.five.save({ name : <span class="hljs-string">"two"</span> });
{ 
  <span class="hljs-string">"_id"</span> : <span class="hljs-string">"five/105"</span>, 
  <span class="hljs-string">"_key"</span> : <span class="hljs-string">"105"</span>, 
  <span class="hljs-string">"_rev"</span> : <span class="hljs-string">"105"</span> 
}
arangosh&gt; db.five.save({ name : <span class="hljs-string">"three"</span> });
{ 
  <span class="hljs-string">"_id"</span> : <span class="hljs-string">"five/108"</span>, 
  <span class="hljs-string">"_key"</span> : <span class="hljs-string">"108"</span>, 
  <span class="hljs-string">"_rev"</span> : <span class="hljs-string">"108"</span> 
}
arangosh&gt; db.five.save({ name : <span class="hljs-string">"four"</span> });
{ 
  <span class="hljs-string">"_id"</span> : <span class="hljs-string">"five/111"</span>, 
  <span class="hljs-string">"_key"</span> : <span class="hljs-string">"111"</span>, 
  <span class="hljs-string">"_rev"</span> : <span class="hljs-string">"111"</span> 
}
arangosh&gt; db.five.save({ name : <span class="hljs-string">"five"</span> });
{ 
  <span class="hljs-string">"_id"</span> : <span class="hljs-string">"five/114"</span>, 
  <span class="hljs-string">"_key"</span> : <span class="hljs-string">"114"</span>, 
  <span class="hljs-string">"_rev"</span> : <span class="hljs-string">"114"</span> 
=======
  <span class="hljs-string">"_id"</span> : <span class="hljs-string">"five/100"</span>, 
  <span class="hljs-string">"_key"</span> : <span class="hljs-string">"100"</span>, 
  <span class="hljs-string">"_rev"</span> : <span class="hljs-string">"100"</span> 
}
arangosh&gt; db.five.save({ name : <span class="hljs-string">"two"</span> });
{ 
  <span class="hljs-string">"_id"</span> : <span class="hljs-string">"five/104"</span>, 
  <span class="hljs-string">"_key"</span> : <span class="hljs-string">"104"</span>, 
  <span class="hljs-string">"_rev"</span> : <span class="hljs-string">"104"</span> 
}
arangosh&gt; db.five.save({ name : <span class="hljs-string">"three"</span> });
{ 
  <span class="hljs-string">"_id"</span> : <span class="hljs-string">"five/107"</span>, 
  <span class="hljs-string">"_key"</span> : <span class="hljs-string">"107"</span>, 
  <span class="hljs-string">"_rev"</span> : <span class="hljs-string">"107"</span> 
}
arangosh&gt; db.five.save({ name : <span class="hljs-string">"four"</span> });
{ 
  <span class="hljs-string">"_id"</span> : <span class="hljs-string">"five/110"</span>, 
  <span class="hljs-string">"_key"</span> : <span class="hljs-string">"110"</span>, 
  <span class="hljs-string">"_rev"</span> : <span class="hljs-string">"110"</span> 
}
arangosh&gt; db.five.save({ name : <span class="hljs-string">"five"</span> });
{ 
  <span class="hljs-string">"_id"</span> : <span class="hljs-string">"five/113"</span>, 
  <span class="hljs-string">"_key"</span> : <span class="hljs-string">"113"</span>, 
  <span class="hljs-string">"_rev"</span> : <span class="hljs-string">"113"</span> 
>>>>>>> 54d39573
}
arangosh&gt; db.five.all().toArray();
[ 
  { 
<<<<<<< HEAD
    <span class="hljs-string">"_key"</span> : <span class="hljs-string">"101"</span>, 
    <span class="hljs-string">"_id"</span> : <span class="hljs-string">"five/101"</span>, 
    <span class="hljs-string">"_rev"</span> : <span class="hljs-string">"101"</span>, 
    <span class="hljs-string">"name"</span> : <span class="hljs-string">"one"</span> 
  }, 
  { 
    <span class="hljs-string">"_key"</span> : <span class="hljs-string">"114"</span>, 
    <span class="hljs-string">"_id"</span> : <span class="hljs-string">"five/114"</span>, 
    <span class="hljs-string">"_rev"</span> : <span class="hljs-string">"114"</span>, 
    <span class="hljs-string">"name"</span> : <span class="hljs-string">"five"</span> 
  }, 
  { 
    <span class="hljs-string">"_key"</span> : <span class="hljs-string">"108"</span>, 
    <span class="hljs-string">"_id"</span> : <span class="hljs-string">"five/108"</span>, 
    <span class="hljs-string">"_rev"</span> : <span class="hljs-string">"108"</span>, 
    <span class="hljs-string">"name"</span> : <span class="hljs-string">"three"</span> 
  }, 
  { 
    <span class="hljs-string">"_key"</span> : <span class="hljs-string">"105"</span>, 
    <span class="hljs-string">"_id"</span> : <span class="hljs-string">"five/105"</span>, 
    <span class="hljs-string">"_rev"</span> : <span class="hljs-string">"105"</span>, 
    <span class="hljs-string">"name"</span> : <span class="hljs-string">"two"</span> 
  }, 
  { 
    <span class="hljs-string">"_key"</span> : <span class="hljs-string">"111"</span>, 
    <span class="hljs-string">"_id"</span> : <span class="hljs-string">"five/111"</span>, 
    <span class="hljs-string">"_rev"</span> : <span class="hljs-string">"111"</span>, 
    <span class="hljs-string">"name"</span> : <span class="hljs-string">"four"</span> 
=======
    <span class="hljs-string">"_key"</span> : <span class="hljs-string">"107"</span>, 
    <span class="hljs-string">"_id"</span> : <span class="hljs-string">"five/107"</span>, 
    <span class="hljs-string">"_rev"</span> : <span class="hljs-string">"107"</span>, 
    <span class="hljs-string">"name"</span> : <span class="hljs-string">"three"</span> 
  }, 
  { 
    <span class="hljs-string">"_key"</span> : <span class="hljs-string">"113"</span>, 
    <span class="hljs-string">"_id"</span> : <span class="hljs-string">"five/113"</span>, 
    <span class="hljs-string">"_rev"</span> : <span class="hljs-string">"113"</span>, 
    <span class="hljs-string">"name"</span> : <span class="hljs-string">"five"</span> 
  }, 
  { 
    <span class="hljs-string">"_key"</span> : <span class="hljs-string">"100"</span>, 
    <span class="hljs-string">"_id"</span> : <span class="hljs-string">"five/100"</span>, 
    <span class="hljs-string">"_rev"</span> : <span class="hljs-string">"100"</span>, 
    <span class="hljs-string">"name"</span> : <span class="hljs-string">"one"</span> 
  }, 
  { 
    <span class="hljs-string">"_key"</span> : <span class="hljs-string">"110"</span>, 
    <span class="hljs-string">"_id"</span> : <span class="hljs-string">"five/110"</span>, 
    <span class="hljs-string">"_rev"</span> : <span class="hljs-string">"110"</span>, 
    <span class="hljs-string">"name"</span> : <span class="hljs-string">"four"</span> 
  }, 
  { 
    <span class="hljs-string">"_key"</span> : <span class="hljs-string">"104"</span>, 
    <span class="hljs-string">"_id"</span> : <span class="hljs-string">"five/104"</span>, 
    <span class="hljs-string">"_rev"</span> : <span class="hljs-string">"104"</span>, 
    <span class="hljs-string">"name"</span> : <span class="hljs-string">"two"</span> 
>>>>>>> 54d39573
  } 
]<|MERGE_RESOLUTION|>--- conflicted
+++ resolved
@@ -1,34 +1,5 @@
 arangosh&gt; db.five.save({ name : <span class="hljs-string">"one"</span> });
 { 
-<<<<<<< HEAD
-  <span class="hljs-string">"_id"</span> : <span class="hljs-string">"five/101"</span>, 
-  <span class="hljs-string">"_key"</span> : <span class="hljs-string">"101"</span>, 
-  <span class="hljs-string">"_rev"</span> : <span class="hljs-string">"101"</span> 
-}
-arangosh&gt; db.five.save({ name : <span class="hljs-string">"two"</span> });
-{ 
-  <span class="hljs-string">"_id"</span> : <span class="hljs-string">"five/105"</span>, 
-  <span class="hljs-string">"_key"</span> : <span class="hljs-string">"105"</span>, 
-  <span class="hljs-string">"_rev"</span> : <span class="hljs-string">"105"</span> 
-}
-arangosh&gt; db.five.save({ name : <span class="hljs-string">"three"</span> });
-{ 
-  <span class="hljs-string">"_id"</span> : <span class="hljs-string">"five/108"</span>, 
-  <span class="hljs-string">"_key"</span> : <span class="hljs-string">"108"</span>, 
-  <span class="hljs-string">"_rev"</span> : <span class="hljs-string">"108"</span> 
-}
-arangosh&gt; db.five.save({ name : <span class="hljs-string">"four"</span> });
-{ 
-  <span class="hljs-string">"_id"</span> : <span class="hljs-string">"five/111"</span>, 
-  <span class="hljs-string">"_key"</span> : <span class="hljs-string">"111"</span>, 
-  <span class="hljs-string">"_rev"</span> : <span class="hljs-string">"111"</span> 
-}
-arangosh&gt; db.five.save({ name : <span class="hljs-string">"five"</span> });
-{ 
-  <span class="hljs-string">"_id"</span> : <span class="hljs-string">"five/114"</span>, 
-  <span class="hljs-string">"_key"</span> : <span class="hljs-string">"114"</span>, 
-  <span class="hljs-string">"_rev"</span> : <span class="hljs-string">"114"</span> 
-=======
   <span class="hljs-string">"_id"</span> : <span class="hljs-string">"five/100"</span>, 
   <span class="hljs-string">"_key"</span> : <span class="hljs-string">"100"</span>, 
   <span class="hljs-string">"_rev"</span> : <span class="hljs-string">"100"</span> 
@@ -56,41 +27,10 @@
   <span class="hljs-string">"_id"</span> : <span class="hljs-string">"five/113"</span>, 
   <span class="hljs-string">"_key"</span> : <span class="hljs-string">"113"</span>, 
   <span class="hljs-string">"_rev"</span> : <span class="hljs-string">"113"</span> 
->>>>>>> 54d39573
 }
 arangosh&gt; db.five.all().toArray();
 [ 
   { 
-<<<<<<< HEAD
-    <span class="hljs-string">"_key"</span> : <span class="hljs-string">"101"</span>, 
-    <span class="hljs-string">"_id"</span> : <span class="hljs-string">"five/101"</span>, 
-    <span class="hljs-string">"_rev"</span> : <span class="hljs-string">"101"</span>, 
-    <span class="hljs-string">"name"</span> : <span class="hljs-string">"one"</span> 
-  }, 
-  { 
-    <span class="hljs-string">"_key"</span> : <span class="hljs-string">"114"</span>, 
-    <span class="hljs-string">"_id"</span> : <span class="hljs-string">"five/114"</span>, 
-    <span class="hljs-string">"_rev"</span> : <span class="hljs-string">"114"</span>, 
-    <span class="hljs-string">"name"</span> : <span class="hljs-string">"five"</span> 
-  }, 
-  { 
-    <span class="hljs-string">"_key"</span> : <span class="hljs-string">"108"</span>, 
-    <span class="hljs-string">"_id"</span> : <span class="hljs-string">"five/108"</span>, 
-    <span class="hljs-string">"_rev"</span> : <span class="hljs-string">"108"</span>, 
-    <span class="hljs-string">"name"</span> : <span class="hljs-string">"three"</span> 
-  }, 
-  { 
-    <span class="hljs-string">"_key"</span> : <span class="hljs-string">"105"</span>, 
-    <span class="hljs-string">"_id"</span> : <span class="hljs-string">"five/105"</span>, 
-    <span class="hljs-string">"_rev"</span> : <span class="hljs-string">"105"</span>, 
-    <span class="hljs-string">"name"</span> : <span class="hljs-string">"two"</span> 
-  }, 
-  { 
-    <span class="hljs-string">"_key"</span> : <span class="hljs-string">"111"</span>, 
-    <span class="hljs-string">"_id"</span> : <span class="hljs-string">"five/111"</span>, 
-    <span class="hljs-string">"_rev"</span> : <span class="hljs-string">"111"</span>, 
-    <span class="hljs-string">"name"</span> : <span class="hljs-string">"four"</span> 
-=======
     <span class="hljs-string">"_key"</span> : <span class="hljs-string">"107"</span>, 
     <span class="hljs-string">"_id"</span> : <span class="hljs-string">"five/107"</span>, 
     <span class="hljs-string">"_rev"</span> : <span class="hljs-string">"107"</span>, 
@@ -119,6 +59,5 @@
     <span class="hljs-string">"_id"</span> : <span class="hljs-string">"five/104"</span>, 
     <span class="hljs-string">"_rev"</span> : <span class="hljs-string">"104"</span>, 
     <span class="hljs-string">"name"</span> : <span class="hljs-string">"two"</span> 
->>>>>>> 54d39573
   } 
 ]