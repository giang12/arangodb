arangosh&gt; db.five.save({ <span class="hljs-attr">name</span> : <span class="hljs-string">"one"</span> });
{ 
<<<<<<< HEAD
  <span class="hljs-string">"_id"</span> : <span class="hljs-string">"five/115"</span>, 
  <span class="hljs-string">"_key"</span> : <span class="hljs-string">"115"</span>, 
  <span class="hljs-string">"_rev"</span> : <span class="hljs-string">"_WQyZ8oG--_"</span> 
}
arangosh&gt; db.five.save({ <span class="hljs-attr">name</span> : <span class="hljs-string">"two"</span> });
{ 
  <span class="hljs-string">"_id"</span> : <span class="hljs-string">"five/119"</span>, 
  <span class="hljs-string">"_key"</span> : <span class="hljs-string">"119"</span>, 
  <span class="hljs-string">"_rev"</span> : <span class="hljs-string">"_WQyZ8oK--_"</span> 
}
arangosh&gt; db.five.save({ <span class="hljs-attr">name</span> : <span class="hljs-string">"three"</span> });
{ 
  <span class="hljs-string">"_id"</span> : <span class="hljs-string">"five/122"</span>, 
  <span class="hljs-string">"_key"</span> : <span class="hljs-string">"122"</span>, 
  <span class="hljs-string">"_rev"</span> : <span class="hljs-string">"_WQyZ8oK--B"</span> 
}
arangosh&gt; db.five.save({ <span class="hljs-attr">name</span> : <span class="hljs-string">"four"</span> });
{ 
  <span class="hljs-string">"_id"</span> : <span class="hljs-string">"five/125"</span>, 
  <span class="hljs-string">"_key"</span> : <span class="hljs-string">"125"</span>, 
  <span class="hljs-string">"_rev"</span> : <span class="hljs-string">"_WQyZ8oK--D"</span> 
}
arangosh&gt; db.five.save({ <span class="hljs-attr">name</span> : <span class="hljs-string">"five"</span> });
{ 
  <span class="hljs-string">"_id"</span> : <span class="hljs-string">"five/128"</span>, 
  <span class="hljs-string">"_key"</span> : <span class="hljs-string">"128"</span>, 
  <span class="hljs-string">"_rev"</span> : <span class="hljs-string">"_WQyZ8oO--_"</span> 
=======
  <span class="hljs-string">"_id"</span> : <span class="hljs-string">"five/123"</span>, 
  <span class="hljs-string">"_key"</span> : <span class="hljs-string">"123"</span>, 
  <span class="hljs-string">"_rev"</span> : <span class="hljs-string">"_XUJyq5K--_"</span> 
}
arangosh&gt; db.five.save({ <span class="hljs-attr">name</span> : <span class="hljs-string">"two"</span> });
{ 
  <span class="hljs-string">"_id"</span> : <span class="hljs-string">"five/127"</span>, 
  <span class="hljs-string">"_key"</span> : <span class="hljs-string">"127"</span>, 
  <span class="hljs-string">"_rev"</span> : <span class="hljs-string">"_XUJyq5S--_"</span> 
}
arangosh&gt; db.five.save({ <span class="hljs-attr">name</span> : <span class="hljs-string">"three"</span> });
{ 
  <span class="hljs-string">"_id"</span> : <span class="hljs-string">"five/130"</span>, 
  <span class="hljs-string">"_key"</span> : <span class="hljs-string">"130"</span>, 
  <span class="hljs-string">"_rev"</span> : <span class="hljs-string">"_XUJyq5W--_"</span> 
}
arangosh&gt; db.five.save({ <span class="hljs-attr">name</span> : <span class="hljs-string">"four"</span> });
{ 
  <span class="hljs-string">"_id"</span> : <span class="hljs-string">"five/133"</span>, 
  <span class="hljs-string">"_key"</span> : <span class="hljs-string">"133"</span>, 
  <span class="hljs-string">"_rev"</span> : <span class="hljs-string">"_XUJyq5W--B"</span> 
}
arangosh&gt; db.five.save({ <span class="hljs-attr">name</span> : <span class="hljs-string">"five"</span> });
{ 
  <span class="hljs-string">"_id"</span> : <span class="hljs-string">"five/136"</span>, 
  <span class="hljs-string">"_key"</span> : <span class="hljs-string">"136"</span>, 
  <span class="hljs-string">"_rev"</span> : <span class="hljs-string">"_XUJyq5a--_"</span> 
>>>>>>> 948820e4
}
arangosh&gt; db.five.all().toArray();
[ 
  { 
<<<<<<< HEAD
    <span class="hljs-string">"_key"</span> : <span class="hljs-string">"119"</span>, 
    <span class="hljs-string">"_id"</span> : <span class="hljs-string">"five/119"</span>, 
    <span class="hljs-string">"_rev"</span> : <span class="hljs-string">"_WQyZ8oK--_"</span>, 
    <span class="hljs-string">"name"</span> : <span class="hljs-string">"two"</span> 
  }, 
  { 
    <span class="hljs-string">"_key"</span> : <span class="hljs-string">"128"</span>, 
    <span class="hljs-string">"_id"</span> : <span class="hljs-string">"five/128"</span>, 
    <span class="hljs-string">"_rev"</span> : <span class="hljs-string">"_WQyZ8oO--_"</span>, 
    <span class="hljs-string">"name"</span> : <span class="hljs-string">"five"</span> 
  }, 
  { 
    <span class="hljs-string">"_key"</span> : <span class="hljs-string">"125"</span>, 
    <span class="hljs-string">"_id"</span> : <span class="hljs-string">"five/125"</span>, 
    <span class="hljs-string">"_rev"</span> : <span class="hljs-string">"_WQyZ8oK--D"</span>, 
    <span class="hljs-string">"name"</span> : <span class="hljs-string">"four"</span> 
  }, 
  { 
    <span class="hljs-string">"_key"</span> : <span class="hljs-string">"115"</span>, 
    <span class="hljs-string">"_id"</span> : <span class="hljs-string">"five/115"</span>, 
    <span class="hljs-string">"_rev"</span> : <span class="hljs-string">"_WQyZ8oG--_"</span>, 
    <span class="hljs-string">"name"</span> : <span class="hljs-string">"one"</span> 
  }, 
  { 
    <span class="hljs-string">"_key"</span> : <span class="hljs-string">"122"</span>, 
    <span class="hljs-string">"_id"</span> : <span class="hljs-string">"five/122"</span>, 
    <span class="hljs-string">"_rev"</span> : <span class="hljs-string">"_WQyZ8oK--B"</span>, 
=======
    <span class="hljs-string">"_key"</span> : <span class="hljs-string">"136"</span>, 
    <span class="hljs-string">"_id"</span> : <span class="hljs-string">"five/136"</span>, 
    <span class="hljs-string">"_rev"</span> : <span class="hljs-string">"_XUJyq5a--_"</span>, 
    <span class="hljs-string">"name"</span> : <span class="hljs-string">"five"</span> 
  }, 
  { 
    <span class="hljs-string">"_key"</span> : <span class="hljs-string">"127"</span>, 
    <span class="hljs-string">"_id"</span> : <span class="hljs-string">"five/127"</span>, 
    <span class="hljs-string">"_rev"</span> : <span class="hljs-string">"_XUJyq5S--_"</span>, 
    <span class="hljs-string">"name"</span> : <span class="hljs-string">"two"</span> 
  }, 
  { 
    <span class="hljs-string">"_key"</span> : <span class="hljs-string">"133"</span>, 
    <span class="hljs-string">"_id"</span> : <span class="hljs-string">"five/133"</span>, 
    <span class="hljs-string">"_rev"</span> : <span class="hljs-string">"_XUJyq5W--B"</span>, 
    <span class="hljs-string">"name"</span> : <span class="hljs-string">"four"</span> 
  }, 
  { 
    <span class="hljs-string">"_key"</span> : <span class="hljs-string">"123"</span>, 
    <span class="hljs-string">"_id"</span> : <span class="hljs-string">"five/123"</span>, 
    <span class="hljs-string">"_rev"</span> : <span class="hljs-string">"_XUJyq5K--_"</span>, 
    <span class="hljs-string">"name"</span> : <span class="hljs-string">"one"</span> 
  }, 
  { 
    <span class="hljs-string">"_key"</span> : <span class="hljs-string">"130"</span>, 
    <span class="hljs-string">"_id"</span> : <span class="hljs-string">"five/130"</span>, 
    <span class="hljs-string">"_rev"</span> : <span class="hljs-string">"_XUJyq5W--_"</span>, 
>>>>>>> 948820e4
    <span class="hljs-string">"name"</span> : <span class="hljs-string">"three"</span> 
  } 
]<|MERGE_RESOLUTION|>--- conflicted
+++ resolved
@@ -1,34 +1,5 @@
 arangosh&gt; db.five.save({ <span class="hljs-attr">name</span> : <span class="hljs-string">"one"</span> });
 { 
-<<<<<<< HEAD
-  <span class="hljs-string">"_id"</span> : <span class="hljs-string">"five/115"</span>, 
-  <span class="hljs-string">"_key"</span> : <span class="hljs-string">"115"</span>, 
-  <span class="hljs-string">"_rev"</span> : <span class="hljs-string">"_WQyZ8oG--_"</span> 
-}
-arangosh&gt; db.five.save({ <span class="hljs-attr">name</span> : <span class="hljs-string">"two"</span> });
-{ 
-  <span class="hljs-string">"_id"</span> : <span class="hljs-string">"five/119"</span>, 
-  <span class="hljs-string">"_key"</span> : <span class="hljs-string">"119"</span>, 
-  <span class="hljs-string">"_rev"</span> : <span class="hljs-string">"_WQyZ8oK--_"</span> 
-}
-arangosh&gt; db.five.save({ <span class="hljs-attr">name</span> : <span class="hljs-string">"three"</span> });
-{ 
-  <span class="hljs-string">"_id"</span> : <span class="hljs-string">"five/122"</span>, 
-  <span class="hljs-string">"_key"</span> : <span class="hljs-string">"122"</span>, 
-  <span class="hljs-string">"_rev"</span> : <span class="hljs-string">"_WQyZ8oK--B"</span> 
-}
-arangosh&gt; db.five.save({ <span class="hljs-attr">name</span> : <span class="hljs-string">"four"</span> });
-{ 
-  <span class="hljs-string">"_id"</span> : <span class="hljs-string">"five/125"</span>, 
-  <span class="hljs-string">"_key"</span> : <span class="hljs-string">"125"</span>, 
-  <span class="hljs-string">"_rev"</span> : <span class="hljs-string">"_WQyZ8oK--D"</span> 
-}
-arangosh&gt; db.five.save({ <span class="hljs-attr">name</span> : <span class="hljs-string">"five"</span> });
-{ 
-  <span class="hljs-string">"_id"</span> : <span class="hljs-string">"five/128"</span>, 
-  <span class="hljs-string">"_key"</span> : <span class="hljs-string">"128"</span>, 
-  <span class="hljs-string">"_rev"</span> : <span class="hljs-string">"_WQyZ8oO--_"</span> 
-=======
   <span class="hljs-string">"_id"</span> : <span class="hljs-string">"five/123"</span>, 
   <span class="hljs-string">"_key"</span> : <span class="hljs-string">"123"</span>, 
   <span class="hljs-string">"_rev"</span> : <span class="hljs-string">"_XUJyq5K--_"</span> 
@@ -56,40 +27,10 @@
   <span class="hljs-string">"_id"</span> : <span class="hljs-string">"five/136"</span>, 
   <span class="hljs-string">"_key"</span> : <span class="hljs-string">"136"</span>, 
   <span class="hljs-string">"_rev"</span> : <span class="hljs-string">"_XUJyq5a--_"</span> 
->>>>>>> 948820e4
 }
 arangosh&gt; db.five.all().toArray();
 [ 
   { 
-<<<<<<< HEAD
-    <span class="hljs-string">"_key"</span> : <span class="hljs-string">"119"</span>, 
-    <span class="hljs-string">"_id"</span> : <span class="hljs-string">"five/119"</span>, 
-    <span class="hljs-string">"_rev"</span> : <span class="hljs-string">"_WQyZ8oK--_"</span>, 
-    <span class="hljs-string">"name"</span> : <span class="hljs-string">"two"</span> 
-  }, 
-  { 
-    <span class="hljs-string">"_key"</span> : <span class="hljs-string">"128"</span>, 
-    <span class="hljs-string">"_id"</span> : <span class="hljs-string">"five/128"</span>, 
-    <span class="hljs-string">"_rev"</span> : <span class="hljs-string">"_WQyZ8oO--_"</span>, 
-    <span class="hljs-string">"name"</span> : <span class="hljs-string">"five"</span> 
-  }, 
-  { 
-    <span class="hljs-string">"_key"</span> : <span class="hljs-string">"125"</span>, 
-    <span class="hljs-string">"_id"</span> : <span class="hljs-string">"five/125"</span>, 
-    <span class="hljs-string">"_rev"</span> : <span class="hljs-string">"_WQyZ8oK--D"</span>, 
-    <span class="hljs-string">"name"</span> : <span class="hljs-string">"four"</span> 
-  }, 
-  { 
-    <span class="hljs-string">"_key"</span> : <span class="hljs-string">"115"</span>, 
-    <span class="hljs-string">"_id"</span> : <span class="hljs-string">"five/115"</span>, 
-    <span class="hljs-string">"_rev"</span> : <span class="hljs-string">"_WQyZ8oG--_"</span>, 
-    <span class="hljs-string">"name"</span> : <span class="hljs-string">"one"</span> 
-  }, 
-  { 
-    <span class="hljs-string">"_key"</span> : <span class="hljs-string">"122"</span>, 
-    <span class="hljs-string">"_id"</span> : <span class="hljs-string">"five/122"</span>, 
-    <span class="hljs-string">"_rev"</span> : <span class="hljs-string">"_WQyZ8oK--B"</span>, 
-=======
     <span class="hljs-string">"_key"</span> : <span class="hljs-string">"136"</span>, 
     <span class="hljs-string">"_id"</span> : <span class="hljs-string">"five/136"</span>, 
     <span class="hljs-string">"_rev"</span> : <span class="hljs-string">"_XUJyq5a--_"</span>, 
@@ -117,7 +58,6 @@
     <span class="hljs-string">"_key"</span> : <span class="hljs-string">"130"</span>, 
     <span class="hljs-string">"_id"</span> : <span class="hljs-string">"five/130"</span>, 
     <span class="hljs-string">"_rev"</span> : <span class="hljs-string">"_XUJyq5W--_"</span>, 
->>>>>>> 948820e4
     <span class="hljs-string">"name"</span> : <span class="hljs-string">"three"</span> 
   } 
 ]