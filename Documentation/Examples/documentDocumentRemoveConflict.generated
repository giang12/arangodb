--- conflicted
+++ resolved
@@ -1,16 +1,5 @@
 arangosh> a1 = db.example.insert({ a : 1 });
 { 
-<<<<<<< HEAD
-  "_id" : "example/475667682", 
-  "_rev" : "475667682", 
-  "_key" : "475667682" 
-}
-arangosh> a2 = db.example.replace(a1, { a : 2 });
-{ 
-  "_id" : "example/475667682", 
-  "_rev" : "475864290", 
-  "_key" : "475667682" 
-=======
   "_id" : "example/512539323077", 
   "_rev" : "512539323077", 
   "_key" : "512539323077" 
@@ -20,15 +9,10 @@
   "_id" : "example/512539323077", 
   "_rev" : "512539519685", 
   "_key" : "512539323077" 
->>>>>>> 096ad46f
 }
 arangosh> db.example.remove(a1);
 [ArangoError 1200: precondition failed]
 arangosh> db.example.remove(a1, true);
 true
 arangosh> db.example.document(a1);
-<<<<<<< HEAD
-[ArangoError 1202: document not found]
-=======
-[ArangoError 1202: document /_api/document/example/512539323077 not found]
->>>>>>> 096ad46f
+[ArangoError 1202: document /_api/document/example/512539323077 not found]