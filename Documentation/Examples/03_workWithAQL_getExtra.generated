--- conflicted
+++ resolved
@@ -9,11 +9,7 @@
     <span class="hljs-string">"scannedFull"</span> : <span class="hljs-number">0</span>, 
     <span class="hljs-string">"scannedIndex"</span> : <span class="hljs-number">0</span>, 
     <span class="hljs-string">"filtered"</span> : <span class="hljs-number">0</span>, 
-<<<<<<< HEAD
-    <span class="hljs-string">"executionTime"</span> : <span class="hljs-number">0.0009210109710693359</span> 
-=======
     <span class="hljs-string">"executionTime"</span> : <span class="hljs-number">0.0017158985137939453</span> 
->>>>>>> 014de716
   }, 
   <span class="hljs-string">"warnings"</span> : [ ] 
 }