arangosh&gt; db.demo.figures()
{ 
  <span class="hljs-string">"alive"</span> : { 
    <span class="hljs-string">"count"</span> : <span class="hljs-number">1</span>, 
    <span class="hljs-string">"size"</span> : <span class="hljs-number">256</span> 
  }, 
  <span class="hljs-string">"dead"</span> : { 
    <span class="hljs-string">"count"</span> : <span class="hljs-number">0</span>, 
    <span class="hljs-string">"size"</span> : <span class="hljs-number">0</span>, 
    <span class="hljs-string">"deletion"</span> : <span class="hljs-number">0</span> 
  }, 
  <span class="hljs-string">"datafiles"</span> : { 
    <span class="hljs-string">"count"</span> : <span class="hljs-number">0</span>, 
    <span class="hljs-string">"fileSize"</span> : <span class="hljs-number">0</span> 
  }, 
<<<<<<< HEAD
  "journals" : { 
    "count" : 1, 
    "fileSize" : 1048576 
=======
  <span class="hljs-string">"journals"</span> : { 
    <span class="hljs-string">"count"</span> : <span class="hljs-number">1</span>, 
    <span class="hljs-string">"fileSize"</span> : <span class="hljs-number">1048576</span> 
>>>>>>> 1a748b46
  }, 
  <span class="hljs-string">"compactors"</span> : { 
    <span class="hljs-string">"count"</span> : <span class="hljs-number">0</span>, 
    <span class="hljs-string">"fileSize"</span> : <span class="hljs-number">0</span> 
  }, 
  <span class="hljs-string">"shapefiles"</span> : { 
    <span class="hljs-string">"count"</span> : <span class="hljs-number">0</span>, 
    <span class="hljs-string">"fileSize"</span> : <span class="hljs-number">0</span> 
  }, 
  <span class="hljs-string">"shapes"</span> : { 
    <span class="hljs-string">"count"</span> : <span class="hljs-number">2</span>, 
    <span class="hljs-string">"size"</span> : <span class="hljs-number">272</span> 
  }, 
  <span class="hljs-string">"attributes"</span> : { 
    <span class="hljs-string">"count"</span> : <span class="hljs-number">6</span>, 
    <span class="hljs-string">"size"</span> : <span class="hljs-number">304</span> 
  }, 
  <span class="hljs-string">"indexes"</span> : { 
    <span class="hljs-string">"count"</span> : <span class="hljs-number">1</span>, 
    <span class="hljs-string">"size"</span> : <span class="hljs-number">16120</span> 
  }, 
<<<<<<< HEAD
  "lastTick" : "19080129", 
  "uncollectedLogfileEntries" : 0 
=======
  <span class="hljs-string">"lastTick"</span> : <span class="hljs-string">"19598882"</span>, 
  <span class="hljs-string">"uncollectedLogfileEntries"</span> : <span class="hljs-number">0</span> 
>>>>>>> 1a748b46
}<|MERGE_RESOLUTION|>--- conflicted
+++ resolved
@@ -13,15 +13,9 @@
     <span class="hljs-string">"count"</span> : <span class="hljs-number">0</span>, 
     <span class="hljs-string">"fileSize"</span> : <span class="hljs-number">0</span> 
   }, 
-<<<<<<< HEAD
-  "journals" : { 
-    "count" : 1, 
-    "fileSize" : 1048576 
-=======
   <span class="hljs-string">"journals"</span> : { 
     <span class="hljs-string">"count"</span> : <span class="hljs-number">1</span>, 
     <span class="hljs-string">"fileSize"</span> : <span class="hljs-number">1048576</span> 
->>>>>>> 1a748b46
   }, 
   <span class="hljs-string">"compactors"</span> : { 
     <span class="hljs-string">"count"</span> : <span class="hljs-number">0</span>, 
@@ -43,11 +37,6 @@
     <span class="hljs-string">"count"</span> : <span class="hljs-number">1</span>, 
     <span class="hljs-string">"size"</span> : <span class="hljs-number">16120</span> 
   }, 
-<<<<<<< HEAD
-  "lastTick" : "19080129", 
-  "uncollectedLogfileEntries" : 0 
-=======
   <span class="hljs-string">"lastTick"</span> : <span class="hljs-string">"19598882"</span>, 
   <span class="hljs-string">"uncollectedLogfileEntries"</span> : <span class="hljs-number">0</span> 
->>>>>>> 1a748b46
 }