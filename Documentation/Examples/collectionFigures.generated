--- conflicted
+++ resolved
@@ -17,11 +17,7 @@
   }, 
   <span class="hljs-string">"compactionStatus"</span> : { 
     <span class="hljs-string">"message"</span> : <span class="hljs-string">"skipped compaction because collection has no datafiles"</span>, 
-<<<<<<< HEAD
-    <span class="hljs-string">"time"</span> : <span class="hljs-string">"2018-01-25T11:37:54Z"</span>, 
-=======
     <span class="hljs-string">"time"</span> : <span class="hljs-string">"2018-08-22T18:45:59Z"</span>, 
->>>>>>> 948820e4
     <span class="hljs-string">"count"</span> : <span class="hljs-number">0</span>, 
     <span class="hljs-string">"filesCombined"</span> : <span class="hljs-number">0</span>, 
     <span class="hljs-string">"bytesRead"</span> : <span class="hljs-number">0</span>, 
@@ -43,10 +39,6 @@
     <span class="hljs-string">"count"</span> : <span class="hljs-number">1</span>, 
     <span class="hljs-string">"size"</span> : <span class="hljs-number">48192</span> 
   }, 
-<<<<<<< HEAD
-  <span class="hljs-string">"lastTick"</span> : <span class="hljs-number">107</span>, 
-=======
   <span class="hljs-string">"lastTick"</span> : <span class="hljs-number">109</span>, 
->>>>>>> 948820e4
   <span class="hljs-string">"uncollectedLogfileEntries"</span> : <span class="hljs-number">0</span> 
 }