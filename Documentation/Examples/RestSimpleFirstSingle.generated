--- conflicted
+++ resolved
@@ -6,16 +6,6 @@
 content-type: application/json; charset=utf-<span class="hljs-number">8</span>
 
 { 
-<<<<<<< HEAD
-  "result" : { 
-    "_id" : "products/846930881", 
-    "_key" : "846930881", 
-    "_rev" : "846930881", 
-    "i" : 1, 
-    "a" : { 
-      "k" : 1, 
-      "j" : 1 
-=======
   <span class="hljs-string">"result"</span> : { 
     <span class="hljs-string">"_id"</span> : <span class="hljs-string">"products/857935394"</span>, 
     <span class="hljs-string">"_key"</span> : <span class="hljs-string">"857935394"</span>, 
@@ -24,7 +14,6 @@
     <span class="hljs-string">"a"</span> : { 
       <span class="hljs-string">"k"</span> : <span class="hljs-number">1</span>, 
       <span class="hljs-string">"j"</span> : <span class="hljs-number">1</span> 
->>>>>>> 1a748b46
     } 
   }, 
   <span class="hljs-string">"error"</span> : <span class="hljs-literal">false</span>, 
