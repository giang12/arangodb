--- conflicted
+++ resolved
@@ -1,18 +1,10 @@
-<<<<<<< HEAD
-shell> curl -X DELETE --dump - http://localhost:8529/_api/collection/1500781794
-=======
 shell> curl -X DELETE --dump - http://localhost:8529/_api/collection/511999240901
->>>>>>> 096ad46f
 
 HTTP/1.1 200 OK
 content-type: application/json; charset=utf-8
 
 { 
-<<<<<<< HEAD
-  "id" : "1500781794", 
-=======
   "id" : "511999240901", 
->>>>>>> 096ad46f
   "error" : false, 
   "code" : 200 
 }