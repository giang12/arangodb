//////////////////////////////////////////////////////////////////////////////
/// DISCLAIMER
///
/// Copyright 2017 EMC Corporation
///
/// Licensed under the Apache License, Version 2.0 (the "License");
/// you may not use this file except in compliance with the License.
/// You may obtain a copy of the License at
///
///     http://www.apache.org/licenses/LICENSE-2.0
///
/// Unless required by applicable law or agreed to in writing, software
/// distributed under the License is distributed on an "AS IS" BASIS,
/// WITHOUT WARRANTIES OR CONDITIONS OF ANY KIND, either express or implied.
/// See the License for the specific language governing permissions and
/// limitations under the License.
///
/// Copyright holder is EMC Corporation
///
/// @author Andrey Abramov
/// @author Vasiliy Nabatchikov
////////////////////////////////////////////////////////////////////////////////

#include "StorageEngineMock.h"

#include "Aql/AstNode.h"
#include "Basics/LocalTaskQueue.h"
#include "Basics/Result.h"
#include "Basics/StaticStrings.h"
#include "Basics/VelocyPackHelper.h"
#include "Basics/asio_ns.h"
#include "IResearch/IResearchCommon.h"
#include "IResearch/IResearchLinkCoordinator.h"
#include "IResearch/IResearchMMFilesLink.h"
#include "IResearch/VelocyPackHelper.h"
#include "Indexes/IndexIterator.h"
#include "Indexes/SimpleAttributeEqualityMatcher.h"
#include "RestServer/FlushFeature.h"
#include "StorageEngine/EngineSelectorFeature.h"
<<<<<<< HEAD
#include "StorageEngine/TransactionManager.h"
#include "Transaction/Helpers.h"
=======
#include "Transaction/Helpers.h"
#include "Transaction/Manager.h"
>>>>>>> 0c6de0c6
#include "Transaction/Methods.h"
#include "Transaction/StandaloneContext.h"
#include "Utils/OperationOptions.h"
#include "Utils/SingleCollectionTransaction.h"
#include "VocBase/LogicalCollection.h"
#include "VocBase/LogicalView.h"
#include "VocBase/ManagedDocumentResult.h"
#include "VocBase/ticks.h"

#include <velocypack/Iterator.h>
#include <velocypack/velocypack-aliases.h>
#include <boost/asio/io_context.hpp>

namespace {

/// @brief hard-coded vector of the index attributes
/// note that the attribute names must be hard-coded here to avoid an init-order
/// fiasco with StaticStrings::FromString etc.
std::vector<std::vector<arangodb::basics::AttributeName>> const IndexAttributes{
    {arangodb::basics::AttributeName("_from", false)},
    {arangodb::basics::AttributeName("_to", false)}};

/// @brief add a single value node to the iterator's keys
void handleValNode(VPackBuilder* keys, arangodb::aql::AstNode const* valNode) {
  if (!valNode->isStringValue() || valNode->getStringLength() == 0) {
    return;
  }

  keys->openObject();
  keys->add(arangodb::StaticStrings::IndexEq,
            VPackValuePair(valNode->getStringValue(),
                           valNode->getStringLength(), VPackValueType::String));
  keys->close();

  TRI_IF_FAILURE("EdgeIndex::collectKeys") {
    THROW_ARANGO_EXCEPTION(TRI_ERROR_DEBUG);
  }
}

class EdgeIndexIteratorMock final : public arangodb::IndexIterator {
 public:
  typedef std::unordered_multimap<std::string, arangodb::LocalDocumentId> Map;

  EdgeIndexIteratorMock(arangodb::LogicalCollection* collection,
                        arangodb::transaction::Methods* trx, arangodb::Index const* index,
                        Map const& map, std::unique_ptr<VPackBuilder>&& keys)
      : IndexIterator(collection, trx),
        _map(map),
        _begin(_map.begin()),
        _end(_map.end()),
        _keys(std::move(keys)),
        _keysIt(_keys->slice()) {}

  char const* typeName() const override { return "edge-index-iterator-mock"; }

  bool next(LocalDocumentIdCallback const& cb, size_t limit) override {
    while (limit && _begin != _end && _keysIt.valid()) {
      auto key = _keysIt.value();

      if (key.isObject()) {
        key = key.get(arangodb::StaticStrings::IndexEq);
      }

      std::tie(_begin, _end) = _map.equal_range(key.toString());

      while (limit && _begin != _end) {
        cb(_begin->second);
        ++_begin;
        --limit;
      }

      ++_keysIt;
    }

    return _begin != _end || _keysIt.valid();
  }

  void reset() override {
    _keysIt.reset();
    _begin = _map.begin();
    _end = _map.end();
  }

 private:
  Map const& _map;
  Map::const_iterator _begin;
  Map::const_iterator _end;
  std::unique_ptr<VPackBuilder> _keys;
  arangodb::velocypack::ArrayIterator _keysIt;
};  // EdgeIndexIteratorMock

class EdgeIndexMock final : public arangodb::Index {
 public:
  static std::shared_ptr<arangodb::Index> make(TRI_idx_iid_t iid,
                                               arangodb::LogicalCollection& collection,
                                               arangodb::velocypack::Slice const& definition) {
    auto const typeSlice = definition.get("type");

    if (typeSlice.isNone()) {
      return nullptr;
    }

    auto const type =
        arangodb::basics::VelocyPackHelper::getStringRef(typeSlice,
                                                         arangodb::velocypack::StringRef());

    if (type.compare("edge") != 0) {
      return nullptr;
    }

    return std::make_shared<EdgeIndexMock>(iid, collection);
  }

  IndexType type() const override { return Index::TRI_IDX_TYPE_EDGE_INDEX; }

  char const* typeName() const override { return "edge"; }

  bool isPersistent() const override { return false; }

  bool canBeDropped() const override { return false; }

  bool isHidden() const override { return false; }

  bool isSorted() const override { return false; }

  bool hasSelectivityEstimate() const override { return false; }

  size_t memory() const override { return sizeof(EdgeIndexMock); }

  bool hasBatchInsert() const override { return false; }

  void load() override {}
  void unload() override {}
  void afterTruncate(TRI_voc_tick_t) override {
    _edgesFrom.clear();
    _edgesTo.clear();
  }

  void toVelocyPack(VPackBuilder& builder,
                    std::underlying_type<arangodb::Index::Serialize>::type flags) const override {
    builder.openObject();
    Index::toVelocyPack(builder, flags);
    // hard-coded
    builder.add("unique", VPackValue(false));
    builder.add("sparse", VPackValue(false));
    builder.close();
  }

  void toVelocyPackFigures(VPackBuilder& builder) const override {
    Index::toVelocyPackFigures(builder);

    builder.add("from", VPackValue(VPackValueType::Object));
    //_edgesFrom->appendToVelocyPack(builder);
    builder.close();

    builder.add("to", VPackValue(VPackValueType::Object));
    //_edgesTo->appendToVelocyPack(builder);
    builder.close();
  }

  arangodb::Result insert(arangodb::transaction::Methods& trx,
                          arangodb::LocalDocumentId const& documentId,
                          arangodb::velocypack::Slice const& doc, OperationMode) {
    if (!doc.isObject()) {
      return {TRI_ERROR_INTERNAL};
    }

    VPackSlice const fromValue(arangodb::transaction::helpers::extractFromFromDocument(doc));

    if (!fromValue.isString()) {
      return {TRI_ERROR_INTERNAL};
    }

    VPackSlice const toValue(arangodb::transaction::helpers::extractToFromDocument(doc));

    if (!toValue.isString()) {
      return {TRI_ERROR_INTERNAL};
    }

    _edgesFrom.emplace(fromValue.toString(), documentId);
    _edgesTo.emplace(toValue.toString(), documentId);

    return {};  // ok
  }

  arangodb::Result remove(arangodb::transaction::Methods& trx,
                          arangodb::LocalDocumentId const&,
                          arangodb::velocypack::Slice const& doc, OperationMode) {
    if (!doc.isObject()) {
      return {TRI_ERROR_INTERNAL};
    }

    VPackSlice const fromValue(arangodb::transaction::helpers::extractFromFromDocument(doc));

    if (!fromValue.isString()) {
      return {TRI_ERROR_INTERNAL};
    }

    VPackSlice const toValue(arangodb::transaction::helpers::extractToFromDocument(doc));

    if (!toValue.isString()) {
      return {TRI_ERROR_INTERNAL};
    }

    _edgesFrom.erase(fromValue.toString());
    _edgesTo.erase(toValue.toString());

    return {};  // ok
  }

  bool supportsFilterCondition(std::vector<std::shared_ptr<arangodb::Index>> const& /*allIndexes*/,
                               arangodb::aql::AstNode const* node,
                               arangodb::aql::Variable const* reference,
                               size_t itemsInIndex, size_t& estimatedItems,
                               double& estimatedCost) const override {
    arangodb::SimpleAttributeEqualityMatcher matcher(IndexAttributes);

    return matcher.matchOne(this, node, reference, itemsInIndex, estimatedItems, estimatedCost);
  }

  arangodb::IndexIterator* iteratorForCondition(arangodb::transaction::Methods* trx,
                                                arangodb::aql::AstNode const* node,
                                                arangodb::aql::Variable const*,
                                                arangodb::IndexIteratorOptions const&) override {
    TRI_ASSERT(node->type == arangodb::aql::NODE_TYPE_OPERATOR_NARY_AND);

    TRI_ASSERT(node->numMembers() == 1);

    auto comp = node->getMember(0);

    // assume a.b == value
    auto attrNode = comp->getMember(0);
    auto valNode = comp->getMember(1);

    if (attrNode->type != arangodb::aql::NODE_TYPE_ATTRIBUTE_ACCESS) {
      // got value == a.b  -> flip sides
      std::swap(attrNode, valNode);
    }
    TRI_ASSERT(attrNode->type == arangodb::aql::NODE_TYPE_ATTRIBUTE_ACCESS);

    if (comp->type == arangodb::aql::NODE_TYPE_OPERATOR_BINARY_EQ) {
      // a.b == value
      return createEqIterator(trx, attrNode, valNode);
    }

    if (comp->type == arangodb::aql::NODE_TYPE_OPERATOR_BINARY_IN) {
      // a.b IN values
      if (!valNode->isArray()) {
        // a.b IN non-array
        return new arangodb::EmptyIndexIterator(&_collection, trx);
      }

      return createInIterator(trx, attrNode, valNode);
    }

    // operator type unsupported
    return new arangodb::EmptyIndexIterator(&_collection, trx);
  }

  arangodb::aql::AstNode* specializeCondition(arangodb::aql::AstNode* node,
                                              arangodb::aql::Variable const* reference) const override {
    arangodb::SimpleAttributeEqualityMatcher matcher(IndexAttributes);

    return matcher.specializeOne(this, node, reference);
  }

  EdgeIndexMock(TRI_idx_iid_t iid, arangodb::LogicalCollection& collection)
      : arangodb::Index(
            iid, collection, arangodb::StaticStrings::IndexNameEdge,
            {{arangodb::basics::AttributeName(arangodb::StaticStrings::FromString, false)},
             {arangodb::basics::AttributeName(arangodb::StaticStrings::ToString, false)}},
            true, false) {}

  arangodb::IndexIterator* createEqIterator(arangodb::transaction::Methods* trx,
                                            arangodb::aql::AstNode const* attrNode,
                                            arangodb::aql::AstNode const* valNode) const {
    // lease builder, but immediately pass it to the unique_ptr so we don't leak
    arangodb::transaction::BuilderLeaser builder(trx);
    std::unique_ptr<VPackBuilder> keys(builder.steal());
    keys->openArray();

    handleValNode(keys.get(), valNode);
    TRI_IF_FAILURE("EdgeIndex::noIterator") {
      THROW_ARANGO_EXCEPTION(TRI_ERROR_DEBUG);
    }
    keys->close();

    // _from or _to?
    bool const isFrom = (attrNode->stringEquals(arangodb::StaticStrings::FromString));

    return new EdgeIndexIteratorMock(&_collection, trx, this,
                                     isFrom ? _edgesFrom : _edgesTo, std::move(keys));
  }

  /// @brief create the iterator
  arangodb::IndexIterator* createInIterator(arangodb::transaction::Methods* trx,
                                            arangodb::aql::AstNode const* attrNode,
                                            arangodb::aql::AstNode const* valNode) const {
    // lease builder, but immediately pass it to the unique_ptr so we don't leak
    arangodb::transaction::BuilderLeaser builder(trx);
    std::unique_ptr<VPackBuilder> keys(builder.steal());
    keys->openArray();

    size_t const n = valNode->numMembers();
    for (size_t i = 0; i < n; ++i) {
      handleValNode(keys.get(), valNode->getMemberUnchecked(i));
      TRI_IF_FAILURE("EdgeIndex::iteratorValNodes") {
        THROW_ARANGO_EXCEPTION(TRI_ERROR_DEBUG);
      }
    }

    TRI_IF_FAILURE("EdgeIndex::noIterator") {
      THROW_ARANGO_EXCEPTION(TRI_ERROR_DEBUG);
    }
    keys->close();

    // _from or _to?
    bool const isFrom = (attrNode->stringEquals(arangodb::StaticStrings::FromString));

    return new EdgeIndexIteratorMock(&_collection, trx, this,
                                     isFrom ? _edgesFrom : _edgesTo, std::move(keys));
  }

  /// @brief the hash table for _from
  EdgeIndexIteratorMock::Map _edgesFrom;
  /// @brief the hash table for _to
  EdgeIndexIteratorMock::Map _edgesTo;
};  // EdgeIndexMock

class ReverseAllIteratorMock final : public arangodb::IndexIterator {
 public:
  ReverseAllIteratorMock(uint64_t size, arangodb::LogicalCollection* coll,
                         arangodb::transaction::Methods* trx)
      : arangodb::IndexIterator(coll, trx), _end(size), _size(size) {}

  virtual char const* typeName() const override {
    return "ReverseAllIteratorMock";
  }

  virtual void reset() override { _end = _size; }

  virtual bool next(LocalDocumentIdCallback const& callback, size_t limit) override {
    while (_end && limit) {  // `_end` always > 0
      callback(arangodb::LocalDocumentId(_end--));
      --limit;
    }

    return 0 == limit;
  }

 private:
  uint64_t _end;
  uint64_t _size;  // the original size
};                 // ReverseAllIteratorMock

class AllIteratorMock final : public arangodb::IndexIterator {
 public:
  AllIteratorMock(uint64_t size, arangodb::LogicalCollection& coll,
                  arangodb::transaction::Methods* trx)
      : arangodb::IndexIterator(&coll, trx), _end(size) {}

  virtual char const* typeName() const override { return "AllIteratorMock"; }

  virtual void reset() override { _begin = 0; }

  virtual bool next(LocalDocumentIdCallback const& callback, size_t limit) override {
    while (_begin < _end && limit) {
      callback(arangodb::LocalDocumentId(++_begin));  // always > 0
      --limit;
    }

    return 0 == limit;
  }

 private:
  uint64_t _begin{};
  uint64_t _end;
};  // AllIteratorMock

struct IndexFactoryMock : arangodb::IndexFactory {
  virtual void fillSystemIndexes(arangodb::LogicalCollection& col,
                                 std::vector<std::shared_ptr<arangodb::Index>>& systemIndexes) const override {
    // NOOP
  }

  /// @brief create indexes from a list of index definitions
  virtual void prepareIndexes(arangodb::LogicalCollection& col,
                              arangodb::velocypack::Slice const& indexesSlice,
                              std::vector<std::shared_ptr<arangodb::Index>>& indexes) const override {
    // NOOP
  }
};

}  // namespace

std::function<void()> PhysicalCollectionMock::before = []() -> void {};

<<<<<<< HEAD
bool ContextDataMock::isPinned(TRI_voc_cid_t cid) const {
  return pinned.find(cid) != pinned.end();
}

std::function<void()> PhysicalCollectionMock::before = []() -> void {};

=======
>>>>>>> 0c6de0c6
PhysicalCollectionMock::PhysicalCollectionMock(arangodb::LogicalCollection& collection,
                                               arangodb::velocypack::Slice const& info)
    : PhysicalCollection(collection, info) {}

arangodb::PhysicalCollection* PhysicalCollectionMock::clone(arangodb::LogicalCollection& collection) const {
  before();
  TRI_ASSERT(false);
  return nullptr;
}

int PhysicalCollectionMock::close() {
  for (auto& index : _indexes) {
    index->unload();
  }

  return TRI_ERROR_NO_ERROR;  // assume close successful
}

std::shared_ptr<arangodb::Index> PhysicalCollectionMock::createIndex(
    arangodb::velocypack::Slice const& info, bool restore, bool& created) {
  before();

  std::vector<std::pair<arangodb::LocalDocumentId, arangodb::velocypack::Slice>> docs;

  for (size_t i = 0, count = documents.size(); i < count; ++i) {
    auto& entry = documents[i];

    if (entry.second) {
      auto revId = arangodb::LocalDocumentId::create(i + 1);  // always > 0

      docs.emplace_back(revId, entry.first.slice());
    }
  }

  struct IndexFactory : public arangodb::IndexFactory {
    using arangodb::IndexFactory::validateSlice;
  };
  auto id = IndexFactory::validateSlice(info, true, false);  // trie+false to ensure id generation if missing

  auto const type =
      arangodb::basics::VelocyPackHelper::getStringRef(info.get("type"),
                                                       arangodb::velocypack::StringRef());

  std::shared_ptr<arangodb::Index> index;

  if (0 == type.compare("edge")) {
    index = EdgeIndexMock::make(id, _logicalCollection, info);
#ifdef USE_IRESEARCH
  } else if (0 == type.compare(arangodb::iresearch::DATA_SOURCE_TYPE.name())) {
    if (arangodb::ServerState::instance()->isCoordinator()) {
      arangodb::iresearch::IResearchLinkCoordinator::factory().instantiate(index, _logicalCollection,
                                                                           info, id, false);
    } else {
      arangodb::iresearch::IResearchMMFilesLink::factory().instantiate(index, _logicalCollection,
                                                                       info, id, false);
    }
#endif
  }

  if (!index) {
    return nullptr;
  }

  asio_ns::io_context ioContext;
  auto poster = [&ioContext](std::function<void()> fn) -> void {
    ioContext.post(fn);
  };
  arangodb::basics::LocalTaskQueue taskQueue(poster);
  std::shared_ptr<arangodb::basics::LocalTaskQueue> taskQueuePtr(
      &taskQueue, [](arangodb::basics::LocalTaskQueue*) -> void {});

  TRI_vocbase_t& vocbase = _logicalCollection.vocbase();
  arangodb::SingleCollectionTransaction trx(arangodb::transaction::StandaloneContext::Create(vocbase),
                                            _logicalCollection,
                                            arangodb::AccessMode::Type::WRITE);
  auto res = trx.begin();
  TRI_ASSERT(res.ok());

  if (index->type() == arangodb::Index::TRI_IDX_TYPE_EDGE_INDEX) {
    auto* l = dynamic_cast<EdgeIndexMock*>(index.get());
    TRI_ASSERT(l != nullptr);
    for (auto const& pair : docs) {
      l->insert(trx, pair.first, pair.second, arangodb::Index::OperationMode::internal);
    }
  } else if (index->type() == arangodb::Index::TRI_IDX_TYPE_IRESEARCH_LINK) {
    auto* l = dynamic_cast<arangodb::iresearch::IResearchLink*>(index.get());
    TRI_ASSERT(l != nullptr);
    ;
    l->batchInsert(trx, docs, taskQueuePtr);
  } else {
    TRI_ASSERT(false);
  }

  if (TRI_ERROR_NO_ERROR != taskQueue.status()) {
    return nullptr;
  }

  _indexes.emplace_back(std::move(index));
  created = true;

  res = trx.commit();
  TRI_ASSERT(res.ok());

  return _indexes.back();
}

void PhysicalCollectionMock::deferDropCollection(
    std::function<bool(arangodb::LogicalCollection&)> const& callback) {
  before();

  callback(_logicalCollection);  // assume noone is using this collection (drop immediately)
}

bool PhysicalCollectionMock::dropIndex(TRI_idx_iid_t iid) {
  before();

  for (auto itr = _indexes.begin(), end = _indexes.end(); itr != end; ++itr) {
    if ((*itr)->id() == iid) {
      if ((*itr)->drop().ok()) {
        _indexes.erase(itr);
        return true;
      }
    }
  }

  return false;
}

void PhysicalCollectionMock::figuresSpecific(std::shared_ptr<arangodb::velocypack::Builder>&) {
  before();
  TRI_ASSERT(false);
}

std::unique_ptr<arangodb::IndexIterator> PhysicalCollectionMock::getAllIterator(
    arangodb::transaction::Methods* trx) const {
  before();

  return std::make_unique<AllIteratorMock>(documents.size(), this->_logicalCollection, trx);
}

std::unique_ptr<arangodb::IndexIterator> PhysicalCollectionMock::getAnyIterator(
    arangodb::transaction::Methods* trx) const {
  before();
  return std::make_unique<AllIteratorMock>(documents.size(), this->_logicalCollection, trx);
}

void PhysicalCollectionMock::getPropertiesVPack(arangodb::velocypack::Builder&) const {
  before();
}

arangodb::Result PhysicalCollectionMock::insert(
    arangodb::transaction::Methods* trx, arangodb::velocypack::Slice const newSlice,
    arangodb::ManagedDocumentResult& result, arangodb::OperationOptions& options,
    TRI_voc_tick_t& resultMarkerTick, bool lock, TRI_voc_tick_t& revisionId,
    arangodb::KeyLockInfo* /*keyLockInfo*/,
    std::function<arangodb::Result(void)> callbackDuringLock) {
  TRI_ASSERT(callbackDuringLock == nullptr);  // not implemented
  before();

  arangodb::velocypack::Builder builder;
  auto isEdgeCollection = (TRI_COL_TYPE_EDGE == _logicalCollection.type());

  TRI_voc_rid_t unused;
  auto res = newObjectForInsert(trx, newSlice, isEdgeCollection, builder,
                                options.isRestore, unused);

  if (res.fail()) {
    return res;
  }

  documents.emplace_back(std::move(builder), true);
  arangodb::LocalDocumentId docId(documents.size());  // always > 0

  result.setUnmanaged(documents.back().first.data(), docId);

  for (auto& index : _indexes) {
    if (index->type() == arangodb::Index::TRI_IDX_TYPE_EDGE_INDEX) {
      auto* l = static_cast<EdgeIndexMock*>(index.get());
      if (!l->insert(*trx, docId, arangodb::velocypack::Slice(result.vpack()),
                     arangodb::Index::OperationMode::normal)
               .ok()) {
        return arangodb::Result(TRI_ERROR_BAD_PARAMETER);
      }
      continue;
    } else if (index->type() == arangodb::Index::TRI_IDX_TYPE_IRESEARCH_LINK) {
      if (arangodb::ServerState::instance()->isCoordinator()) {
        auto* l =
            static_cast<arangodb::iresearch::IResearchLinkCoordinator*>(index.get());
        if (!l->insert(*trx, docId, arangodb::velocypack::Slice(result.vpack()),
                       arangodb::Index::OperationMode::normal)
                 .ok()) {
          return arangodb::Result(TRI_ERROR_BAD_PARAMETER);
        }
      } else {
        auto* l = static_cast<arangodb::iresearch::IResearchMMFilesLink*>(index.get());
        if (!l->insert(*trx, docId, arangodb::velocypack::Slice(result.vpack()),
                       arangodb::Index::OperationMode::normal)
                 .ok()) {
          return arangodb::Result(TRI_ERROR_BAD_PARAMETER);
        }
      }
      continue;
    }
    TRI_ASSERT(false);
  }

  return arangodb::Result();
}

void PhysicalCollectionMock::invokeOnAllElements(
    arangodb::transaction::Methods*,
    std::function<bool(arangodb::LocalDocumentId const&)> callback) {
  before();

  for (size_t i = 0, count = documents.size(); i < count; ++i) {
    arangodb::LocalDocumentId token(i + 1);  // '_data' always > 0

    if (documents[i].second && !callback(token)) {
      return;
    }
  }
}

arangodb::LocalDocumentId PhysicalCollectionMock::lookupKey(
    arangodb::transaction::Methods*, arangodb::velocypack::Slice const&) const {
  before();
  TRI_ASSERT(false);
  return arangodb::LocalDocumentId();
}

size_t PhysicalCollectionMock::memory() const {
  before();
  TRI_ASSERT(false);
  return 0;
}

uint64_t PhysicalCollectionMock::numberDocuments(arangodb::transaction::Methods*) const {
  before();
  return documents.size();
}

void PhysicalCollectionMock::open(bool ignoreErrors) {
  before();
  TRI_ASSERT(false);
}

std::string const& PhysicalCollectionMock::path() const {
  before();

  return physicalPath;
}

arangodb::Result PhysicalCollectionMock::persistProperties() {
  before();
  TRI_ASSERT(false);
  return arangodb::Result(TRI_ERROR_INTERNAL);
}

bool PhysicalCollectionMock::addIndex(std::shared_ptr<arangodb::Index> idx) {
  auto const id = idx->id();
  for (auto const& it : _indexes) {
    if (it->id() == id) {
      // already have this particular index. do not add it again
      return false;
    }
  }

  TRI_UpdateTickServer(static_cast<TRI_voc_tick_t>(id));

  _indexes.emplace_back(idx);
  return true;
}

void PhysicalCollectionMock::prepareIndexes(arangodb::velocypack::Slice indexesSlice) {
  before();

  auto* engine = arangodb::EngineSelectorFeature::ENGINE;
  auto& idxFactory = engine->indexFactory();

  for (auto const& v : VPackArrayIterator(indexesSlice)) {
    if (arangodb::basics::VelocyPackHelper::getBooleanValue(v, "error", false)) {
      // We have an error here.
      // Do not add index.
      continue;
    }

    auto idx = idxFactory.prepareIndexFromSlice(v, false, _logicalCollection, true);

    if (!idx) {
      continue;
    }

    if (!addIndex(idx)) {
      return;
    }
  }
}

arangodb::Result PhysicalCollectionMock::read(arangodb::transaction::Methods*,
                                              arangodb::velocypack::StringRef const& key,
                                              arangodb::ManagedDocumentResult& result, bool) {
  before();

  for (size_t i = documents.size(); i; --i) {
    auto& entry = documents[i - 1];

    if (!entry.second) {
      continue;  // removed document
    }

    auto& doc = entry.first;
    auto const keySlice = doc.slice().get(arangodb::StaticStrings::KeyString);

    if (!keySlice.isString()) {
      continue;
    }

    arangodb::velocypack::StringRef const docKey(keySlice);

    if (key == docKey) {
      result.setUnmanaged(doc.data(), arangodb::LocalDocumentId(i));
      return arangodb::Result(TRI_ERROR_NO_ERROR);
    }
  }

  return arangodb::Result(TRI_ERROR_ARANGO_DOCUMENT_NOT_FOUND);
}

arangodb::Result PhysicalCollectionMock::read(arangodb::transaction::Methods*,
                                              arangodb::velocypack::Slice const& key,
                                              arangodb::ManagedDocumentResult& result, bool) {
  before();
  TRI_ASSERT(false);
  return TRI_ERROR_INTERNAL;
}

bool PhysicalCollectionMock::readDocument(arangodb::transaction::Methods* trx,
                                          arangodb::LocalDocumentId const& token,
                                          arangodb::ManagedDocumentResult& result) const {
  before();

  if (token.id() > documents.size()) {
    return false;
  }

  auto& entry = documents[token.id() - 1];  // '_data' always > 0

  if (!entry.second) {
    return false;  // removed document
  }

  result.setUnmanaged(entry.first.data(), token);

  return true;
}

bool PhysicalCollectionMock::readDocumentWithCallback(
    arangodb::transaction::Methods* trx, arangodb::LocalDocumentId const& token,
    arangodb::IndexIterator::DocumentCallback const& cb) const {
  before();

  if (token.id() > documents.size()) {
    return false;
  }

  auto& entry = documents[token.id() - 1];  // '_data' always > 0

  if (!entry.second) {
    return false;  // removed document
  }

  cb(token, VPackSlice(entry.first.data()));

  return true;
}

arangodb::Result PhysicalCollectionMock::remove(
    arangodb::transaction::Methods& trx, arangodb::velocypack::Slice slice,
    arangodb::ManagedDocumentResult& previous, arangodb::OperationOptions& options,
    TRI_voc_tick_t& resultMarkerTick, bool lock, TRI_voc_rid_t& prevRev,
    TRI_voc_rid_t& revisionId, arangodb::KeyLockInfo* /*keyLockInfo*/,
    std::function<arangodb::Result(void)> callbackDuringLock) {
  TRI_ASSERT(callbackDuringLock == nullptr);  // not implemented
  before();

  auto key = slice.get(arangodb::StaticStrings::KeyString);

  for (size_t i = documents.size(); i; --i) {
    auto& entry = documents[i - 1];

    if (!entry.second) {
      continue;  // removed document
    }

    auto& doc = entry.first;

    if (key == doc.slice().get(arangodb::StaticStrings::KeyString)) {
      TRI_voc_rid_t revId = i;  // always > 0

      entry.second = false;
      previous.setUnmanaged(doc.data(), arangodb::LocalDocumentId(revId));
      prevRev = revId;

      return arangodb::Result(TRI_ERROR_NO_ERROR);  // assume document was removed
    }
  }

  return arangodb::Result(TRI_ERROR_ARANGO_DOCUMENT_NOT_FOUND);
}

arangodb::Result PhysicalCollectionMock::replace(
    arangodb::transaction::Methods* trx, arangodb::velocypack::Slice const newSlice,
    arangodb::ManagedDocumentResult& result,
    arangodb::OperationOptions& options, TRI_voc_tick_t& resultMarkerTick,
    bool lock, TRI_voc_rid_t& prevRev, arangodb::ManagedDocumentResult& previous,
    std::function<arangodb::Result(void)> callbackDuringLock) {
  before();

  auto key = newSlice.get(arangodb::StaticStrings::KeyString);

  return update(trx, newSlice, result, options, resultMarkerTick, lock, prevRev,
                previous, key, callbackDuringLock);
}

TRI_voc_rid_t PhysicalCollectionMock::revision(arangodb::transaction::Methods*) const {
  before();
  TRI_ASSERT(false);
  return 0;
}

void PhysicalCollectionMock::setPath(std::string const& value) {
  before();
  physicalPath = value;
}

arangodb::Result PhysicalCollectionMock::truncate(arangodb::transaction::Methods& trx,
                                                  arangodb::OperationOptions& options) {
  before();
  documents.clear();
  return arangodb::Result();
}

arangodb::Result PhysicalCollectionMock::update(
    arangodb::transaction::Methods* trx, arangodb::velocypack::Slice const newSlice,
    arangodb::ManagedDocumentResult& result, arangodb::OperationOptions& options,
    TRI_voc_tick_t& resultMarkerTick, bool lock, TRI_voc_rid_t& prevRev,
    arangodb::ManagedDocumentResult& previous, arangodb::velocypack::Slice const key,
    std::function<arangodb::Result(void)> callbackDuringLock) {
  TRI_ASSERT(callbackDuringLock == nullptr);  // not implemented
  before();

  for (size_t i = documents.size(); i; --i) {
    auto& entry = documents[i - 1];

    if (!entry.second) {
      continue;  // removed document
    }

    auto& doc = entry.first;

    if (key == doc.slice().get(arangodb::StaticStrings::KeyString)) {
      TRI_voc_rid_t revId = i;  // always > 0

      if (!options.mergeObjects) {
        entry.second = false;
        previous.setUnmanaged(doc.data(), arangodb::LocalDocumentId(revId));
        prevRev = revId;

        TRI_voc_rid_t unused;
        return insert(trx, newSlice, result, options, resultMarkerTick, lock,
                      unused, nullptr, nullptr);
      }

      arangodb::velocypack::Builder builder;

      builder.openObject();

      if (!arangodb::iresearch::mergeSlice(builder, newSlice)) {
        return arangodb::Result(TRI_ERROR_BAD_PARAMETER);
      }

      for (arangodb::velocypack::ObjectIterator itr(doc.slice()); itr.valid(); ++itr) {
        auto key = itr.key().copyString();

        if (!newSlice.hasKey(key)) {
          builder.add(key, itr.value());
        }
      }

      builder.close();
      entry.second = false;
      previous.setUnmanaged(doc.data(), arangodb::LocalDocumentId(revId));
      prevRev = revId;

      TRI_voc_rid_t unused;
      return insert(trx, builder.slice(), result, options, resultMarkerTick,
                    lock, unused, nullptr, nullptr);
    }
  }

  return arangodb::Result(TRI_ERROR_ARANGO_DOCUMENT_NOT_FOUND);
}

arangodb::Result PhysicalCollectionMock::updateProperties(arangodb::velocypack::Slice const& slice,
                                                          bool doSync) {
  before();

  return arangodb::Result(TRI_ERROR_NO_ERROR);  // assume mock collection updated OK
}

std::function<void()> StorageEngineMock::before = []() -> void {};
arangodb::Result StorageEngineMock::flushSubscriptionResult;
bool StorageEngineMock::inRecoveryResult = false;
/*static*/ std::string StorageEngineMock::versionFilenameResult;

StorageEngineMock::StorageEngineMock(arangodb::application_features::ApplicationServer& server)
    : StorageEngine(server, "Mock", "",
                    std::unique_ptr<arangodb::IndexFactory>(new IndexFactoryMock())),
      _releasedTick(0) {
  arangodb::FlushFeature::_defaultFlushSubscription =
      [](std::string const&, TRI_vocbase_t const&,
         arangodb::velocypack::Slice const&) -> arangodb::Result {
    return flushSubscriptionResult;
  };
}

arangodb::WalAccess const* StorageEngineMock::walAccess() const {
  TRI_ASSERT(false);
  return nullptr;
}

void StorageEngineMock::addOptimizerRules() {
  before();
  // NOOP
}

void StorageEngineMock::addRestHandlers(arangodb::rest::RestHandlerFactory& handlerFactory) {
  TRI_ASSERT(false);
}

void StorageEngineMock::addV8Functions() { TRI_ASSERT(false); }

void StorageEngineMock::changeCollection(TRI_vocbase_t& vocbase,
                                         arangodb::LogicalCollection const& collection,
                                         bool doSync) {
  // NOOP, assume physical collection changed OK
}

arangodb::Result StorageEngineMock::changeView(TRI_vocbase_t& vocbase,
                                               arangodb::LogicalView const& view,
                                               bool doSync) {
  before();
  TRI_ASSERT(views.find(std::make_pair(vocbase.id(), view.id())) != views.end());
  arangodb::velocypack::Builder builder;

  builder.openObject();
  view.properties(builder, true, true);
  builder.close();
  views[std::make_pair(vocbase.id(), view.id())] = std::move(builder);
  return {};
}

std::string StorageEngineMock::collectionPath(TRI_vocbase_t const& vocbase,
                                              TRI_voc_cid_t id) const {
  TRI_ASSERT(false);
  return "<invalid>";
}

std::string StorageEngineMock::createCollection(TRI_vocbase_t& vocbase,
                                                arangodb::LogicalCollection const& collection) {
  return "<invalid>";  // physical path of the new collection
}

std::unique_ptr<TRI_vocbase_t> StorageEngineMock::createDatabase(
    TRI_voc_tick_t id, arangodb::velocypack::Slice const& args, int& status) {
  if (!args.get("name").isString()) {
    status = TRI_ERROR_BAD_PARAMETER;
  }

  status = TRI_ERROR_NO_ERROR;

  std::string cname = args.get("name").copyString();
  if (arangodb::ServerState::instance()->isCoordinator()) {
    return std::make_unique<TRI_vocbase_t>(TRI_vocbase_type_e::TRI_VOCBASE_TYPE_COORDINATOR,
                                           id, cname);
  }
  return std::make_unique<TRI_vocbase_t>(TRI_vocbase_type_e::TRI_VOCBASE_TYPE_NORMAL,
                                         id, cname);
}

arangodb::Result StorageEngineMock::createLoggerState(TRI_vocbase_t*, VPackBuilder&) {
  TRI_ASSERT(false);
  return arangodb::Result(TRI_ERROR_NOT_IMPLEMENTED);
}

std::unique_ptr<arangodb::PhysicalCollection> StorageEngineMock::createPhysicalCollection(
    arangodb::LogicalCollection& collection, arangodb::velocypack::Slice const& info) {
  before();
  return std::unique_ptr<arangodb::PhysicalCollection>(
      new PhysicalCollectionMock(collection, info));
}

arangodb::Result StorageEngineMock::createTickRanges(VPackBuilder&) {
  TRI_ASSERT(false);
  return arangodb::Result(TRI_ERROR_NOT_IMPLEMENTED);
}

std::unique_ptr<arangodb::TransactionCollection> StorageEngineMock::createTransactionCollection(
    arangodb::TransactionState& state, TRI_voc_cid_t cid,
    arangodb::AccessMode::Type accessType, int nestingLevel) {
  return std::unique_ptr<arangodb::TransactionCollection>(
      new TransactionCollectionMock(&state, cid, accessType));
}

std::unique_ptr<arangodb::transaction::ContextData> StorageEngineMock::createTransactionContextData() {
<<<<<<< HEAD
  before();
  return std::unique_ptr<arangodb::transaction::ContextData>(new ContextDataMock());
=======
  return std::unique_ptr<arangodb::transaction::ContextData>();
>>>>>>> 0c6de0c6
}

std::unique_ptr<arangodb::transaction::Manager> StorageEngineMock::createTransactionManager() {
  TRI_ASSERT(false);
  return nullptr;
}

std::unique_ptr<arangodb::TransactionState> StorageEngineMock::createTransactionState(
<<<<<<< HEAD
    TRI_vocbase_t& vocbase, arangodb::transaction::Options const& options) {
  return std::unique_ptr<arangodb::TransactionState>(new TransactionStateMock(vocbase, options));
=======
    TRI_vocbase_t& vocbase,
    TRI_voc_tid_t tid,
    arangodb::transaction::Options const& options
) {
  return std::unique_ptr<arangodb::TransactionState>(
    new TransactionStateMock(vocbase, options)
  );
>>>>>>> 0c6de0c6
}

arangodb::Result StorageEngineMock::createView(TRI_vocbase_t& vocbase, TRI_voc_cid_t id,
                                               arangodb::LogicalView const& view) {
  before();
  TRI_ASSERT(views.find(std::make_pair(vocbase.id(), view.id())) == views.end());  // called after createView()
  arangodb::velocypack::Builder builder;

  builder.openObject();
  view.properties(builder, true, true);
  builder.close();
  views[std::make_pair(vocbase.id(), view.id())] = std::move(builder);

  return arangodb::Result(TRI_ERROR_NO_ERROR);  // assume mock view persisted OK
}

void StorageEngineMock::getViewProperties(TRI_vocbase_t& vocbase,
                                          arangodb::LogicalView const& view,
                                          VPackBuilder& builder) {
  before();
  // NOOP
}

TRI_voc_tick_t StorageEngineMock::currentTick() const {
  return TRI_CurrentTickServer();
}

std::string StorageEngineMock::databasePath(TRI_vocbase_t const* vocbase) const {
  before();
  return "";  // no valid path filesystem persisted, return empty string
}

void StorageEngineMock::destroyCollection(TRI_vocbase_t& vocbase,
                                          arangodb::LogicalCollection& collection) {
  // NOOP, assume physical collection destroyed OK
}

void StorageEngineMock::destroyView(TRI_vocbase_t const& vocbase,
                                    arangodb::LogicalView const& view) noexcept {
  before();
  // NOOP, assume physical view destroyed OK
}

arangodb::Result StorageEngineMock::dropCollection(TRI_vocbase_t& vocbase,
                                                   arangodb::LogicalCollection& collection) {
  return arangodb::Result(TRI_ERROR_NO_ERROR);  // assume physical collection dropped OK
}

arangodb::Result StorageEngineMock::dropDatabase(TRI_vocbase_t& vocbase) {
  TRI_ASSERT(false);
  return arangodb::Result();
}

arangodb::Result StorageEngineMock::dropView(TRI_vocbase_t const& vocbase,
                                             arangodb::LogicalView const& view) {
  before();
  TRI_ASSERT(views.find(std::make_pair(vocbase.id(), view.id())) != views.end());
  views.erase(std::make_pair(vocbase.id(), view.id()));

  return arangodb::Result(TRI_ERROR_NO_ERROR);  // assume mock view dropped OK
}

arangodb::Result StorageEngineMock::firstTick(uint64_t&) {
  TRI_ASSERT(false);
  return arangodb::Result(TRI_ERROR_NOT_IMPLEMENTED);
}

void StorageEngineMock::getCollectionInfo(TRI_vocbase_t& vocbase, TRI_voc_cid_t cid,
                                          arangodb::velocypack::Builder& result,
                                          bool includeIndexes, TRI_voc_tick_t maxTick) {
  arangodb::velocypack::Builder parameters;

  parameters.openObject();
  parameters.close();

  result.openObject();
  result.add("parameters", parameters.slice());  // required entry of type object
  result.close();

  // nothing more required, assume info used for PhysicalCollectionMock
}

int StorageEngineMock::getCollectionsAndIndexes(TRI_vocbase_t& vocbase,
                                                arangodb::velocypack::Builder& result,
                                                bool wasCleanShutdown, bool isUpgrade) {
  TRI_ASSERT(false);
  return TRI_ERROR_INTERNAL;
}

void StorageEngineMock::getDatabases(arangodb::velocypack::Builder& result) {
  before();
  arangodb::velocypack::Builder system;

  system.openObject();
  system.add("name", arangodb::velocypack::Value(TRI_VOC_SYSTEM_DATABASE));
  system.close();

  // array expected
  result.openArray();
  result.add(system.slice());
  result.close();
}

arangodb::velocypack::Builder StorageEngineMock::getReplicationApplierConfiguration(
    TRI_vocbase_t& vocbase, int& result) {
  before();
  result = TRI_ERROR_FILE_NOT_FOUND;  // assume no ReplicationApplierConfiguration for vocbase

  return arangodb::velocypack::Builder();
}

arangodb::velocypack::Builder StorageEngineMock::getReplicationApplierConfiguration(int& result) {
  before();
  result = TRI_ERROR_FILE_NOT_FOUND;

  return arangodb::velocypack::Builder();
}

int StorageEngineMock::getViews(TRI_vocbase_t& vocbase, arangodb::velocypack::Builder& result) {
  result.openArray();

  for (auto& entry : views) {
    result.add(entry.second.slice());
  }

  result.close();

  return TRI_ERROR_NO_ERROR;
}

arangodb::Result StorageEngineMock::handleSyncKeys(arangodb::DatabaseInitialSyncer& syncer,
                                                   arangodb::LogicalCollection& col,
                                                   std::string const& keysId) {
  TRI_ASSERT(false);
  return arangodb::Result();
}

bool StorageEngineMock::inRecovery() { return inRecoveryResult; }

arangodb::Result StorageEngineMock::lastLogger(
    TRI_vocbase_t& vocbase, std::shared_ptr<arangodb::transaction::Context> transactionContext,
    uint64_t tickStart, uint64_t tickEnd, std::shared_ptr<VPackBuilder>& builderSPtr) {
  TRI_ASSERT(false);
  return arangodb::Result(TRI_ERROR_NOT_IMPLEMENTED);
}

std::unique_ptr<TRI_vocbase_t> StorageEngineMock::openDatabase(
    arangodb::velocypack::Slice const& args, bool isUpgrade, int& status) {
  before();

  if (!args.isObject() || !args.hasKey("name") || !args.get("name").isString()) {
    status = TRI_ERROR_ARANGO_DATABASE_NAME_INVALID;

    return nullptr;
  }

  return std::make_unique<TRI_vocbase_t>(TRI_vocbase_type_e::TRI_VOCBASE_TYPE_NORMAL,
                                         vocbaseCount++, args.get("name").copyString());
}

arangodb::Result StorageEngineMock::persistCollection(TRI_vocbase_t& vocbase,
                                                      arangodb::LogicalCollection const& collection) {
  before();
  return arangodb::Result(TRI_ERROR_NO_ERROR);  // assume mock collection persisted OK
}

void StorageEngineMock::prepareDropDatabase(TRI_vocbase_t& vocbase,
                                            bool useWriteMarker, int& status) {
  // NOOP
}

TRI_voc_tick_t StorageEngineMock::releasedTick() const {
  before();
  return _releasedTick;
}

void StorageEngineMock::releaseTick(TRI_voc_tick_t tick) {
  before();
  _releasedTick = tick;
}

int StorageEngineMock::removeReplicationApplierConfiguration(TRI_vocbase_t& vocbase) {
  TRI_ASSERT(false);
  return TRI_ERROR_NO_ERROR;
}

int StorageEngineMock::removeReplicationApplierConfiguration() {
  TRI_ASSERT(false);
  return TRI_ERROR_NO_ERROR;
}

arangodb::Result StorageEngineMock::renameCollection(TRI_vocbase_t& vocbase,
                                                     arangodb::LogicalCollection const& collection,
                                                     std::string const& oldName) {
  TRI_ASSERT(false);
  return arangodb::Result(TRI_ERROR_INTERNAL);
}

int StorageEngineMock::saveReplicationApplierConfiguration(TRI_vocbase_t& vocbase,
                                                           arangodb::velocypack::Slice slice,
                                                           bool doSync) {
  TRI_ASSERT(false);
  return TRI_ERROR_NO_ERROR;
}

int StorageEngineMock::saveReplicationApplierConfiguration(arangodb::velocypack::Slice, bool) {
  TRI_ASSERT(false);
  return TRI_ERROR_NO_ERROR;
}

int StorageEngineMock::shutdownDatabase(TRI_vocbase_t& vocbase) {
  before();
  return TRI_ERROR_NO_ERROR;  // assume shutdown successful
}

void StorageEngineMock::signalCleanup(TRI_vocbase_t& vocbase) {
  before();
  // NOOP, assume cleanup thread signaled OK
}

bool StorageEngineMock::supportsDfdb() const {
  TRI_ASSERT(false);
  return false;
}

void StorageEngineMock::unloadCollection(TRI_vocbase_t& vocbase,
                                         arangodb::LogicalCollection& collection) {
  before();
  // NOOP assume collection unloaded OK
}

std::string StorageEngineMock::versionFilename(TRI_voc_tick_t) const {
  return versionFilenameResult;
}

void StorageEngineMock::waitForEstimatorSync(std::chrono::milliseconds) {
  TRI_ASSERT(false);
}

void StorageEngineMock::waitForSyncTick(TRI_voc_tick_t tick) {
  TRI_ASSERT(false);
}

std::vector<std::string> StorageEngineMock::currentWalFiles() const {
  return std::vector<std::string>();
}

arangodb::Result StorageEngineMock::flushWal(bool waitForSync, bool waitForCollector,
                                             bool writeShutdownFile) {
  TRI_ASSERT(false);
  return arangodb::Result();
}

void StorageEngineMock::waitUntilDeletion(TRI_voc_tick_t id, bool force, int& status) {
  // NOOP
}

int StorageEngineMock::writeCreateDatabaseMarker(TRI_voc_tick_t id, VPackSlice const& slice) {
  return TRI_ERROR_NO_ERROR;
}

TransactionCollectionMock::TransactionCollectionMock(arangodb::TransactionState* state,
                                                     TRI_voc_cid_t cid,
                                                     arangodb::AccessMode::Type accessType)
    : TransactionCollection(state, cid, accessType) {}

bool TransactionCollectionMock::canAccess(arangodb::AccessMode::Type accessType) const {
  return nullptr != _collection;  // collection must have be opened previously
}

void TransactionCollectionMock::freeOperations(arangodb::transaction::Methods* activeTrx,
                                               bool mustRollback) {
  TRI_ASSERT(false);
}

bool TransactionCollectionMock::hasOperations() const {
  TRI_ASSERT(false);
  return false;
}

void TransactionCollectionMock::release() {
  if (_collection) {
    _transaction->vocbase().releaseCollection(_collection.get());
    _collection = nullptr;
  }
}

int TransactionCollectionMock::updateUsage(arangodb::AccessMode::Type accessType,
                                           int nestingLevel) {
  if (arangodb::AccessMode::isWriteOrExclusive(accessType) &&
      !arangodb::AccessMode::isWriteOrExclusive(_accessType)) {
    if (nestingLevel > 0) {
      // trying to write access a collection that is only marked with
      // read-access
      return TRI_ERROR_TRANSACTION_UNREGISTERED_COLLECTION;
    }

    TRI_ASSERT(nestingLevel == 0);

    // upgrade collection type to write-access
    _accessType = accessType;
  }

  // if (nestingLevel < _nestingLevel) {
  //   _nestingLevel = nestingLevel;
  // }

  return TRI_ERROR_NO_ERROR;
}

void TransactionCollectionMock::unuse(int nestingLevel) {
  // NOOP, assume success
}

int TransactionCollectionMock::use(int nestingLevel) {
  TRI_vocbase_col_status_e status;

  bool shouldLock = !arangodb::AccessMode::isNone(_accessType);

  if (shouldLock && !isLocked()) {
    // r/w lock the collection
    int res = doLock(_accessType, nestingLevel);

    if (res == TRI_ERROR_LOCKED) {
      // TRI_ERROR_LOCKED is not an error, but it indicates that the lock
      // operation has actually acquired the lock (and that the lock has not
      // been held before)
      res = TRI_ERROR_NO_ERROR;
    } else if (res != TRI_ERROR_NO_ERROR) {
      return res;
    }
  }

  if (!_collection) {
    _collection = _transaction->vocbase().useCollection(_cid, status);
  }

  return _collection ? TRI_ERROR_NO_ERROR : TRI_ERROR_INTERNAL;
}

int TransactionCollectionMock::doLock(arangodb::AccessMode::Type type, int nestingLevel) {
  if (_lockType > _accessType) {
    return TRI_ERROR_INTERNAL;
  }

  _lockType = type;

  return TRI_ERROR_NO_ERROR;
}

int TransactionCollectionMock::doUnlock(arangodb::AccessMode::Type type, int nestingLevel) {
  if (_lockType != type) {
    return TRI_ERROR_INTERNAL;
  }

  _lockType = arangodb::AccessMode::Type::NONE;

  return TRI_ERROR_NO_ERROR;
}

size_t TransactionStateMock::abortTransactionCount;
size_t TransactionStateMock::beginTransactionCount;
size_t TransactionStateMock::commitTransactionCount;

// ensure each transaction state has a unique ID
TransactionStateMock::TransactionStateMock(TRI_vocbase_t& vocbase,
                                           arangodb::transaction::Options const& options)
    : TransactionState(vocbase, 0, options) {}

arangodb::Result TransactionStateMock::abortTransaction(arangodb::transaction::Methods* trx) {
  ++abortTransactionCount;
  updateStatus(arangodb::transaction::Status::ABORTED);
<<<<<<< HEAD
  unuseCollections(_nestingLevel);
  const_cast<TRI_voc_tid_t&>(_id) =
      0;  // avoid use of TransactionManagerFeature::manager()->unregisterTransaction(...)
=======
  unuseCollections(nestingLevel());
  // avoid use of TransactionManagerFeature::manager()->unregisterTransaction(...)
  const_cast<TRI_voc_tid_t&>(_id) = 0;
>>>>>>> 0c6de0c6

  return arangodb::Result();
}

arangodb::Result TransactionStateMock::beginTransaction(arangodb::transaction::Hints hints) {
  static std::atomic<TRI_voc_tid_t> lastId(0);
  ++beginTransactionCount;
  _hints = hints;

  auto res = useCollections(nestingLevel());

  if (!res.ok()) {
    updateStatus(arangodb::transaction::Status::ABORTED);
    const_cast<TRI_voc_tid_t&>(_id) =
        0;  // avoid use of TransactionManagerFeature::manager()->unregisterTransaction(...)

    return res;
  }

  const_cast<TRI_voc_tid_t&>(_id) = ++lastId;  // ensure each transaction state has a unique ID
  updateStatus(arangodb::transaction::Status::RUNNING);

  return arangodb::Result();
}

arangodb::Result TransactionStateMock::commitTransaction(arangodb::transaction::Methods* trx) {
  ++commitTransactionCount;
  updateStatus(arangodb::transaction::Status::COMMITTED);
<<<<<<< HEAD
  unuseCollections(_nestingLevel);
  const_cast<TRI_voc_tid_t&>(_id) =
      0;  // avoid use of TransactionManagerFeature::manager()->unregisterTransaction(...)
=======
  unuseCollections(nestingLevel());
  // avoid use of TransactionManagerFeature::manager()->unregisterTransaction(...)
  const_cast<TRI_voc_tid_t&>(_id) = 0;
>>>>>>> 0c6de0c6

  return arangodb::Result();
}

bool TransactionStateMock::hasFailedOperations() const {
  return false;  // assume no failed operations
}

// -----------------------------------------------------------------------------
// --SECTION--                                                       END-OF-FILE
// -----------------------------------------------------------------------------<|MERGE_RESOLUTION|>--- conflicted
+++ resolved
@@ -37,13 +37,8 @@
 #include "Indexes/SimpleAttributeEqualityMatcher.h"
 #include "RestServer/FlushFeature.h"
 #include "StorageEngine/EngineSelectorFeature.h"
-<<<<<<< HEAD
-#include "StorageEngine/TransactionManager.h"
-#include "Transaction/Helpers.h"
-=======
 #include "Transaction/Helpers.h"
 #include "Transaction/Manager.h"
->>>>>>> 0c6de0c6
 #include "Transaction/Methods.h"
 #include "Transaction/StandaloneContext.h"
 #include "Utils/OperationOptions.h"
@@ -441,15 +436,6 @@
 
 std::function<void()> PhysicalCollectionMock::before = []() -> void {};
 
-<<<<<<< HEAD
-bool ContextDataMock::isPinned(TRI_voc_cid_t cid) const {
-  return pinned.find(cid) != pinned.end();
-}
-
-std::function<void()> PhysicalCollectionMock::before = []() -> void {};
-
-=======
->>>>>>> 0c6de0c6
 PhysicalCollectionMock::PhysicalCollectionMock(arangodb::LogicalCollection& collection,
                                                arangodb::velocypack::Slice const& info)
     : PhysicalCollection(collection, info) {}
@@ -1065,12 +1051,7 @@
 }
 
 std::unique_ptr<arangodb::transaction::ContextData> StorageEngineMock::createTransactionContextData() {
-<<<<<<< HEAD
-  before();
-  return std::unique_ptr<arangodb::transaction::ContextData>(new ContextDataMock());
-=======
   return std::unique_ptr<arangodb::transaction::ContextData>();
->>>>>>> 0c6de0c6
 }
 
 std::unique_ptr<arangodb::transaction::Manager> StorageEngineMock::createTransactionManager() {
@@ -1079,10 +1060,6 @@
 }
 
 std::unique_ptr<arangodb::TransactionState> StorageEngineMock::createTransactionState(
-<<<<<<< HEAD
-    TRI_vocbase_t& vocbase, arangodb::transaction::Options const& options) {
-  return std::unique_ptr<arangodb::TransactionState>(new TransactionStateMock(vocbase, options));
-=======
     TRI_vocbase_t& vocbase,
     TRI_voc_tid_t tid,
     arangodb::transaction::Options const& options
@@ -1090,7 +1067,6 @@
   return std::unique_ptr<arangodb::TransactionState>(
     new TransactionStateMock(vocbase, options)
   );
->>>>>>> 0c6de0c6
 }
 
 arangodb::Result StorageEngineMock::createView(TRI_vocbase_t& vocbase, TRI_voc_cid_t id,
@@ -1463,15 +1439,9 @@
 arangodb::Result TransactionStateMock::abortTransaction(arangodb::transaction::Methods* trx) {
   ++abortTransactionCount;
   updateStatus(arangodb::transaction::Status::ABORTED);
-<<<<<<< HEAD
-  unuseCollections(_nestingLevel);
-  const_cast<TRI_voc_tid_t&>(_id) =
-      0;  // avoid use of TransactionManagerFeature::manager()->unregisterTransaction(...)
-=======
   unuseCollections(nestingLevel());
   // avoid use of TransactionManagerFeature::manager()->unregisterTransaction(...)
   const_cast<TRI_voc_tid_t&>(_id) = 0;
->>>>>>> 0c6de0c6
 
   return arangodb::Result();
 }
@@ -1500,15 +1470,9 @@
 arangodb::Result TransactionStateMock::commitTransaction(arangodb::transaction::Methods* trx) {
   ++commitTransactionCount;
   updateStatus(arangodb::transaction::Status::COMMITTED);
-<<<<<<< HEAD
-  unuseCollections(_nestingLevel);
-  const_cast<TRI_voc_tid_t&>(_id) =
-      0;  // avoid use of TransactionManagerFeature::manager()->unregisterTransaction(...)
-=======
   unuseCollections(nestingLevel());
   // avoid use of TransactionManagerFeature::manager()->unregisterTransaction(...)
   const_cast<TRI_voc_tid_t&>(_id) = 0;
->>>>>>> 0c6de0c6
 
   return arangodb::Result();
 }
