////////////////////////////////////////////////////////////////////////////////
/// DISCLAIMER
///
/// Copyright 2018 ArangoDB GmbH, Cologne, Germany
///
/// Licensed under the Apache License, Version 2.0 (the "License");
/// you may not use this file except in compliance with the License.
/// You may obtain a copy of the License at
///
///     http://www.apache.org/licenses/LICENSE-2.0
///
/// Unless required by applicable law or agreed to in writing, software
/// distributed under the License is distributed on an "AS IS" BASIS,
/// WITHOUT WARRANTIES OR CONDITIONS OF ANY KIND, either express or implied.
/// See the License for the specific language governing permissions and
/// limitations under the License.
///
/// Copyright holder is ArangoDB GmbH, Cologne, Germany
///
/// @author Tobias Goedderz
/// @author Michael Hackstein
/// @author Heiko Kernbach
/// @author Jan Christoph Uhde
////////////////////////////////////////////////////////////////////////////////

#include "BlockFetcherHelper.h"
#include "catch.hpp"
#include "fakeit.hpp"

#include "Aql/AqlItemBlock.h"
#include "Aql/OutputAqlItemRow.h"
#include "Aql/ExecutorInfos.h"
#include "Aql/EnumerateListExecutor.h"
#include "Aql/ResourceUsage.h"
#include "Aql/SingleRowFetcher.h"
#include "Transaction/Context.h"
#include "Transaction/Methods.h"

#include <velocypack/Builder.h>
#include <velocypack/velocypack-aliases.h>

using namespace arangodb;
using namespace arangodb::aql;

namespace arangodb {
namespace tests {
namespace aql {

SCENARIO("EnumerateListExecutor", "[AQL][EXXECUTOR]") {
  ExecutionState state;

  ResourceMonitor monitor;
<<<<<<< HEAD
=======
  auto block = std::make_unique<AqlItemBlock>(&monitor, 1000, 1);
>>>>>>> 77a26049

  // Mock of the Transaction
  // Enough for this test, will only be passed through and accessed
  // on documents alone.
  fakeit::Mock<transaction::Methods> mockTrx;
  transaction::Methods& trx = mockTrx.get();

  fakeit::Mock<transaction::Context> mockContext;
  transaction::Context& ctxt = mockContext.get();

  fakeit::When(Method(mockTrx, transactionContextPtr)).AlwaysReturn(&ctxt);
  fakeit::When(Method(mockContext, getVPackOptions)).AlwaysReturn(&arangodb::velocypack::Options::Defaults);

  EnumerateListExecutorInfos infos(0, 1, 2, 1, {}, &trx);

  /*
  GIVEN("there are no rows upstream") {
    AqlItemBlock block(&monitor, 1000, 1);
    VPackBuilder input;

    WHEN("the producer does not wait") {
      SingleRowFetcherHelper fetcher(input.steal(), false);
      EnumerateListExecutor testee(fetcher, infos);

      THEN("the executor should return DONE with nullptr") {
        OutputAqlItemRow result(std::move(block), infos.registersToKeep());
        state = testee.produceRow(result);
        REQUIRE(state == ExecutionState::DONE);
        REQUIRE(!result.produced());
      }
    }

    WHEN("the producer waits") {
      SingleRowFetcherHelper fetcher(input.steal(), true);
      EnumerateListExecutor testee(fetcher, infos);

      THEN("the executor should first return WAIT with nullptr") {
        OutputAqlItemRow result(std::move(block), infos.registersToKeep());
        state = testee.produceRow(result);
        REQUIRE(state == ExecutionState::WAITING);
        REQUIRE(!result.produced());

        AND_THEN("the executor should return DONE with nullptr") {
          state = testee.produceRow(result);
          REQUIRE(state == ExecutionState::DONE);
          REQUIRE(!result.produced());
        }
      }
    }
  }
  */

  GIVEN("there are rows in the upstream") {
    EnumerateListExecutorInfos infos(3, 4, 5, 4, {}, &trx);
    AqlItemBlock block(&monitor, 1000, 5);
    auto input =
        VPackParser::fromJson("[ [1, 2, 3, [true, true, true]] ]");

    WHEN("the producer does wait") {
      SingleRowFetcherHelper fetcher(input->steal(), true);
      EnumerateListExecutor testee(fetcher, infos);

<<<<<<< HEAD
      THEN("the executor should return DONE") {
        OutputAqlItemRow result(&block, infos.registersToKeep());
=======
      THEN("the executor should return DONE with nullptr") {
        OutputAqlItemRow result(std::move(block), infos.registersToKeep());
>>>>>>> 77a26049

        /*
       1  produce => WAIT                 RES1
       2  produce => HASMORE              RES1
       3  produce => WAIT                 RES2
       4  produce => HASMORE              RES2
       5  produce => WAIT                 RES3
       6  produce => DONE                 RES3
       */

        state = testee.produceRow(result);
        REQUIRE(state == ExecutionState::WAITING);
        REQUIRE(!result.produced());

        state = testee.produceRow(result);
        REQUIRE(state == ExecutionState::HASMORE);
        REQUIRE(result.produced());

        result.advanceRow();

        state = testee.produceRow(result);
        REQUIRE(state == ExecutionState::WAITING);
        REQUIRE(!result.produced());

        state = testee.produceRow(result);
        REQUIRE(state == ExecutionState::HASMORE);
        REQUIRE(result.produced());

        result.advanceRow();

        state = testee.produceRow(result);
        REQUIRE(state == ExecutionState::WAITING);
        REQUIRE(!result.produced());

        state = testee.produceRow(result);
        REQUIRE(state == ExecutionState::DONE);
        REQUIRE(result.produced());

        result.advanceRow();
        REQUIRE(state == ExecutionState::DONE);
        REQUIRE(!result.produced());
      }
    }
  }
}

}  // namespace aql
}  // namespace tests
}  // namespace arangodb<|MERGE_RESOLUTION|>--- conflicted
+++ resolved
@@ -50,11 +50,6 @@
   ExecutionState state;
 
   ResourceMonitor monitor;
-<<<<<<< HEAD
-=======
-  auto block = std::make_unique<AqlItemBlock>(&monitor, 1000, 1);
->>>>>>> 77a26049
-
   // Mock of the Transaction
   // Enough for this test, will only be passed through and accessed
   // on documents alone.
@@ -69,9 +64,8 @@
 
   EnumerateListExecutorInfos infos(0, 1, 2, 1, {}, &trx);
 
-  /*
   GIVEN("there are no rows upstream") {
-    AqlItemBlock block(&monitor, 1000, 1);
+    auto block = std::make_unique<AqlItemBlock>(&monitor, 1000, 1);
     VPackBuilder input;
 
     WHEN("the producer does not wait") {
@@ -104,11 +98,10 @@
       }
     }
   }
-  */
 
   GIVEN("there are rows in the upstream") {
     EnumerateListExecutorInfos infos(3, 4, 5, 4, {}, &trx);
-    AqlItemBlock block(&monitor, 1000, 5);
+    auto block = std::make_unique<AqlItemBlock>(&monitor, 1000, 5);
     auto input =
         VPackParser::fromJson("[ [1, 2, 3, [true, true, true]] ]");
 
@@ -116,13 +109,8 @@
       SingleRowFetcherHelper fetcher(input->steal(), true);
       EnumerateListExecutor testee(fetcher, infos);
 
-<<<<<<< HEAD
-      THEN("the executor should return DONE") {
-        OutputAqlItemRow result(&block, infos.registersToKeep());
-=======
       THEN("the executor should return DONE with nullptr") {
         OutputAqlItemRow result(std::move(block), infos.registersToKeep());
->>>>>>> 77a26049
 
         /*
        1  produce => WAIT                 RES1
