#
# spec file for package arangodb
#
#
# Copyright (c) 2014 info@arangodb.org
#
# All modifications and additions to the file contributed by third parties
# remain the property of their copyright owners, unless otherwise agreed
# upon. The license for this file, and modifications and additions to the
# file, is the same license as for the pristine package itself (unless the
# license for the pristine package is not an Open Source License, in which
# case the license is the MIT License). An "Open Source License" is a
# license that conforms to the Open Source Definition (Version 1.9)
# published by the Open Source Initiative.

# Please submit bugfixes or comments via http://bugs.opensuse.org/
#

## -----------------------------------------------------------------------------
## --SECTION--                                                  global variables
## -----------------------------------------------------------------------------
%global with_systemd 0
%if @IS_SYSTEMD_INSTALL@
%if 0%{?fedora} >= 15 || 0%{?rhel} >= 7
%global with_systemd 1
%endif
%endif

%define _cfgdir %{_sysconfdir}/arangodb3
%define _databasedir %{_localstatedir}/lib/arangodb3
%define _appdir %{_localstatedir}/lib/arangodb3-apps
%define _logdir %{_localstatedir}/log/arangodb3

%if 0%{?suse_version} >= 1230
%define _piddir /run/arangodb
%else
%define _piddir %{_localstatedir}/run/arangodb
%endif

%define _skipFdupes 0

## -----------------------------------------------------------------------------
## --SECTION--                                                      package data
## -----------------------------------------------------------------------------

Name:           @CPACK_PACKAGE_NAME@
Version:        @CPACK_PACKAGE_VERSION@
Release:        @ARANGODB_PACKAGE_REVISION@
Summary:        The open-source, multi-model NoSQL database
License:        Apache-2.0
Group:          Productivity/Databases/Servers
Conflicts:	arangodb, @CPACKG_PACKAGE_CONFLICTS@, @CPACKG_PACKAGE_CONFLICTS@-client, @CPACK_PACKAGE_NAME@-client
Url:            http://www.arangodb.com
Vendor:         @CPACK_PACKAGE_VENDOR@
Prefix:         @CPACK_PACKAGING_INSTALL_PREFIX@
BuildRoot:      @CMAKE_CURRENT_BINARY_DIR@/_CPack_Packages/Linux/RPM/@CPACK_PACKAGE_FILE_NAME@

%if %{with_systemd}
BuildRequires: systemd-units
Requires: systemd-units
Requires(post): systemd-units
Requires(preun): systemd-units
Requires(postun): systemd-units
%endif

%{?systemd_requires}

%define debug_package %{nil}

## -----------------------------------------------------------------------------
## --SECTION--                                                build dependencies
## -----------------------------------------------------------------------------

%package client
Summary:        ArangoDB shell as stand-alone package
Group:          Productivity/Databases/Servers
Conflicts:	arangodb, @CPACKG_PACKAGE_CONFLICTS@, @CPACKG_PACKAGE_CONFLICTS@-client, @CPACK_PACKAGE_NAME@

## -----------------------------------------------------------------------------
## --SECTION--                                                build dependencies
## -----------------------------------------------------------------------------

%package debuginfo
Summary:        ArangoDB debug symbols
Group:          Productivity/Databases/Servers

## -----------------------------------------------------------------------------
## --SECTION--                                                       description
## -----------------------------------------------------------------------------

%description
ArangoDB is a durable, reliable, transactional multi-model database. Its key-features are: joins, transaction, and flexible data modelling.

The ArangoDB consists of a server, a separate shell, which allows you to administrate the server, and a set of client APIs for various languages.

It is written in C/C++.


%description client
The ArangoDB shell as stand-alone program. It also contains the utility programs: arangobench (benchmark), arangorestore & arangodump (backup), arangoimp (import).

%description debuginfo
Debug symbols for the arangodb database

## -----------------------------------------------------------------------------
## --SECTION--                                                             build
## -----------------------------------------------------------------------------
# requires source:
%prep
#%setup -q -n arangodb-%{version}
#%setup -q -n arangodb-%{version} -T -D -a 1

## -----------------------------------------------------------------------------
## --SECTION--                                                           install
## -----------------------------------------------------------------------------

mkdir -p %{buildroot}%{_databasedir}
mkdir -p %{buildroot}%{_appdir}
mkdir -p %{buildroot}%{_logdir}
mkdir -p %{buildroot}%{_piddir}


## -----------------------------------------------------------------------------
## --SECTION--                                                             check
## -----------------------------------------------------------------------------

%check

## -----------------------------------------------------------------------------
## --SECTION--                                                             files
## -----------------------------------------------------------------------------

%files
%defattr(-,root,root,0755)
#@CPACK_PACKAGING_INSTALL_PREFIX@/@LIB_INSTALL_DIR@/*
#@CPACK_PACKAGING_INSTALL_PREFIX@/bin/*
#%doc README
#%doc README.md
#%doc LICENSE
#%doc LICENSES-OTHER-COMPONENTS.md
/usr/share/doc/arangodb3/LICENSE.txt
/usr/share/doc/arangodb3/LICENSES-OTHER-COMPONENTS.md
/usr/share/doc/arangodb3/README.md
/usr/share/doc/arangodb3/README.txt

%attr(0755,arangodb,arangodb) %{_databasedir}
%attr(0755,arangodb,arangodb) %{_appdir}
%attr(0755,arangodb,arangodb) %{_logdir}

%ghost %attr(0755,arangodb,arangodb) %{_piddir}

%config(noreplace) %attr(-,arangodb,arangodb) %{_cfgdir}
%{_bindir}/*
%{_sbindir}/*
%{_mandir}/*/*
%{_datadir}/arangodb3
%{_sysconfdir}/init.d/arangodb3

%if @IS_SYSTEMD_INSTALL@
@SYSTEMD_UNIT_DIR@/@CPACK_PACKAGE_NAME@.service
%endif


%files client
%defattr(-,root,root,0755)
#%doc README
#%doc README.md
#%doc LICENSE
#%doc LICENSES-OTHER-COMPONENTS.md

%config(noreplace) %attr(-,arangodb,arangodb) %{_cfgdir}/arangosh.conf
%config(noreplace) %attr(-,arangodb,arangodb) %{_cfgdir}/arangoimp.conf
%config(noreplace) %attr(-,arangodb,arangodb) %{_cfgdir}/arangodump.conf
%config(noreplace) %attr(-,arangodb,arangodb) %{_cfgdir}/arangorestore.conf
%config(noreplace) %attr(-,arangodb,arangodb) %{_cfgdir}/arangobench.conf
%config(noreplace) %attr(-,arangodb,arangodb) %{_cfgdir}/foxx-manager.conf
%{_bindir}/arangosh
%{_bindir}/arangoimp
%{_bindir}/arangodump
%{_bindir}/arangorestore
%{_bindir}/arangobench
%{_bindir}/foxx-manager
%{_mandir}/*/arangosh*
%{_mandir}/*/arangorestore*
%{_mandir}/*/arangobench*
%{_mandir}/*/arangodump*
%{_mandir}/*/arangoimp*
%{_datadir}/arangodb3/js/common
%{_datadir}/arangodb3/js/client
%{_datadir}/arangodb3/js/node

%files debuginfo
<<<<<<< HEAD
/usr/lib*/debug/.build-id/*
=======
@CPACK_DEBUG_DIRECTORY_PATTERN@
>>>>>>> ac5207cf

## -----------------------------------------------------------------------------
## --SECTION--                                                              post
## -----------------------------------------------------------------------------

%post
%if 0%{?suse_version}

%{fillup_and_insserv -f -y arangodb3}
%restart_on_update arangodb3

%if @IS_SYSTEMD_INSTALL@
%if 0%{?systemd_post:1}
%systemd_post @CPACK_PACKAGE_NAME@.service
%else
%service_add_post @CPACK_PACKAGE_NAME@.service
if [ $1 = 1 ]; then
    /bin/systemctl daemon-reload >/dev/null 2>&1 || :
fi
%endif

%endif
%endif
%if 0%{?suse_version} < 1210
chkconfig --level 2345 arangodb3 on
%endif

echo "
ArangoDB 3 (https://www.arangodb.com)
  The multi-model NoSQL database: distributed free and open-source database
  with a flexible data model for documents, graphs, and key-values. Build
  high performance applications using a convenient SQL-like query language
  or JavaScript extensions.

First Steps with ArangoDB:
  https://www.arangodb.com/quickstart

Upgrading ArangoDB:
  https://docs.arangodb.com/Installing/Upgrading.html

Upgrading ArangoDB database files:
  > /etc/init.d/arangodb3 upgrade

Configuration file:
  /etc/arangodb3/arangod.conf

Start ArangoDB shell client:
  > %{_bindir}/arangosh
"

%if @IS_SYSTEMD_INSTALL@
echo "Start ArangoDB service:
  > systemctl start arangodb3.service

Enable ArangoDB service:
  > systemctl enable arangodb3.service
"
%else
echo "Start ArangoDB service:
  > /etc/init.d/arangodb3 start
"
%endif

export ARANGODB_DEFAULT_ROOT_PASSWORD=`(uname -a ; cat /etc/hostname) | md5sum | awk '{print $1}'`

echo "SECURITY HINT:"
echo "run 'arango-secure-installation' to set a root password"
echo "the current password is $ARANGODB_DEFAULT_ROOT_PASSWORD"
echo "(in case this a FRESH install, for UPGRADE the password"
echo "will not be changed)"

/usr/sbin/arango-init-database --uid arangodb --gid arangodb || true

exit 0

## -----------------------------------------------------------------------------
## --SECTION--                                                            postun
## -----------------------------------------------------------------------------

%postun
%if 0%{?suse_version}

%restart_on_update arangodb3
%insserv_cleanup

%if @IS_SYSTEMD_INSTALL@
%service_del_postun arangodb3.service
%endif

%else
exit 0
%endif

## -----------------------------------------------------------------------------
## --SECTION--                                                               pre
## -----------------------------------------------------------------------------

%pre
# create arangodb group only if it doesn't already exist
if ! getent group arangodb >/dev/null 2>&1; then
        /usr/sbin/groupadd -r arangodb
fi

# create arangodb user only if it doesn't already exist
if ! getent passwd arangodb >/dev/null 2>&1; then
        /usr/sbin/useradd -r -g arangodb --home %{_localstatedir}/arangodb arangodb
        /usr/sbin/usermod -c "Arango Server" arangodb
fi

%if 0%{?suse_version}
%if @IS_SYSTEMD_INSTALL@
%service_add_pre arangodb3.service
%endif
%endif

## -----------------------------------------------------------------------------
## --SECTION--                                                             preun
## -----------------------------------------------------------------------------

%preun
%if @IS_SYSTEMD_INSTALL@
%stop_on_removal arangodb3

%if 0%{?suse_version}
%service_del_preun arangodb3.service
%else
%systemd_preun arangodb3
%endif

%else
%{_sysconfdir}/init.d/arangodb stop > /dev/null 2>&1 || true
chkconfig --del arangodb3
exit 0
%endif

## -----------------------------------------------------------------------------
## --SECTION--                                                         changelog
## -----------------------------------------------------------------------------

%changelog<|MERGE_RESOLUTION|>--- conflicted
+++ resolved
@@ -190,11 +190,7 @@
 %{_datadir}/arangodb3/js/node
 
 %files debuginfo
-<<<<<<< HEAD
-/usr/lib*/debug/.build-id/*
-=======
 @CPACK_DEBUG_DIRECTORY_PATTERN@
->>>>>>> ac5207cf
 
 ## -----------------------------------------------------------------------------
 ## --SECTION--                                                              post
