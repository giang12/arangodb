////////////////////////////////////////////////////////////////////////////////
/// DISCLAIMER
///
/// Copyright 2014-2016 ArangoDB GmbH, Cologne, Germany
/// Copyright 2004-2014 triAGENS GmbH, Cologne, Germany
///
/// Licensed under the Apache License, Version 2.0 (the "License");
/// you may not use this file except in compliance with the License.
/// You may obtain a copy of the License at
///
///     http://www.apache.org/licenses/LICENSE-2.0
///
/// Unless required by applicable law or agreed to in writing, software
/// distributed under the License is distributed on an "AS IS" BASIS,
/// WITHOUT WARRANTIES OR CONDITIONS OF ANY KIND, either express or implied.
/// See the License for the specific language governing permissions and
/// limitations under the License.
///
/// Copyright holder is ArangoDB GmbH, Cologne, Germany
///
/// @author Dr. Frank Celler
////////////////////////////////////////////////////////////////////////////////

#include "v8-vocbaseprivate.h"

#include <unicode/dtfmtsym.h>
#include <unicode/smpdtfmt.h>
#include <unicode/timezone.h>

#include <velocypack/Iterator.h>
#include <velocypack/Slice.h>
#include <velocypack/velocypack-aliases.h>

#include <v8.h>
#include <iostream>
#include <thread>

#include "ApplicationFeatures/ApplicationServer.h"
#include "ApplicationFeatures/HttpEndpointProvider.h"
#include "Aql/Query.h"
#include "Aql/QueryCache.h"
#include "Aql/QueryList.h"
#include "Aql/QueryRegistry.h"
#include "Basics/HybridLogicalClock.h"
#include "Basics/MutexLocker.h"
#include "Basics/ScopeGuard.h"
#include "Basics/StaticStrings.h"
#include "Basics/Timers.h"
#include "Basics/Utf8Helper.h"
#include "Basics/conversions.h"
#include "Basics/tri-strings.h"
#include "Cluster/ClusterComm.h"
#include "Cluster/ClusterInfo.h"
#include "Cluster/ClusterMethods.h"
#include "Cluster/ServerState.h"
#include "GeneralServer/AuthenticationFeature.h"
#include "GeneralServer/GeneralServerFeature.h"
#include "Rest/Version.h"
#include "RestServer/ConsoleThread.h"
#include "RestServer/DatabaseFeature.h"
#include "RestServer/VocbaseContext.h"
#include "Statistics/StatisticsFeature.h"
#include "StorageEngine/EngineSelectorFeature.h"
#include "StorageEngine/StorageEngine.h"
#include "Utils/ExplicitTransaction.h"
#include "Utils/V8TransactionContext.h"
#include "V8/JSLoader.h"
#include "V8/V8LineEditor.h"
#include "V8/v8-conv.h"
#include "V8/v8-utils.h"
#include "V8/v8-vpack.h"
#include "V8Server/V8DealerFeature.h"
#include "V8Server/v8-collection.h"
#include "V8Server/v8-replication.h"
#include "V8Server/v8-statistics.h"
#include "V8Server/v8-voccursor.h"
#include "V8Server/v8-vocindex.h"
#include "VocBase/KeyGenerator.h"
#include "VocBase/LogicalCollection.h"
#include "VocBase/modes.h"
#include "MMFiles/MMFilesLogfileManager.h"

using namespace arangodb;
using namespace arangodb::basics;
using namespace arangodb::rest;

////////////////////////////////////////////////////////////////////////////////
/// @brief wrapped class for TRI_vocbase_t
///
/// Layout:
/// - SLOT_CLASS_TYPE
/// - SLOT_CLASS
////////////////////////////////////////////////////////////////////////////////

int32_t const WRP_VOCBASE_TYPE = 1;

////////////////////////////////////////////////////////////////////////////////
/// @brief wrapped class for LogicalCollection
///
/// Layout:
/// - SLOT_CLASS_TYPE
/// - SLOT_CLASS
/// - SLOT_COLLECTION
////////////////////////////////////////////////////////////////////////////////

int32_t const WRP_VOCBASE_COL_TYPE = 2;

////////////////////////////////////////////////////////////////////////////////
/// @brief wraps a C++ into a v8::Object
////////////////////////////////////////////////////////////////////////////////

template <class T>
static v8::Handle<v8::Object> WrapClass(
    v8::Isolate* isolate, v8::Persistent<v8::ObjectTemplate>& classTempl,
    int32_t type, T* y) {
  v8::EscapableHandleScope scope(isolate);

  auto localClassTemplate =
      v8::Local<v8::ObjectTemplate>::New(isolate, classTempl);
  // create the new handle to return, and set its template type
  v8::Handle<v8::Object> result = localClassTemplate->NewInstance();

  if (result.IsEmpty()) {
    // error
    return scope.Escape<v8::Object>(result);
  }

  // set the c++ pointer for unwrapping later
  result->SetInternalField(SLOT_CLASS_TYPE, v8::Integer::New(isolate, type));
  result->SetInternalField(SLOT_CLASS, v8::External::New(isolate, y));

  return scope.Escape<v8::Object>(result);
}

////////////////////////////////////////////////////////////////////////////////
/// @brief executes a transaction
////////////////////////////////////////////////////////////////////////////////

static void JS_Transaction(v8::FunctionCallbackInfo<v8::Value> const& args) {
  TRI_V8_TRY_CATCH_BEGIN(isolate);
  v8::HandleScope scope(isolate);

  if (args.Length() != 1 || !args[0]->IsObject()) {
    TRI_V8_THROW_EXCEPTION_USAGE("TRANSACTION(<object>)");
  }

  TRI_vocbase_t* vocbase = GetContextVocBase(isolate);

  if (vocbase == nullptr) {
    TRI_V8_THROW_EXCEPTION(TRI_ERROR_ARANGO_DATABASE_NOT_FOUND);
  }

  // treat the argument as an object from now on
  v8::Handle<v8::Object> object = v8::Handle<v8::Object>::Cast(args[0]);

  // extract the properties from the object

  // "lockTimeout"
  double lockTimeout = Transaction::DefaultLockTimeout;

  if (object->Has(TRI_V8_ASCII_STRING("lockTimeout"))) {
    static std::string const timeoutError =
        "<lockTimeout> must be a valid numeric value";

    if (!object->Get(TRI_V8_ASCII_STRING("lockTimeout"))->IsNumber()) {
      TRI_V8_THROW_EXCEPTION_PARAMETER(timeoutError);
    }

    lockTimeout =
        TRI_ObjectToDouble(object->Get(TRI_V8_ASCII_STRING("lockTimeout")));

    if (lockTimeout < 0.0) {
      TRI_V8_THROW_EXCEPTION_PARAMETER(timeoutError);
    }
  }

  // "waitForSync"
  bool waitForSync = false;

  TRI_GET_GLOBALS();
  TRI_GET_GLOBAL_STRING(WaitForSyncKey);
  if (object->Has(WaitForSyncKey)) {
    if (!object->Get(WaitForSyncKey)->IsBoolean() &&
        !object->Get(WaitForSyncKey)->IsBooleanObject()) {
      TRI_V8_THROW_EXCEPTION_PARAMETER("<waitForSync> must be a boolean value");
    }

    waitForSync = TRI_ObjectToBoolean(WaitForSyncKey);
  }

  // "collections"
  static std::string const collectionError =
      "missing/invalid collections definition for transaction";

  if (!object->Has(TRI_V8_ASCII_STRING("collections")) ||
      !object->Get(TRI_V8_ASCII_STRING("collections"))->IsObject()) {
    TRI_V8_THROW_EXCEPTION_PARAMETER(collectionError);
  }

  // extract collections
  v8::Handle<v8::Object> collections = v8::Handle<v8::Object>::Cast(
      object->Get(TRI_V8_ASCII_STRING("collections")));

  if (collections.IsEmpty()) {
    TRI_V8_THROW_EXCEPTION_PARAMETER(collectionError);
  }

  bool isValid = true;
  std::vector<std::string> readCollections;
  std::vector<std::string> writeCollections;
  std::vector<std::string> exclusiveCollections;

  bool allowImplicitCollections = true;
  if (collections->Has(TRI_V8_ASCII_STRING("allowImplicit"))) {
    allowImplicitCollections = TRI_ObjectToBoolean(
        collections->Get(TRI_V8_ASCII_STRING("allowImplicit")));
  }

  // collections.read
  if (collections->Has(TRI_V8_ASCII_STRING("read"))) {
    if (collections->Get(TRI_V8_ASCII_STRING("read"))->IsArray()) {
      v8::Handle<v8::Array> names = v8::Handle<v8::Array>::Cast(
          collections->Get(TRI_V8_ASCII_STRING("read")));

      for (uint32_t i = 0; i < names->Length(); ++i) {
        v8::Handle<v8::Value> collection = names->Get(i);
        if (!collection->IsString()) {
          isValid = false;
          break;
        }

        readCollections.emplace_back(TRI_ObjectToString(collection));
      }
    } else if (collections->Get(TRI_V8_ASCII_STRING("read"))->IsString()) {
      readCollections.emplace_back(
          TRI_ObjectToString(collections->Get(TRI_V8_ASCII_STRING("read"))));
    } else {
      isValid = false;
    }
  }

  // collections.write
  if (collections->Has(TRI_V8_ASCII_STRING("write"))) {
    if (collections->Get(TRI_V8_ASCII_STRING("write"))->IsArray()) {
      v8::Handle<v8::Array> names = v8::Handle<v8::Array>::Cast(
          collections->Get(TRI_V8_ASCII_STRING("write")));

      for (uint32_t i = 0; i < names->Length(); ++i) {
        v8::Handle<v8::Value> collection = names->Get(i);
        if (!collection->IsString()) {
          isValid = false;
          break;
        }

        writeCollections.emplace_back(TRI_ObjectToString(collection));
      }
    } else if (collections->Get(TRI_V8_ASCII_STRING("write"))->IsString()) {
      writeCollections.emplace_back(
          TRI_ObjectToString(collections->Get(TRI_V8_ASCII_STRING("write"))));
    } else {
      isValid = false;
    }
  }
  
  // collections.exclusive
  if (collections->Has(TRI_V8_ASCII_STRING("exclusive"))) {
    if (collections->Get(TRI_V8_ASCII_STRING("exclusive"))->IsArray()) {
      v8::Handle<v8::Array> names = v8::Handle<v8::Array>::Cast(
          collections->Get(TRI_V8_ASCII_STRING("exclusive")));

      for (uint32_t i = 0; i < names->Length(); ++i) {
        v8::Handle<v8::Value> collection = names->Get(i);
        if (!collection->IsString()) {
          isValid = false;
          break;
        }

        exclusiveCollections.emplace_back(TRI_ObjectToString(collection));
      }
    } else if (collections->Get(TRI_V8_ASCII_STRING("exclusive"))->IsString()) {
      exclusiveCollections.emplace_back(
          TRI_ObjectToString(collections->Get(TRI_V8_ASCII_STRING("exclusive"))));
    } else {
      isValid = false;
    }
  }

  if (!isValid) {
    TRI_V8_THROW_EXCEPTION_PARAMETER(collectionError);
  }

  // extract the "action" property
  static std::string const actionErrorPrototype =
      "missing/invalid action definition for transaction";
  std::string actionError = actionErrorPrototype;

  if (!object->Has(TRI_V8_ASCII_STRING("action"))) {
    TRI_V8_THROW_EXCEPTION_PARAMETER(actionError);
  }

  // function parameters
  v8::Handle<v8::Value> params;

  if (object->Has(TRI_V8_ASCII_STRING("params"))) {
    params =
        v8::Handle<v8::Array>::Cast(object->Get(TRI_V8_ASCII_STRING("params")));
  } else {
    params = v8::Undefined(isolate);
  }

  if (params.IsEmpty()) {
    TRI_V8_THROW_EXCEPTION_MESSAGE(TRI_ERROR_INTERNAL, "unable to decode function parameters");
  }

  bool embed = false;
  if (object->Has(TRI_V8_ASCII_STRING("embed"))) {
    v8::Handle<v8::Value> v =
        v8::Handle<v8::Object>::Cast(object->Get(TRI_V8_ASCII_STRING("embed")));
    embed = TRI_ObjectToBoolean(v);
  }

  v8::Handle<v8::Object> current = isolate->GetCurrentContext()->Global();

  // callback function
  v8::Handle<v8::Function> action;

  if (object->Get(TRI_V8_ASCII_STRING("action"))->IsFunction()) {
    action = v8::Handle<v8::Function>::Cast(
        object->Get(TRI_V8_ASCII_STRING("action")));
  } else if (object->Get(TRI_V8_ASCII_STRING("action"))->IsString()) {
    v8::TryCatch tryCatch;
    // get built-in Function constructor (see ECMA-262 5th edition 15.3.2)
    v8::Local<v8::Function> ctor = v8::Local<v8::Function>::Cast(
        current->Get(TRI_V8_ASCII_STRING("Function")));

    // Invoke Function constructor to create function with the given body and no
    // arguments
    std::string body = TRI_ObjectToString(
        object->Get(TRI_V8_ASCII_STRING("action"))->ToString());
    body = "return (" + body + ")(params);";
    v8::Handle<v8::Value> args[2] = {TRI_V8_ASCII_STRING("params"),
                                     TRI_V8_STD_STRING(body)};
    v8::Local<v8::Object> function = ctor->NewInstance(2, args);

    action = v8::Local<v8::Function>::Cast(function);
    if (tryCatch.HasCaught()) {
      actionError += " - ";
      actionError += *v8::String::Utf8Value(tryCatch.Message()->Get());
      actionError += " - ";
      actionError += *v8::String::Utf8Value(tryCatch.StackTrace());

      TRI_CreateErrorObject(isolate, TRI_ERROR_BAD_PARAMETER, actionError);
      tryCatch.ReThrow();
      return;
    }
  } else {
    TRI_V8_THROW_EXCEPTION_PARAMETER(actionError);
  }

  if (action.IsEmpty()) {
    TRI_V8_THROW_EXCEPTION_PARAMETER(actionError);
  }

  auto transactionContext =
      std::make_shared<V8TransactionContext>(vocbase, embed);

  // start actual transaction
  ExplicitTransaction trx(transactionContext, readCollections, writeCollections, exclusiveCollections,
                          lockTimeout, waitForSync, allowImplicitCollections);

  int res = trx.begin();

  if (res != TRI_ERROR_NO_ERROR) {
    TRI_V8_THROW_EXCEPTION(res);
  }

  v8::Handle<v8::Value> result;
  try {
    v8::TryCatch tryCatch;
    v8::Handle<v8::Value> arguments = params;
    result = action->Call(current, 1, &arguments);

    if (tryCatch.HasCaught()) {
      trx.abort();

      if (tryCatch.CanContinue()) {
        tryCatch.ReThrow();
        return;
      } else {
        v8g->_canceled = true;
        TRI_V8_RETURN(result);
      }
    }
  } catch (arangodb::basics::Exception const& ex) {
    TRI_V8_THROW_EXCEPTION_MESSAGE(ex.code(), ex.what());
  } catch (std::bad_alloc const&) {
    TRI_V8_THROW_EXCEPTION(TRI_ERROR_OUT_OF_MEMORY);
  } catch (std::exception const& ex) {
    TRI_V8_THROW_EXCEPTION_MESSAGE(TRI_ERROR_INTERNAL, ex.what());
  } catch (...) {
    TRI_V8_THROW_EXCEPTION_MESSAGE(TRI_ERROR_INTERNAL, "caught unknown exception during transaction");
  }

  res = trx.commit();

  if (res != TRI_ERROR_NO_ERROR) {
    TRI_V8_THROW_EXCEPTION(res);
  }

  TRI_V8_RETURN(result);
  TRI_V8_TRY_CATCH_END
}

////////////////////////////////////////////////////////////////////////////////
/// @brief was docuBlock walPropertiesGet
////////////////////////////////////////////////////////////////////////////////

////////////////////////////////////////////////////////////////////////////////
/// @brief was docuBlock walPropertiesSet
////////////////////////////////////////////////////////////////////////////////

static void JS_PropertiesWal(v8::FunctionCallbackInfo<v8::Value> const& args) {
  TRI_V8_TRY_CATCH_BEGIN(isolate);
  v8::HandleScope scope(isolate);

  if (args.Length() > 1 || (args.Length() == 1 && !args[0]->IsObject())) {
    TRI_V8_THROW_EXCEPTION_USAGE("properties(<object>)");
  }

  auto l = MMFilesLogfileManager::instance();

  if (args.Length() == 1) {
    // set the properties
    v8::Handle<v8::Object> object = v8::Handle<v8::Object>::Cast(args[0]);
    if (object->Has(TRI_V8_ASCII_STRING("allowOversizeEntries"))) {
      bool value = TRI_ObjectToBoolean(
          object->Get(TRI_V8_ASCII_STRING("allowOversizeEntries")));
      l->allowOversizeEntries(value);
    }

    if (object->Has(TRI_V8_ASCII_STRING("logfileSize"))) {
      uint32_t value = static_cast<uint32_t>(TRI_ObjectToUInt64(
          object->Get(TRI_V8_ASCII_STRING("logfileSize")), true));
      l->filesize(value);
    }

    if (object->Has(TRI_V8_ASCII_STRING("historicLogfiles"))) {
      uint32_t value = static_cast<uint32_t>(TRI_ObjectToUInt64(
          object->Get(TRI_V8_ASCII_STRING("historicLogfiles")), true));
      l->historicLogfiles(value);
    }

    if (object->Has(TRI_V8_ASCII_STRING("reserveLogfiles"))) {
      uint32_t value = static_cast<uint32_t>(TRI_ObjectToUInt64(
          object->Get(TRI_V8_ASCII_STRING("reserveLogfiles")), true));
      l->reserveLogfiles(value);
    }

    if (object->Has(TRI_V8_ASCII_STRING("throttleWait"))) {
      uint64_t value = TRI_ObjectToUInt64(
          object->Get(TRI_V8_ASCII_STRING("throttleWait")), true);
      l->maxThrottleWait(value);
    }

    if (object->Has(TRI_V8_ASCII_STRING("throttleWhenPending"))) {
      uint64_t value = TRI_ObjectToUInt64(
          object->Get(TRI_V8_ASCII_STRING("throttleWhenPending")), true);
      l->throttleWhenPending(value);
    }
  }

  v8::Handle<v8::Object> result = v8::Object::New(isolate);
  result->Set(TRI_V8_ASCII_STRING("allowOversizeEntries"),
              v8::Boolean::New(isolate, l->allowOversizeEntries()));
  result->Set(TRI_V8_ASCII_STRING("logfileSize"),
              v8::Number::New(isolate, l->filesize()));
  result->Set(TRI_V8_ASCII_STRING("historicLogfiles"),
              v8::Number::New(isolate, l->historicLogfiles()));
  result->Set(TRI_V8_ASCII_STRING("reserveLogfiles"),
              v8::Number::New(isolate, l->reserveLogfiles()));
  result->Set(TRI_V8_ASCII_STRING("syncInterval"),
              v8::Number::New(isolate, (double)l->syncInterval()));
  result->Set(TRI_V8_ASCII_STRING("throttleWait"),
              v8::Number::New(isolate, (double)l->maxThrottleWait()));
  result->Set(TRI_V8_ASCII_STRING("throttleWhenPending"),
              v8::Number::New(isolate, (double)l->throttleWhenPending()));

  TRI_V8_RETURN(result);
  TRI_V8_TRY_CATCH_END
}

////////////////////////////////////////////////////////////////////////////////
/// @brief was docuBlock walFlush
////////////////////////////////////////////////////////////////////////////////

static void JS_FlushWal(v8::FunctionCallbackInfo<v8::Value> const& args) {
  TRI_V8_TRY_CATCH_BEGIN(isolate);
  v8::HandleScope scope(isolate);

  bool waitForSync = false;
  bool waitForCollector = false;
  bool writeShutdownFile = false;

  if (args.Length() > 0) {
    if (args[0]->IsObject()) {
      v8::Handle<v8::Object> obj = args[0]->ToObject();
      if (obj->Has(TRI_V8_ASCII_STRING("waitForSync"))) {
        waitForSync =
            TRI_ObjectToBoolean(obj->Get(TRI_V8_ASCII_STRING("waitForSync")));
      }
      if (obj->Has(TRI_V8_ASCII_STRING("waitForCollector"))) {
        waitForCollector = TRI_ObjectToBoolean(
            obj->Get(TRI_V8_ASCII_STRING("waitForCollector")));
      }
      if (obj->Has(TRI_V8_ASCII_STRING("writeShutdownFile"))) {
        writeShutdownFile = TRI_ObjectToBoolean(
            obj->Get(TRI_V8_ASCII_STRING("writeShutdownFile")));
      }
    } else {
      waitForSync = TRI_ObjectToBoolean(args[0]);

      if (args.Length() > 1) {
        waitForCollector = TRI_ObjectToBoolean(args[1]);

        if (args.Length() > 2) {
          writeShutdownFile = TRI_ObjectToBoolean(args[2]);
        }
      }
    }
  }

  int res;

  if (ServerState::instance()->isCoordinator()) {
    res = flushWalOnAllDBServers(waitForSync, waitForCollector);

    if (res != TRI_ERROR_NO_ERROR) {
      TRI_V8_THROW_EXCEPTION(res);
    }
    TRI_V8_RETURN_TRUE();
  }

  res = MMFilesLogfileManager::instance()->flush(
      waitForSync, waitForCollector, writeShutdownFile);

  if (res != TRI_ERROR_NO_ERROR) {
    if (res == TRI_ERROR_LOCK_TIMEOUT) {
      // improved diagnostic message for this special case
      TRI_V8_THROW_EXCEPTION_MESSAGE(res, "timed out waiting for WAL flush operation");
    }
    TRI_V8_THROW_EXCEPTION(res);
  }

  TRI_V8_RETURN_TRUE();
  TRI_V8_TRY_CATCH_END
}

////////////////////////////////////////////////////////////////////////////////
/// @brief wait for WAL collector to finish operations for the specified
/// collection
////////////////////////////////////////////////////////////////////////////////

static void JS_WaitCollectorWal(
    v8::FunctionCallbackInfo<v8::Value> const& args) {
  TRI_V8_TRY_CATCH_BEGIN(isolate);
  v8::HandleScope scope(isolate);

  if (ServerState::instance()->isCoordinator()) {
    TRI_V8_THROW_EXCEPTION(TRI_ERROR_NOT_IMPLEMENTED);
  }

  TRI_vocbase_t* vocbase = GetContextVocBase(isolate);

  if (vocbase == nullptr) {
    TRI_V8_THROW_EXCEPTION(TRI_ERROR_ARANGO_DATABASE_NOT_FOUND);
  }

  if (args.Length() < 1) {
    TRI_V8_THROW_EXCEPTION_USAGE(
        "WAL_WAITCOLLECTOR(<collection-id>, <timeout>)");
  }

  std::string const name = TRI_ObjectToString(args[0]);

  arangodb::LogicalCollection* col = vocbase->lookupCollection(name);

  if (col == nullptr) {
    TRI_V8_THROW_EXCEPTION(TRI_ERROR_ARANGO_COLLECTION_NOT_FOUND);
  }

  double timeout = 30.0;
  if (args.Length() > 1) {
    timeout = TRI_ObjectToDouble(args[1]);
  }

  int res = MMFilesLogfileManager::instance()->waitForCollectorQueue(
      col->cid(), timeout);

  if (res != TRI_ERROR_NO_ERROR) {
    TRI_V8_THROW_EXCEPTION(res);
  }

  TRI_V8_RETURN_TRUE();
  TRI_V8_TRY_CATCH_END
}

////////////////////////////////////////////////////////////////////////////////
/// @brief get information about the currently running transactions
////////////////////////////////////////////////////////////////////////////////

static void JS_TransactionsWal(
    v8::FunctionCallbackInfo<v8::Value> const& args) {
  TRI_V8_TRY_CATCH_BEGIN(isolate);
  v8::HandleScope scope(isolate);

  auto const& info =
      MMFilesLogfileManager::instance()->runningTransactions();

  v8::Handle<v8::Object> result = v8::Object::New(isolate);

  result->ForceSet(
      TRI_V8_ASCII_STRING("runningTransactions"),
      v8::Number::New(isolate, static_cast<double>(std::get<0>(info))));

  // lastCollectedId
  {
    auto value = std::get<1>(info);
    if (value == UINT64_MAX) {
      result->ForceSet(TRI_V8_ASCII_STRING("minLastCollected"),
                       v8::Null(isolate));
    } else {
      result->ForceSet(TRI_V8_ASCII_STRING("minLastCollected"),
                       V8TickId(isolate, static_cast<TRI_voc_tick_t>(value)));
    }
  }

  // lastSealedId
  {
    auto value = std::get<2>(info);
    if (value == UINT64_MAX) {
      result->ForceSet(TRI_V8_ASCII_STRING("minLastSealed"), v8::Null(isolate));
    } else {
      result->ForceSet(TRI_V8_ASCII_STRING("minLastSealed"),
                       V8TickId(isolate, static_cast<TRI_voc_tick_t>(value)));
    }
  }

  TRI_V8_RETURN(result);
  TRI_V8_TRY_CATCH_END
}

////////////////////////////////////////////////////////////////////////////////
/// @brief normalize UTF 16 strings
////////////////////////////////////////////////////////////////////////////////

static void JS_NormalizeString(
    v8::FunctionCallbackInfo<v8::Value> const& args) {
  TRI_V8_TRY_CATCH_BEGIN(isolate);
  v8::HandleScope scope(isolate);

  if (args.Length() != 1) {
    TRI_V8_THROW_EXCEPTION_USAGE("NORMALIZE_STRING(<string>)");
  }

  TRI_normalize_V8_Obj(args, args[0]);
  TRI_V8_TRY_CATCH_END
}

////////////////////////////////////////////////////////////////////////////////
/// @brief enables or disables native backtrace
////////////////////////////////////////////////////////////////////////////////

static void JS_EnableNativeBacktraces(
    v8::FunctionCallbackInfo<v8::Value> const& args) {
  TRI_V8_TRY_CATCH_BEGIN(isolate);
  v8::HandleScope scope(isolate);

  if (args.Length() != 1) {
    TRI_V8_THROW_EXCEPTION_USAGE("ENABLE_NATIVE_BACKTRACES(<value>)");
  }

  arangodb::basics::Exception::SetVerbose(TRI_ObjectToBoolean(args[0]));

  TRI_V8_RETURN_UNDEFINED();
  TRI_V8_TRY_CATCH_END
}

extern V8LineEditor* theConsole;

////////////////////////////////////////////////////////////////////////////////
/// @brief starts a debugging console
////////////////////////////////////////////////////////////////////////////////

static void JS_Debug(v8::FunctionCallbackInfo<v8::Value> const& args) {
  TRI_V8_TRY_CATCH_BEGIN(isolate);

  v8::Local<v8::String> name(TRI_V8_ASCII_STRING("debug loop"));
  v8::Local<v8::String> debug(TRI_V8_ASCII_STRING("debug"));

  v8::Local<v8::Object> callerScope;
  if (args.Length() >= 1) {
    TRI_AddGlobalVariableVocbase(isolate, isolate->GetCurrentContext(), debug,
                                 args[0]);
  }

  MUTEX_LOCKER(mutexLocker, ConsoleThread::serverConsoleMutex);
  V8LineEditor* console = ConsoleThread::serverConsole;

  if (console != nullptr) {
    while (true) {
      ShellBase::EofType eof;
      std::string input = console->prompt("debug> ", "debug", eof);

      if (eof == ShellBase::EOF_FORCE_ABORT) {
        break;
      }

      if (input.empty()) {
        continue;
      }

      console->addHistory(input);

      {
        v8::HandleScope scope(isolate);
        v8::TryCatch tryCatch;

        TRI_ExecuteJavaScriptString(isolate, isolate->GetCurrentContext(),
                                    TRI_V8_STRING(input.c_str()), name, true);

        if (tryCatch.HasCaught()) {
          std::cout << TRI_StringifyV8Exception(isolate, &tryCatch);
        }
      }
    }
  }

  TRI_V8_RETURN_UNDEFINED();
  TRI_V8_TRY_CATCH_END
}

////////////////////////////////////////////////////////////////////////////////
/// @brief compare two UTF 16 strings
////////////////////////////////////////////////////////////////////////////////

static void JS_CompareString(v8::FunctionCallbackInfo<v8::Value> const& args) {
  TRI_V8_TRY_CATCH_BEGIN(isolate);
  v8::HandleScope scope(isolate);

  if (args.Length() != 2) {
    TRI_V8_THROW_EXCEPTION_USAGE(
        "COMPARE_STRING(<left string>, <right string>)");
  }

  v8::String::Value left(args[0]);
  v8::String::Value right(args[1]);

  // ..........................................................................
  // Take note here: we are assuming that the ICU type UChar is two bytes.
  // There is no guarantee that this will be the case on all platforms and
  // compilers.
  // ..........................................................................
  int result = Utf8Helper::DefaultUtf8Helper.compareUtf16(
      *left, left.length(), *right, right.length());

  TRI_V8_RETURN(v8::Integer::New(isolate, result));
  TRI_V8_TRY_CATCH_END
}

////////////////////////////////////////////////////////////////////////////////
/// @brief get list of timezones
////////////////////////////////////////////////////////////////////////////////

static void JS_GetIcuTimezones(
    v8::FunctionCallbackInfo<v8::Value> const& args) {
  TRI_V8_TRY_CATCH_BEGIN(isolate);
  v8::HandleScope scope(isolate);

  if (args.Length() != 0) {
    TRI_V8_THROW_EXCEPTION_USAGE("TIMEZONES()");
  }

  v8::Handle<v8::Array> result = v8::Array::New(isolate);

  UErrorCode status = U_ZERO_ERROR;

  StringEnumeration* timeZones = TimeZone::createEnumeration();
  if (timeZones) {
    int32_t idsCount = timeZones->count(status);

    for (int32_t i = 0; i < idsCount && U_ZERO_ERROR == status; ++i) {
      int32_t resultLength;
      char const* str = timeZones->next(&resultLength, status);
      result->Set((uint32_t)i, TRI_V8_PAIR_STRING(str, resultLength));
    }

    delete timeZones;
  }

  TRI_V8_RETURN(result);
  TRI_V8_TRY_CATCH_END
}

////////////////////////////////////////////////////////////////////////////////
/// @brief get list of locales
////////////////////////////////////////////////////////////////////////////////

static void JS_GetIcuLocales(v8::FunctionCallbackInfo<v8::Value> const& args) {
  TRI_V8_TRY_CATCH_BEGIN(isolate);
  v8::HandleScope scope(isolate);

  if (args.Length() != 0) {
    TRI_V8_THROW_EXCEPTION_USAGE("LOCALES()");
  }

  v8::Handle<v8::Array> result = v8::Array::New(isolate);

  int32_t count = 0;
  const Locale* locales = Locale::getAvailableLocales(count);
  if (locales) {
    for (int32_t i = 0; i < count; ++i) {
      const Locale* l = locales + i;
      char const* str = l->getBaseName();

      result->Set((uint32_t)i, TRI_V8_STRING(str));
    }
  }

  TRI_V8_RETURN(result);
  TRI_V8_TRY_CATCH_END
}

////////////////////////////////////////////////////////////////////////////////
/// @brief format datetime
////////////////////////////////////////////////////////////////////////////////

static void JS_FormatDatetime(v8::FunctionCallbackInfo<v8::Value> const& args) {
  TRI_V8_TRY_CATCH_BEGIN(isolate);
  v8::HandleScope scope(isolate);

  if (args.Length() < 2) {
    TRI_V8_THROW_EXCEPTION_USAGE(
        "FORMAT_DATETIME(<datetime in sec>, <pattern>, [<timezone>, "
        "[<locale>]])");
  }

  int64_t datetime = TRI_ObjectToInt64(args[0]);
  v8::String::Value pattern(args[1]);

  TimeZone* tz = 0;
  if (args.Length() > 2) {
    v8::String::Value value(args[2]);

    // ..........................................................................
    // Take note here: we are assuming that the ICU type UChar is two bytes.
    // There is no guarantee that this will be the case on all platforms and
    // compilers.
    // ..........................................................................

    UnicodeString ts((const UChar*)*value, value.length());
    tz = TimeZone::createTimeZone(ts);
  } else {
    tz = TimeZone::createDefault();
  }

  Locale locale;
  if (args.Length() > 3) {
    std::string name = TRI_ObjectToString(args[3]);
    locale = Locale::createFromName(name.c_str());
  } else {
    // use language of default collator
    std::string name = Utf8Helper::DefaultUtf8Helper.getCollatorLanguage();
    locale = Locale::createFromName(name.c_str());
  }

  UnicodeString formattedString;
  UErrorCode status = U_ZERO_ERROR;
  UnicodeString aPattern((const UChar*)*pattern, pattern.length());
  DateFormatSymbols* ds = new DateFormatSymbols(locale, status);
  SimpleDateFormat* s = new SimpleDateFormat(aPattern, ds, status);
  s->setTimeZone(*tz);
  s->format((UDate)(datetime * 1000), formattedString);

  std::string resultString;
  formattedString.toUTF8String(resultString);
  delete s;
  delete tz;

  TRI_V8_RETURN_STD_STRING(resultString);
  TRI_V8_TRY_CATCH_END
}

////////////////////////////////////////////////////////////////////////////////
/// @brief parse datetime
////////////////////////////////////////////////////////////////////////////////

static void JS_ParseDatetime(v8::FunctionCallbackInfo<v8::Value> const& args) {
  TRI_V8_TRY_CATCH_BEGIN(isolate);
  v8::HandleScope scope(isolate);

  if (args.Length() < 2) {
    TRI_V8_THROW_EXCEPTION_USAGE(
        "PARSE_DATETIME(<datetime string>, <pattern>, [<timezone>, "
        "[<locale>]])");
  }

  v8::String::Value datetimeString(args[0]);
  v8::String::Value pattern(args[1]);

  TimeZone* tz = 0;
  if (args.Length() > 2) {
    v8::String::Value value(args[2]);

    // ..........................................................................
    // Take note here: we are assuming that the ICU type UChar is two bytes.
    // There is no guarantee that this will be the case on all platforms and
    // compilers.
    // ..........................................................................

    UnicodeString ts((const UChar*)*value, value.length());
    tz = TimeZone::createTimeZone(ts);
  } else {
    tz = TimeZone::createDefault();
  }

  Locale locale;
  if (args.Length() > 3) {
    std::string name = TRI_ObjectToString(args[3]);
    locale = Locale::createFromName(name.c_str());
  } else {
    // use language of default collator
    std::string name = Utf8Helper::DefaultUtf8Helper.getCollatorLanguage();
    locale = Locale::createFromName(name.c_str());
  }

  UnicodeString formattedString((const UChar*)*datetimeString,
                                datetimeString.length());
  UErrorCode status = U_ZERO_ERROR;
  UnicodeString aPattern((const UChar*)*pattern, pattern.length());
  DateFormatSymbols* ds = new DateFormatSymbols(locale, status);
  SimpleDateFormat* s = new SimpleDateFormat(aPattern, ds, status);
  s->setTimeZone(*tz);

  UDate udate = s->parse(formattedString, status);

  delete s;
  delete tz;

  TRI_V8_RETURN(v8::Number::New(isolate, udate / 1000));
  TRI_V8_TRY_CATCH_END
}

////////////////////////////////////////////////////////////////////////////////
/// @brief reloads the authentication info from collection _users
////////////////////////////////////////////////////////////////////////////////

static void JS_ReloadAuth(v8::FunctionCallbackInfo<v8::Value> const& args) {
  TRI_V8_TRY_CATCH_BEGIN(isolate);
  v8::HandleScope scope(isolate);

  TRI_vocbase_t* vocbase = GetContextVocBase(isolate);

  if (vocbase == nullptr) {
    TRI_V8_THROW_EXCEPTION(TRI_ERROR_ARANGO_DATABASE_NOT_FOUND);
  }

  if (args.Length() != 0) {
    TRI_V8_THROW_EXCEPTION_USAGE("RELOAD_AUTH()");
  }
  
  auto authentication = application_features::ApplicationServer::getFeature<AuthenticationFeature>(
    "Authentication");
  if (authentication->isEnabled()) {
    authentication->authInfo()->outdate();
  }

  TRI_V8_RETURN_TRUE();
  TRI_V8_TRY_CATCH_END
}

////////////////////////////////////////////////////////////////////////////////
/// @brief parses an AQL query
////////////////////////////////////////////////////////////////////////////////

static void JS_ParseAql(v8::FunctionCallbackInfo<v8::Value> const& args) {
  TRI_V8_TRY_CATCH_BEGIN(isolate);
  v8::HandleScope scope(isolate);

  TRI_vocbase_t* vocbase = GetContextVocBase(isolate);

  if (vocbase == nullptr) {
    TRI_V8_THROW_EXCEPTION(TRI_ERROR_ARANGO_DATABASE_NOT_FOUND);
  }

  if (args.Length() != 1) {
    TRI_V8_THROW_EXCEPTION_USAGE("AQL_PARSE(<querystring>)");
  }

  // get the query string
  if (!args[0]->IsString()) {
    TRI_V8_THROW_TYPE_ERROR("expecting string for <querystring>");
  }

  std::string const queryString(TRI_ObjectToString(args[0]));

  arangodb::aql::Query query(true, vocbase, queryString.c_str(),
                             queryString.size(), nullptr, nullptr,
                             arangodb::aql::PART_MAIN);

  auto parseResult = query.parse();

  if (parseResult.code != TRI_ERROR_NO_ERROR) {
    TRI_V8_THROW_EXCEPTION_FULL(parseResult.code, parseResult.details);
  }

  v8::Handle<v8::Object> result = v8::Object::New(isolate);
  result->Set(TRI_V8_ASCII_STRING("parsed"), v8::True(isolate));

  {
    v8::Handle<v8::Array> collections = v8::Array::New(isolate);
    result->Set(TRI_V8_ASCII_STRING("collections"), collections);
    uint32_t i = 0;
    for (auto& elem : parseResult.collectionNames) {
      collections->Set(i++, TRI_V8_STD_STRING((elem)));
    }
  }

  {
    v8::Handle<v8::Array> bindVars = v8::Array::New(isolate);
    uint32_t i = 0;
    for (auto const& elem : parseResult.bindParameters) {
      bindVars->Set(i++, TRI_V8_STD_STRING((elem)));
    }
    result->Set(TRI_V8_ASCII_STRING("parameters"), bindVars);
  }

  result->Set(TRI_V8_ASCII_STRING("ast"),
              TRI_VPackToV8(isolate, parseResult.result->slice()));

  if (parseResult.warnings == nullptr) {
    result->Set(TRI_V8_ASCII_STRING("warnings"), v8::Array::New(isolate));
  } else {
    result->Set(TRI_V8_ASCII_STRING("warnings"),
                TRI_VPackToV8(isolate, parseResult.warnings->slice()));
  }

  TRI_V8_RETURN(result);
  TRI_V8_TRY_CATCH_END
}

////////////////////////////////////////////////////////////////////////////////
/// @brief registers a warning for the currently running AQL query
/// this function is called from aql.js
////////////////////////////////////////////////////////////////////////////////

static void JS_WarningAql(v8::FunctionCallbackInfo<v8::Value> const& args) {
  TRI_V8_TRY_CATCH_BEGIN(isolate);
  v8::HandleScope scope(isolate);

  if (args.Length() != 2) {
    TRI_V8_THROW_EXCEPTION_USAGE("AQL_WARNING(<code>, <message>)");
  }

  // get the query string
  if (!args[1]->IsString()) {
    TRI_V8_THROW_TYPE_ERROR("expecting string for <message>");
  }

  TRI_GET_GLOBALS();

  if (v8g->_query != nullptr) {
    // only register the error if we have a query...
    // note: we may not have a query if the AQL functions are called without
    // a query, e.g. during tests
    int code = static_cast<int>(TRI_ObjectToInt64(args[0]));
    std::string const message = TRI_ObjectToString(args[1]);

    auto query = static_cast<arangodb::aql::Query*>(v8g->_query);
    query->registerWarning(code, message.c_str());
  }

  TRI_V8_RETURN_UNDEFINED();
  TRI_V8_TRY_CATCH_END
}

////////////////////////////////////////////////////////////////////////////////
/// @brief explains an AQL query
////////////////////////////////////////////////////////////////////////////////

static void JS_ExplainAql(v8::FunctionCallbackInfo<v8::Value> const& args) {
  TRI_V8_TRY_CATCH_BEGIN(isolate);
  v8::HandleScope scope(isolate);

  TRI_vocbase_t* vocbase = GetContextVocBase(isolate);

  if (vocbase == nullptr) {
    TRI_V8_THROW_EXCEPTION(TRI_ERROR_ARANGO_DATABASE_NOT_FOUND);
  }

  if (args.Length() < 1 || args.Length() > 3) {
    TRI_V8_THROW_EXCEPTION_USAGE(
        "AQL_EXPLAIN(<querystring>, <bindvalues>, <options>)");
  }

  // get the query string
  if (!args[0]->IsString()) {
    TRI_V8_THROW_TYPE_ERROR("expecting string for <querystring>");
  }

  std::string const queryString(TRI_ObjectToString(args[0]));

  // bind parameters
  std::shared_ptr<VPackBuilder> bindVars;

  if (args.Length() > 1) {
    if (!args[1]->IsUndefined() && !args[1]->IsNull() && !args[1]->IsObject()) {
      TRI_V8_THROW_TYPE_ERROR("expecting object for <bindvalues>");
    }
    if (args[1]->IsObject()) {
      bindVars.reset(new VPackBuilder);

      int res = TRI_V8ToVPack(isolate, *(bindVars.get()), args[1], false);

      if (res != TRI_ERROR_NO_ERROR) {
        TRI_V8_THROW_EXCEPTION(res);
      }
    }
  }

  auto options = std::make_shared<VPackBuilder>();

  if (args.Length() > 2) {
    // handle options
    if (!args[2]->IsObject()) {
      TRI_V8_THROW_TYPE_ERROR("expecting object for <options>");
    }
    int res = TRI_V8ToVPack(isolate, *options, args[2], false);
    if (res != TRI_ERROR_NO_ERROR) {
      TRI_V8_THROW_EXCEPTION(res);
    }
  }

  // bind parameters will be freed by the query later
  arangodb::aql::Query query(true, vocbase, queryString.c_str(),
                             queryString.size(), bindVars, options,
                             arangodb::aql::PART_MAIN);

  auto queryResult = query.explain();

  if (queryResult.code != TRI_ERROR_NO_ERROR) {
    TRI_V8_THROW_EXCEPTION_FULL(queryResult.code, queryResult.details);
  }

  v8::Handle<v8::Object> result = v8::Object::New(isolate);
  if (queryResult.result != nullptr) {
    if (query.allPlans()) {
      result->Set(TRI_V8_ASCII_STRING("plans"),
                  TRI_VPackToV8(isolate, queryResult.result->slice()));
    } else {
      result->Set(TRI_V8_ASCII_STRING("plan"),
                  TRI_VPackToV8(isolate, queryResult.result->slice()));
      result->Set(TRI_V8_ASCII_STRING("cacheable"),
                  v8::Boolean::New(isolate, queryResult.cached));
    }

    if (queryResult.warnings == nullptr) {
      result->Set(TRI_V8_ASCII_STRING("warnings"), v8::Array::New(isolate));
    } else {
      result->Set(TRI_V8_ASCII_STRING("warnings"),
                  TRI_VPackToV8(isolate, queryResult.warnings->slice()));
    }
    if (queryResult.stats != nullptr) {
      VPackSlice stats = queryResult.stats->slice();
      if (stats.isNone()) {
        result->Set(TRI_V8_STRING("stats"), v8::Object::New(isolate));
      } else {
        result->Set(TRI_V8_STRING("stats"), TRI_VPackToV8(isolate, stats));
      }
    } else {
      result->Set(TRI_V8_STRING("stats"), v8::Object::New(isolate));
    }
  }

  TRI_V8_RETURN(result);
  TRI_V8_TRY_CATCH_END
}

////////////////////////////////////////////////////////////////////////////////
/// @brief executes an AQL query
////////////////////////////////////////////////////////////////////////////////

static void JS_ExecuteAqlJson(v8::FunctionCallbackInfo<v8::Value> const& args) {
  TRI_V8_TRY_CATCH_BEGIN(isolate);
  v8::HandleScope scope(isolate);

  TRI_vocbase_t* vocbase = GetContextVocBase(isolate);

  if (vocbase == nullptr) {
    TRI_V8_THROW_EXCEPTION(TRI_ERROR_ARANGO_DATABASE_NOT_FOUND);
  }

  if (args.Length() < 1 || args.Length() > 2) {
    TRI_V8_THROW_EXCEPTION_USAGE("AQL_EXECUTEJSON(<queryjson>, <options>)");
  }

  if (!args[0]->IsObject()) {
    TRI_V8_THROW_TYPE_ERROR("expecting object for <queryjson>");
  }

  auto queryBuilder = std::make_shared<VPackBuilder>();
  int res = TRI_V8ToVPack(isolate, *queryBuilder, args[0], false);
  if (res != TRI_ERROR_NO_ERROR) {
    TRI_V8_THROW_EXCEPTION(res);
  }

  auto options = std::make_shared<VPackBuilder>();

  if (args.Length() > 1) {
    // we have options! yikes!
    if (!args[1]->IsUndefined() && !args[1]->IsObject()) {
      TRI_V8_THROW_TYPE_ERROR("expecting object for <options>");
    }

    res = TRI_V8ToVPack(isolate, *options, args[1], false);
    if (res != TRI_ERROR_NO_ERROR) {
      TRI_V8_THROW_EXCEPTION(res);
    }
  }

  TRI_GET_GLOBALS();
  arangodb::aql::Query query(true, vocbase, queryBuilder, options,
                             arangodb::aql::PART_MAIN);

  auto queryResult = query.execute(
      static_cast<arangodb::aql::QueryRegistry*>(v8g->_queryRegistry));

  if (queryResult.code != TRI_ERROR_NO_ERROR) {
    TRI_V8_THROW_EXCEPTION_FULL(queryResult.code, queryResult.details);
  }

  // return the array value as it is. this is a performance optimization
  v8::Handle<v8::Object> result = v8::Object::New(isolate);
  if (queryResult.result != nullptr) {
    result->ForceSet(TRI_V8_ASCII_STRING("json"),
                     TRI_VPackToV8(isolate, queryResult.result->slice(),
                                   queryResult.context->getVPackOptions()));
  }
  if (queryResult.stats != nullptr) {
    VPackSlice stats = queryResult.stats->slice();
    if (!stats.isNone()) {
      result->ForceSet(TRI_V8_ASCII_STRING("stats"),
                       TRI_VPackToV8(isolate, stats));
    }
  }
  if (queryResult.profile != nullptr) {
    result->ForceSet(TRI_V8_ASCII_STRING("profile"),
                     TRI_VPackToV8(isolate, queryResult.profile->slice()));
  }
  if (queryResult.warnings == nullptr) {
    result->ForceSet(TRI_V8_ASCII_STRING("warnings"), v8::Array::New(isolate));
  } else {
    result->ForceSet(TRI_V8_ASCII_STRING("warnings"),
                     TRI_VPackToV8(isolate, queryResult.warnings->slice()));
  }
  result->ForceSet(TRI_V8_ASCII_STRING("cached"),
                   v8::Boolean::New(isolate, queryResult.cached));

  TRI_V8_RETURN(result);
  TRI_V8_TRY_CATCH_END
}

////////////////////////////////////////////////////////////////////////////////
/// @brief executes an AQL query
////////////////////////////////////////////////////////////////////////////////

static void JS_ExecuteAql(v8::FunctionCallbackInfo<v8::Value> const& args) {
  TRI_V8_TRY_CATCH_BEGIN(isolate);
  v8::HandleScope scope(isolate);

  TRI_vocbase_t* vocbase = GetContextVocBase(isolate);

  if (vocbase == nullptr) {
    TRI_V8_THROW_EXCEPTION(TRI_ERROR_ARANGO_DATABASE_NOT_FOUND);
  }

  if (args.Length() < 1 || args.Length() > 3) {
    TRI_V8_THROW_EXCEPTION_USAGE(
        "AQL_EXECUTE(<querystring>, <bindvalues>, <options>)");
  }

  // get the query string
  if (!args[0]->IsString()) {
    TRI_V8_THROW_TYPE_ERROR("expecting string for <querystring>");
  }

  std::string const queryString(TRI_ObjectToString(args[0]));

  // bind parameters
  std::shared_ptr<VPackBuilder> bindVars;

  // options
  auto options = std::make_shared<VPackBuilder>();

  if (args.Length() > 1) {
    if (!args[1]->IsUndefined() && !args[1]->IsNull() && !args[1]->IsObject()) {
      TRI_V8_THROW_TYPE_ERROR("expecting object for <bindvalues>");
    }
    if (args[1]->IsObject()) {
      bindVars.reset(new VPackBuilder);
      int res = TRI_V8ToVPack(isolate, *(bindVars.get()), args[1], false);

      if (res != TRI_ERROR_NO_ERROR) {
        TRI_V8_THROW_EXCEPTION(res);
      }
    }
  }

  if (args.Length() > 2) {
    // we have options! yikes!
    if (!args[2]->IsObject()) {
      TRI_V8_THROW_TYPE_ERROR("expecting object for <options>");
    }

    int res = TRI_V8ToVPack(isolate, *options, args[2], false);
    if (res != TRI_ERROR_NO_ERROR) {
      TRI_V8_THROW_EXCEPTION(res);
    }
  }

  // bind parameters will be freed by the query later
  TRI_GET_GLOBALS();
  arangodb::aql::Query query(true, vocbase, queryString.c_str(),
                             queryString.size(), bindVars, options,
                             arangodb::aql::PART_MAIN);

  auto queryResult = query.executeV8(
      isolate, static_cast<arangodb::aql::QueryRegistry*>(v8g->_queryRegistry));

  if (queryResult.code != TRI_ERROR_NO_ERROR) {
    if (queryResult.code == TRI_ERROR_REQUEST_CANCELED) {
      TRI_GET_GLOBALS();
      v8g->_canceled = true;
      TRI_V8_THROW_EXCEPTION(TRI_ERROR_REQUEST_CANCELED);
    }

    TRI_V8_THROW_EXCEPTION_FULL(queryResult.code, queryResult.details);
  }

  // return the array value as it is. this is a performance optimization
  v8::Handle<v8::Object> result = v8::Object::New(isolate);

  result->ForceSet(TRI_V8_ASCII_STRING("json"), queryResult.result);

  if (queryResult.stats != nullptr) {
    VPackSlice stats = queryResult.stats->slice();
    if (!stats.isNone()) {
      result->ForceSet(TRI_V8_ASCII_STRING("stats"),
                       TRI_VPackToV8(isolate, stats));
    }
  }
  if (queryResult.profile != nullptr) {
    result->ForceSet(TRI_V8_ASCII_STRING("profile"),
                     TRI_VPackToV8(isolate, queryResult.profile->slice()));
  }
  if (queryResult.warnings == nullptr) {
    result->ForceSet(TRI_V8_ASCII_STRING("warnings"), v8::Array::New(isolate));
  } else {
    result->ForceSet(TRI_V8_ASCII_STRING("warnings"),
                     TRI_VPackToV8(isolate, queryResult.warnings->slice()));
  }
  result->ForceSet(TRI_V8_ASCII_STRING("cached"),
                   v8::Boolean::New(isolate, queryResult.cached));

  TRI_V8_RETURN(result);
  TRI_V8_TRY_CATCH_END
}

////////////////////////////////////////////////////////////////////////////////
/// @brief retrieve global query options or configure them
////////////////////////////////////////////////////////////////////////////////

static void JS_QueriesPropertiesAql(
    v8::FunctionCallbackInfo<v8::Value> const& args) {
  TRI_V8_TRY_CATCH_BEGIN(isolate);
  v8::HandleScope scope(isolate);

  TRI_vocbase_t* vocbase = GetContextVocBase(isolate);

  if (vocbase == nullptr) {
    TRI_V8_THROW_EXCEPTION(TRI_ERROR_ARANGO_DATABASE_NOT_FOUND);
  }

  auto queryList = vocbase->queryList();
  TRI_ASSERT(queryList != nullptr);

  if (args.Length() > 1) {
    TRI_V8_THROW_EXCEPTION_USAGE("AQL_QUERIES_PROPERTIES(<options>)");
  }

  if (args.Length() == 1) {
    // store options
    if (!args[0]->IsObject()) {
      TRI_V8_THROW_EXCEPTION_USAGE("AQL_QUERIES_PROPERTIES(<options>)");
    }

    auto obj = args[0]->ToObject();
    if (obj->Has(TRI_V8_ASCII_STRING("enabled"))) {
      queryList->enabled(
          TRI_ObjectToBoolean(obj->Get(TRI_V8_ASCII_STRING("enabled"))));
    }
    if (obj->Has(TRI_V8_ASCII_STRING("trackSlowQueries"))) {
      queryList->trackSlowQueries(TRI_ObjectToBoolean(
          obj->Get(TRI_V8_ASCII_STRING("trackSlowQueries"))));
    }
    if (obj->Has(TRI_V8_ASCII_STRING("maxSlowQueries"))) {
      queryList->maxSlowQueries(static_cast<size_t>(
          TRI_ObjectToInt64(obj->Get(TRI_V8_ASCII_STRING("maxSlowQueries")))));
    }
    if (obj->Has(TRI_V8_ASCII_STRING("slowQueryThreshold"))) {
      queryList->slowQueryThreshold(TRI_ObjectToDouble(
          obj->Get(TRI_V8_ASCII_STRING("slowQueryThreshold"))));
    }
    if (obj->Has(TRI_V8_ASCII_STRING("maxQueryStringLength"))) {
      queryList->maxQueryStringLength(static_cast<size_t>(TRI_ObjectToInt64(
          obj->Get(TRI_V8_ASCII_STRING("maxQueryStringLength")))));
    }

    // fall-through intentional
  }

  // return current settings
  auto result = v8::Object::New(isolate);
  result->Set(TRI_V8_ASCII_STRING("enabled"),
              v8::Boolean::New(isolate, queryList->enabled()));
  result->Set(TRI_V8_ASCII_STRING("trackSlowQueries"),
              v8::Boolean::New(isolate, queryList->trackSlowQueries()));
  result->Set(TRI_V8_ASCII_STRING("maxSlowQueries"),
              v8::Number::New(
                  isolate, static_cast<double>(queryList->maxSlowQueries())));
  result->Set(TRI_V8_ASCII_STRING("slowQueryThreshold"),
              v8::Number::New(isolate, queryList->slowQueryThreshold()));
  result->Set(TRI_V8_ASCII_STRING("maxQueryStringLength"),
              v8::Number::New(isolate, static_cast<double>(
                                           queryList->maxQueryStringLength())));

  TRI_V8_RETURN(result);
  TRI_V8_TRY_CATCH_END
}

////////////////////////////////////////////////////////////////////////////////
/// @brief returns the list of currently running queries
////////////////////////////////////////////////////////////////////////////////

static void JS_QueriesCurrentAql(
    v8::FunctionCallbackInfo<v8::Value> const& args) {
  TRI_V8_TRY_CATCH_BEGIN(isolate);
  v8::HandleScope scope(isolate);

  TRI_vocbase_t* vocbase = GetContextVocBase(isolate);

  if (vocbase == nullptr) {
    TRI_V8_THROW_EXCEPTION(TRI_ERROR_ARANGO_DATABASE_NOT_FOUND);
  }

  if (args.Length() != 0) {
    TRI_V8_THROW_EXCEPTION_USAGE("AQL_QUERIES_CURRENT()");
  }

  auto queryList = vocbase->queryList();
  TRI_ASSERT(queryList != nullptr);

  try {
    auto const&& queries = queryList->listCurrent();

    uint32_t i = 0;
    auto result = v8::Array::New(isolate, static_cast<int>(queries.size()));

    for (auto q : queries) {
      auto const&& timeString = TRI_StringTimeStamp(q.started, false);
      auto const& queryState = q.queryState.substr(8, q.queryState.size() - 9);

      v8::Handle<v8::Object> obj = v8::Object::New(isolate);
      obj->Set(TRI_V8_ASCII_STRING("id"), V8TickId(isolate, q.id));
      obj->Set(TRI_V8_ASCII_STRING("query"), TRI_V8_STD_STRING(q.queryString));
      obj->Set(TRI_V8_ASCII_STRING("started"), TRI_V8_STD_STRING(timeString));
      obj->Set(TRI_V8_ASCII_STRING("runTime"),
               v8::Number::New(isolate, q.runTime));
      obj->Set(TRI_V8_ASCII_STRING("state"), TRI_V8_STD_STRING(queryState));
      result->Set(i++, obj);
    }

    TRI_V8_RETURN(result);
  } catch (...) {
    TRI_V8_THROW_EXCEPTION_MEMORY();
  }
  TRI_V8_TRY_CATCH_END
}

////////////////////////////////////////////////////////////////////////////////
/// @brief returns the list of slow running queries or clears the list
////////////////////////////////////////////////////////////////////////////////

static void JS_QueriesSlowAql(v8::FunctionCallbackInfo<v8::Value> const& args) {
  TRI_V8_TRY_CATCH_BEGIN(isolate);
  v8::HandleScope scope(isolate);

  TRI_vocbase_t* vocbase = GetContextVocBase(isolate);

  if (vocbase == nullptr) {
    TRI_V8_THROW_EXCEPTION(TRI_ERROR_ARANGO_DATABASE_NOT_FOUND);
  }

  auto queryList = vocbase->queryList();
  TRI_ASSERT(queryList != nullptr);

  if (args.Length() == 1) {
    queryList->clearSlow();
    TRI_V8_RETURN_TRUE();
  }

  if (args.Length() != 0) {
    TRI_V8_THROW_EXCEPTION_USAGE("AQL_QUERIES_SLOW()");
  }

  try {
    auto const&& queries = queryList->listSlow();

    uint32_t i = 0;
    auto result = v8::Array::New(isolate, static_cast<int>(queries.size()));

    for (auto q : queries) {
      auto const&& timeString = TRI_StringTimeStamp(q.started, false);
      auto const& queryState = q.queryState.substr(8, q.queryState.size() - 9);

      v8::Handle<v8::Object> obj = v8::Object::New(isolate);
      obj->Set(TRI_V8_ASCII_STRING("id"), V8TickId(isolate, q.id));
      obj->Set(TRI_V8_ASCII_STRING("query"), TRI_V8_STD_STRING(q.queryString));
      obj->Set(TRI_V8_ASCII_STRING("started"), TRI_V8_STD_STRING(timeString));
      obj->Set(TRI_V8_ASCII_STRING("runTime"),
               v8::Number::New(isolate, q.runTime));
      obj->Set(TRI_V8_ASCII_STRING("state"), TRI_V8_STD_STRING(queryState));
      result->Set(i++, obj);
    }

    TRI_V8_RETURN(result);
  } catch (...) {
    TRI_V8_THROW_EXCEPTION_MEMORY();
  }
  TRI_V8_TRY_CATCH_END
}

////////////////////////////////////////////////////////////////////////////////
/// @brief kills an AQL query
////////////////////////////////////////////////////////////////////////////////

static void JS_QueriesKillAql(v8::FunctionCallbackInfo<v8::Value> const& args) {
  TRI_V8_TRY_CATCH_BEGIN(isolate);
  v8::HandleScope scope(isolate);

  TRI_vocbase_t* vocbase = GetContextVocBase(isolate);

  if (vocbase == nullptr) {
    TRI_V8_THROW_EXCEPTION(TRI_ERROR_ARANGO_DATABASE_NOT_FOUND);
  }

  if (args.Length() != 1) {
    TRI_V8_THROW_EXCEPTION_USAGE("AQL_QUERIES_KILL(<id>)");
  }

  auto id = TRI_ObjectToUInt64(args[0], true);

  auto queryList = vocbase->queryList();
  TRI_ASSERT(queryList != nullptr);

  auto res = queryList->kill(id);

  if (res == TRI_ERROR_NO_ERROR) {
    TRI_V8_RETURN_TRUE();
  }

  TRI_V8_THROW_EXCEPTION(res);
  TRI_V8_TRY_CATCH_END
}

////////////////////////////////////////////////////////////////////////////////
/// @brief whether or not a query is killed
////////////////////////////////////////////////////////////////////////////////

static void JS_QueryIsKilledAql(
    v8::FunctionCallbackInfo<v8::Value> const& args) {
  TRI_V8_TRY_CATCH_BEGIN(isolate);
  v8::HandleScope scope(isolate);

  TRI_GET_GLOBALS();
  if (v8g->_query != nullptr &&
      static_cast<arangodb::aql::Query*>(v8g->_query)->killed()) {
    TRI_V8_RETURN_TRUE();
  }

  TRI_V8_RETURN_FALSE();
  TRI_V8_TRY_CATCH_END
}

////////////////////////////////////////////////////////////////////////////////
/// @brief configures the AQL query cache
////////////////////////////////////////////////////////////////////////////////

static void JS_QueryCachePropertiesAql(
    v8::FunctionCallbackInfo<v8::Value> const& args) {
  TRI_V8_TRY_CATCH_BEGIN(isolate);
  v8::HandleScope scope(isolate);

  TRI_vocbase_t* vocbase = GetContextVocBase(isolate);

  if (vocbase == nullptr) {
    TRI_V8_THROW_EXCEPTION(TRI_ERROR_ARANGO_DATABASE_NOT_FOUND);
  }

  if (args.Length() > 1 || (args.Length() == 1 && !args[0]->IsObject())) {
    TRI_V8_THROW_EXCEPTION_USAGE("AQL_QUERY_CACHE_PROPERTIES(<properties>)");
  }

  auto queryCache = arangodb::aql::QueryCache::instance();

  if (args.Length() == 1) {
    // called with options
    auto obj = args[0]->ToObject();

    std::pair<std::string, size_t> cacheProperties;
    // fetch current configuration
    queryCache->properties(cacheProperties);

    if (obj->Has(TRI_V8_ASCII_STRING("mode"))) {
      cacheProperties.first =
          TRI_ObjectToString(obj->Get(TRI_V8_ASCII_STRING("mode")));
    }

    if (obj->Has(TRI_V8_ASCII_STRING("maxResults"))) {
      cacheProperties.second = static_cast<size_t>(
          TRI_ObjectToInt64(obj->Get(TRI_V8_ASCII_STRING("maxResults"))));
    }

    // set mode and max elements
    queryCache->setProperties(cacheProperties);
  }

  auto properties = queryCache->properties();
  TRI_V8_RETURN(TRI_VPackToV8(isolate, properties.slice()));

  // fetch current configuration and return it
  TRI_V8_TRY_CATCH_END
}

////////////////////////////////////////////////////////////////////////////////
/// @brief invalidates the AQL query cache
////////////////////////////////////////////////////////////////////////////////

static void JS_QueryCacheInvalidateAql(
    v8::FunctionCallbackInfo<v8::Value> const& args) {
  TRI_V8_TRY_CATCH_BEGIN(isolate);
  v8::HandleScope scope(isolate);

  TRI_vocbase_t* vocbase = GetContextVocBase(isolate);

  if (vocbase == nullptr) {
    TRI_V8_THROW_EXCEPTION(TRI_ERROR_ARANGO_DATABASE_NOT_FOUND);
  }

  if (args.Length() != 0) {
    TRI_V8_THROW_EXCEPTION_USAGE("AQL_QUERY_CACHE_INVALIDATE()");
  }

  arangodb::aql::QueryCache::instance()->invalidate();
  TRI_V8_TRY_CATCH_END
}

////////////////////////////////////////////////////////////////////////////////
/// @brief throw collection not loaded
////////////////////////////////////////////////////////////////////////////////

static void JS_ThrowCollectionNotLoaded(
    v8::FunctionCallbackInfo<v8::Value> const& args) {
  TRI_V8_TRY_CATCH_BEGIN(isolate);
  v8::HandleScope scope(isolate);

  if (args.Length() == 0) {
    auto databaseFeature =
        application_features::ApplicationServer::getFeature<DatabaseFeature>(
            "Database");
    bool const value = databaseFeature->throwCollectionNotLoadedError();
    TRI_V8_RETURN(v8::Boolean::New(isolate, value));
  } else if (args.Length() == 1) {
    auto databaseFeature =
        application_features::ApplicationServer::getFeature<DatabaseFeature>(
            "Database");
    databaseFeature->throwCollectionNotLoadedError(
        TRI_ObjectToBoolean(args[0]));
  } else {
    TRI_V8_THROW_EXCEPTION_USAGE("THROW_COLLECTION_NOT_LOADED(<value>)");
  }

  TRI_V8_TRY_CATCH_END
}

////////////////////////////////////////////////////////////////////////////////
/// @brief sleeps and checks for query abortion in between
////////////////////////////////////////////////////////////////////////////////

static void JS_QuerySleepAql(v8::FunctionCallbackInfo<v8::Value> const& args) {
  TRI_V8_TRY_CATCH_BEGIN(isolate);
  v8::HandleScope scope(isolate);

  // extract arguments
  if (args.Length() != 1) {
    TRI_V8_THROW_EXCEPTION_USAGE("sleep(<seconds>)");
  }

  TRI_GET_GLOBALS();
  arangodb::aql::Query* query = static_cast<arangodb::aql::Query*>(v8g->_query);

  if (query == nullptr) {
    TRI_V8_THROW_EXCEPTION(TRI_ERROR_QUERY_NOT_FOUND);
  }

  double n = TRI_ObjectToDouble(args[0]);
  double const until = TRI_microtime() + n;

  while (TRI_microtime() < until) {
    usleep(10000);

    if (query != nullptr) {
      if (query->killed()) {
        TRI_V8_THROW_EXCEPTION(TRI_ERROR_QUERY_KILLED);
      }
    }
  }

  TRI_V8_RETURN_UNDEFINED();
  TRI_V8_TRY_CATCH_END
}

////////////////////////////////////////////////////////////////////////////////
/// @brief hashes a V8 object
////////////////////////////////////////////////////////////////////////////////

static void JS_ObjectHash(v8::FunctionCallbackInfo<v8::Value> const& args) {
  TRI_V8_TRY_CATCH_BEGIN(isolate);
  v8::HandleScope scope(isolate);

  // extract arguments
  if (args.Length() != 1) {
    TRI_V8_THROW_EXCEPTION_USAGE("hash(<object>)");
  }

  VPackBuilder builder;
  int res = TRI_V8ToVPack(isolate, builder, args[0], false);

  if (res != TRI_ERROR_NO_ERROR) {
    TRI_V8_THROW_EXCEPTION(res);
  }

  // throw away the top bytes so the hash value can safely be used
  // without precision loss when storing in JavaScript etc.
  uint64_t hash = builder.slice().normalizedHash() & 0x0007ffffffffffffULL;

  TRI_V8_RETURN(v8::Number::New(isolate, static_cast<double>(hash)));
  TRI_V8_TRY_CATCH_END
}

////////////////////////////////////////////////////////////////////////////////
/// @brief wraps a TRI_vocbase_t
////////////////////////////////////////////////////////////////////////////////

static v8::Handle<v8::Object> WrapVocBase(v8::Isolate* isolate,
                                          TRI_vocbase_t const* database) {
  TRI_GET_GLOBALS();

  v8::Handle<v8::Object> result =
      WrapClass(isolate, v8g->VocbaseTempl, WRP_VOCBASE_TYPE,
                const_cast<TRI_vocbase_t*>(database));
  return result;
}

////////////////////////////////////////////////////////////////////////////////
/// @brief was docuBlock collectionDatabaseCollectionName
////////////////////////////////////////////////////////////////////////////////

static void MapGetVocBase(v8::Local<v8::String> const name,
                          v8::PropertyCallbackInfo<v8::Value> const& args) {
  v8::Isolate* isolate = args.GetIsolate();
  v8::HandleScope scope(isolate);

  TRI_vocbase_t* vocbase = GetContextVocBase(isolate);

  if (vocbase == nullptr) {
    TRI_V8_THROW_EXCEPTION(TRI_ERROR_ARANGO_DATABASE_NOT_FOUND);
  }

  // convert the JavaScript string to a string
  v8::String::Utf8Value s(name);
  char* key = *s;

  size_t keyLength = s.length();
  if (keyLength > 2 && key[keyLength - 2] == '(') {
    keyLength -= 2;
    key[keyLength] = '\0';
  }

  // empty or null
  if (key == nullptr || *key == '\0') {
    TRI_V8_RETURN(v8::Handle<v8::Value>());
  }

  if (strcmp(key, "hasOwnProperty") == 0 ||  // this prevents calling the
                                             // property getter again (i.e.
                                             // recursion!)
      strcmp(key, "toString") == 0 || strcmp(key, "toJSON") == 0) {
    TRI_V8_RETURN(v8::Handle<v8::Value>());
  }

  // generate a name under which the cached property is stored
  std::string cacheKey(key, keyLength);
  cacheKey.push_back('*');

  v8::Local<v8::String> cacheName = TRI_V8_STD_STRING(cacheKey);
  v8::Handle<v8::Object> holder = args.Holder()->ToObject();

  if (*key == '_') {
    // special treatment for all properties starting with _
    v8::Local<v8::String> const l = TRI_V8_PAIR_STRING(key, (int)keyLength);

    if (holder->HasRealNamedProperty(l)) {
      // some internal function inside db
      TRI_V8_RETURN(v8::Handle<v8::Value>());
    }

    // something in the prototype chain?
    v8::Local<v8::Value> v = holder->GetRealNamedPropertyInPrototypeChain(l);

    if (!v.IsEmpty()) {
      if (!v->IsExternal()) {
        // something but an external... this means we can directly return this
        TRI_V8_RETURN(v8::Handle<v8::Value>());
      }
    }
  }

  TRI_GET_GLOBALS();

  auto globals = isolate->GetCurrentContext()->Global();

  v8::Handle<v8::Object> cacheObject;
  TRI_GET_GLOBAL_STRING(_DbCacheKey);
  if (globals->Has(_DbCacheKey)) {
    cacheObject = globals->Get(_DbCacheKey)->ToObject();
  }

  arangodb::LogicalCollection* collection = nullptr;

  if (!cacheObject.IsEmpty() && cacheObject->HasRealNamedProperty(cacheName)) {
    v8::Handle<v8::Object> value =
        cacheObject->GetRealNamedProperty(cacheName)->ToObject();

    collection = TRI_UnwrapClass<arangodb::LogicalCollection>(
        value, WRP_VOCBASE_COL_TYPE);

    // check if the collection is from the same database
    if (collection != nullptr && collection->vocbase() == vocbase) {
      TRI_vocbase_col_status_e status = collection->getStatusLocked();
      TRI_voc_cid_t cid = collection->cid();
      uint32_t internalVersion = collection->internalVersion();

      // check if the collection is still alive
      if (status != TRI_VOC_COL_STATUS_DELETED && cid > 0 &&
          collection->isLocal()) {
        TRI_GET_GLOBAL_STRING(_IdKey);
        TRI_GET_GLOBAL_STRING(VersionKeyHidden);
        if (value->Has(_IdKey)) {
          auto cachedCid = static_cast<TRI_voc_cid_t>(
              TRI_ObjectToUInt64(value->Get(_IdKey), true));
          uint32_t cachedVersion =
              (uint32_t)TRI_ObjectToInt64(value->Get(VersionKeyHidden));

          if (cachedCid == cid && cachedVersion == internalVersion) {
            // cache hit
            TRI_V8_RETURN(value);
          }

          // store the updated version number in the object for future
          // comparisons
          value->ForceSet(VersionKeyHidden,
                          v8::Number::New(isolate, (double)internalVersion),
                          v8::DontEnum);

          // cid has changed (i.e. collection has been dropped and re-created)
          // or version has changed
        }
      }
    }

    // cache miss
    cacheObject->Delete(cacheName);
  }

  try {
    if (ServerState::instance()->isCoordinator()) {
      auto ci = ClusterInfo::instance()->getCollection(vocbase->name(),
                                                       std::string(key));
      auto colCopy = ci->clone();
      collection = colCopy.release();  // will be delete on garbage collection
    } else {
      collection = vocbase->lookupCollection(std::string(key));
    }
  } catch (...) {
    // do not propagate exception from here
    TRI_V8_RETURN(v8::Handle<v8::Value>());
  }

  if (collection == nullptr) {
    if (*key == '_') {
      TRI_V8_RETURN(v8::Handle<v8::Value>());
    }

    TRI_V8_RETURN_UNDEFINED();
  }

  v8::Handle<v8::Value> result = WrapCollection(isolate, collection);

  if (result.IsEmpty()) {
    if (ServerState::instance()->isCoordinator()) {
      // TODO Do we need this?
      delete collection;
    }
    TRI_V8_RETURN_UNDEFINED();
  }

  if (!cacheObject.IsEmpty()) {
    cacheObject->ForceSet(cacheName, result);
  }

  TRI_V8_RETURN(result);
}

////////////////////////////////////////////////////////////////////////////////
/// @brief was docuBlock databaseVersion
////////////////////////////////////////////////////////////////////////////////

static void JS_VersionServer(v8::FunctionCallbackInfo<v8::Value> const& args) {
  TRI_V8_TRY_CATCH_BEGIN(isolate);
  v8::HandleScope scope(isolate);

  bool details = false;
  if (args.Length() > 0) {
    details = TRI_ObjectToBoolean(args[0]);
  }

  if (!details) {
    // return version string
    TRI_V8_RETURN(TRI_V8_ASCII_STRING(ARANGODB_VERSION));
  }

  // return version details
  VPackBuilder builder;
  builder.openObject();
  rest::Version::getVPack(builder);
  builder.close();

  TRI_V8_RETURN(TRI_VPackToV8(isolate, builder.slice()));
  TRI_V8_TRY_CATCH_END
}

////////////////////////////////////////////////////////////////////////////////
/// @brief was docuBlock databasePath
////////////////////////////////////////////////////////////////////////////////

static void JS_PathDatabase(v8::FunctionCallbackInfo<v8::Value> const& args) {
  TRI_V8_TRY_CATCH_BEGIN(isolate);
  v8::HandleScope scope(isolate);

  TRI_vocbase_t* vocbase = GetContextVocBase(isolate);

  if (vocbase == nullptr) {
    TRI_V8_THROW_EXCEPTION(TRI_ERROR_ARANGO_DATABASE_NOT_FOUND);
  }

  StorageEngine* engine = EngineSelectorFeature::ENGINE;

  TRI_V8_RETURN_STD_STRING(engine->databasePath(vocbase));
  TRI_V8_TRY_CATCH_END
}

////////////////////////////////////////////////////////////////////////////////
/// @brief was docuBlock databaseId
////////////////////////////////////////////////////////////////////////////////

static void JS_IdDatabase(v8::FunctionCallbackInfo<v8::Value> const& args) {
  TRI_V8_TRY_CATCH_BEGIN(isolate);
  v8::HandleScope scope(isolate);

  TRI_vocbase_t* vocbase = GetContextVocBase(isolate);

  if (vocbase == nullptr) {
    TRI_V8_THROW_EXCEPTION(TRI_ERROR_ARANGO_DATABASE_NOT_FOUND);
  }

  TRI_V8_RETURN(V8TickId(isolate, vocbase->id()));
  TRI_V8_TRY_CATCH_END
}

////////////////////////////////////////////////////////////////////////////////
/// @brief was docuBlock databaseName
////////////////////////////////////////////////////////////////////////////////

static void JS_NameDatabase(v8::FunctionCallbackInfo<v8::Value> const& args) {
  TRI_V8_TRY_CATCH_BEGIN(isolate);
  v8::HandleScope scope(isolate);

  TRI_vocbase_t* vocbase = GetContextVocBase(isolate);

  if (vocbase == nullptr) {
    TRI_V8_THROW_EXCEPTION(TRI_ERROR_ARANGO_DATABASE_NOT_FOUND);
  }

  std::string const n = vocbase->name();
  TRI_V8_RETURN_STD_STRING(n);
  TRI_V8_TRY_CATCH_END
}

////////////////////////////////////////////////////////////////////////////////
/// @brief was docuBlock databaseIsSystem
////////////////////////////////////////////////////////////////////////////////

static void JS_IsSystemDatabase(
    v8::FunctionCallbackInfo<v8::Value> const& args) {
  TRI_V8_TRY_CATCH_BEGIN(isolate);
  v8::HandleScope scope(isolate);

  TRI_vocbase_t* vocbase = GetContextVocBase(isolate);

  if (vocbase == nullptr) {
    TRI_V8_THROW_EXCEPTION(TRI_ERROR_ARANGO_DATABASE_NOT_FOUND);
  }

  TRI_V8_RETURN(v8::Boolean::New(isolate, vocbase->isSystem()));
  TRI_V8_TRY_CATCH_END
}

////////////////////////////////////////////////////////////////////////////////
/// @brief fake this method so the interface is similar to the client.
////////////////////////////////////////////////////////////////////////////////
static void JS_fakeFlushCache(v8::FunctionCallbackInfo<v8::Value> const& args) {
  TRI_V8_TRY_CATCH_BEGIN(isolate);
  TRI_V8_RETURN_UNDEFINED();
  TRI_V8_TRY_CATCH_END;
}

////////////////////////////////////////////////////////////////////////////////
/// @brief was docuBlock databaseUseDatabase
////////////////////////////////////////////////////////////////////////////////
static void JS_UseDatabase(v8::FunctionCallbackInfo<v8::Value> const& args) {
  TRI_V8_TRY_CATCH_BEGIN(isolate);
  v8::HandleScope scope(isolate);

  if (args.Length() != 1) {
    TRI_V8_THROW_EXCEPTION_USAGE("db._useDatabase(<name>)");
  }

  TRI_GET_GLOBALS();

  if (!v8g->_allowUseDatabase) {
    TRI_V8_THROW_EXCEPTION(TRI_ERROR_FORBIDDEN);
  }

  auto databaseFeature =
      application_features::ApplicationServer::getFeature<DatabaseFeature>(
          "Database");
  std::string const name = TRI_ObjectToString(args[0]);

  TRI_vocbase_t* vocbase = GetContextVocBase(isolate);

  if (vocbase == nullptr) {
    TRI_V8_THROW_EXCEPTION_MESSAGE(TRI_ERROR_INTERNAL, "unable to find database");
  }

  if (vocbase->isDropped()) {
    TRI_V8_THROW_EXCEPTION(TRI_ERROR_ARANGO_DATABASE_NOT_FOUND);
  }

  if (ServerState::instance()->isCoordinator()) {
    vocbase = databaseFeature->useDatabaseCoordinator(name);
  } else {
    // check if the other database exists, and increase its refcount
    vocbase = databaseFeature->useDatabase(name);
  }

  if (vocbase == nullptr) {
    TRI_V8_THROW_EXCEPTION(TRI_ERROR_ARANGO_DATABASE_NOT_FOUND);
  }

  // switch databases
  void* orig = v8g->_vocbase;
  TRI_ASSERT(orig != nullptr);

  v8g->_vocbase = vocbase;
  static_cast<TRI_vocbase_t*>(orig)->release();

  TRI_V8_RETURN(WrapVocBase(isolate, vocbase));
  TRI_V8_TRY_CATCH_END
}

////////////////////////////////////////////////////////////////////////////////
/// @brief return the list of all existing databases in a coordinator
////////////////////////////////////////////////////////////////////////////////

static void ListDatabasesCoordinator(
    v8::FunctionCallbackInfo<v8::Value> const& args) {
  v8::Isolate* isolate = args.GetIsolate();
  v8::HandleScope scope(isolate);

  // Arguments are already checked, there are 0 or 3.

  ClusterInfo* ci = ClusterInfo::instance();

  if (args.Length() == 0) {
    std::vector<DatabaseID> list = ci->databases(true);
    v8::Handle<v8::Array> result = v8::Array::New(isolate);
    for (size_t i = 0; i < list.size(); ++i) {
      result->Set((uint32_t)i, TRI_V8_STD_STRING(list[i]));
    }
    TRI_V8_RETURN(result);
  } else {
    // We have to ask a DBServer, any will do:
    int tries = 0;
    std::vector<ServerID> DBServers;
    while (true) {
      DBServers = ci->getCurrentDBServers();

      if (!DBServers.empty()) {
        ServerID sid = DBServers[0];
        auto cc = ClusterComm::instance();
<<<<<<< HEAD

        std::unordered_map<std::string, std::string> headers;
        headers["Authentication"] = TRI_ObjectToString(args[2]);
        auto res = cc->syncRequest(
            "", 0, "server:" + sid, arangodb::rest::RequestType::GET,
            "/_api/database/user", std::string(), headers, 0.0);

        if (res->status == CL_COMM_SENT) {
          // We got an array back as JSON, let's parse it and build a v8
          StringBuffer& body = res->result->getBody();

          std::shared_ptr<VPackBuilder> builder =
              VPackParser::fromJson(body.c_str(), body.length());
          VPackSlice resultSlice = builder->slice();

          if (resultSlice.isObject()) {
            VPackSlice r = resultSlice.get("result");
            if (r.isArray()) {
              uint32_t i = 0;
              v8::Handle<v8::Array> result = v8::Array::New(isolate);
              for (auto const& it : VPackArrayIterator(r)) {
                std::string v = it.copyString();
                result->Set(i++, TRI_V8_STD_STRING(v));
=======
        if (cc != nullptr) {
          // nullptr happens only during controlled shutdown
          std::unordered_map<std::string, std::string> headers;
          headers["Authentication"] = TRI_ObjectToString(args[2]);
          auto res = cc->syncRequest(
              "", 0, "server:" + sid, arangodb::rest::RequestType::GET,
              "/_api/database/user", std::string(), headers, 0.0);

          if (res->status == CL_COMM_SENT) {
            // We got an array back as JSON, let's parse it and build a v8
            StringBuffer& body = res->result->getBody();

            std::shared_ptr<VPackBuilder> builder =
                VPackParser::fromJson(body.c_str(), body.length());
            VPackSlice resultSlice = builder->slice();

            if (resultSlice.isObject()) {
              VPackSlice r = resultSlice.get("result");
              if (r.isArray()) {
                uint32_t i = 0;
                v8::Handle<v8::Array> result = v8::Array::New(isolate);
                for (auto const& it : VPackArrayIterator(r)) {
                  std::string v = it.copyString();
                  result->Set(i++, TRI_V8_STD_STRING(v));
                }
                TRI_V8_RETURN(result);
>>>>>>> 4edba27b
              }
            }
          }
        }
      }
      if (++tries >= 2) {
        break;
      }
      ci->loadCurrentDBServers();  // just in case some new have arrived
    }
    // Give up:
    TRI_V8_RETURN_UNDEFINED();
  }
}

////////////////////////////////////////////////////////////////////////////////
/// @brief was docuBlock databaseListDatabase
////////////////////////////////////////////////////////////////////////////////

static void JS_Databases(v8::FunctionCallbackInfo<v8::Value> const& args) {
  TRI_V8_TRY_CATCH_BEGIN(isolate);
  v8::HandleScope scope(isolate);

  uint32_t const argc = args.Length();
  if (argc > 1) {
    TRI_V8_THROW_EXCEPTION_USAGE("db._databases()");
  }

  TRI_vocbase_t* vocbase = GetContextVocBase(isolate);

  if (vocbase == nullptr) {
    TRI_V8_THROW_EXCEPTION(TRI_ERROR_ARANGO_DATABASE_NOT_FOUND);
  }

  if (argc == 0 && !vocbase->isSystem()) {
    TRI_V8_THROW_EXCEPTION(TRI_ERROR_ARANGO_USE_SYSTEM_DATABASE);
  }

  // If we are a coordinator in a cluster, we have to behave differently:
  if (ServerState::instance()->isCoordinator()) {
    ListDatabasesCoordinator(args);
    return;
  }

  auto databaseFeature =
      application_features::ApplicationServer::getFeature<DatabaseFeature>(
          "Database");
  std::vector<std::string> names;

  if (argc == 0) {
    // return all databases
    names = databaseFeature->getDatabaseNames();
  } else {
    // return all databases for a specific user
    names =
        databaseFeature->getDatabaseNamesForUser(TRI_ObjectToString(args[0]));
  }

  v8::Handle<v8::Array> result = v8::Array::New(isolate, (int)names.size());
  for (size_t i = 0; i < names.size(); ++i) {
    result->Set((uint32_t)i, TRI_V8_STD_STRING(names[i]));
  }

  TRI_V8_RETURN(result);
  TRI_V8_TRY_CATCH_END
}

////////////////////////////////////////////////////////////////////////////////
/// @brief create a new database, case of a coordinator in a cluster
////////////////////////////////////////////////////////////////////////////////

static void CreateDatabaseCoordinator(
    v8::FunctionCallbackInfo<v8::Value> const& args) {
  v8::Isolate* isolate = args.GetIsolate();
  v8::HandleScope scope(isolate);

  // First work with the arguments to create a VelocyPack entry:
  std::string const name = TRI_ObjectToString(args[0]);

  if (!TRI_vocbase_t::IsAllowedName(false, name)) {
    TRI_V8_THROW_EXCEPTION(TRI_ERROR_ARANGO_DATABASE_NAME_INVALID);
  }

  uint64_t const id = ClusterInfo::instance()->uniqid();
  VPackBuilder builder;
  try {
    VPackObjectBuilder b(&builder);
    std::string const idString(StringUtils::itoa(id));

    builder.add("id", VPackValue(idString));

    std::string const valueString(TRI_ObjectToString(args[0]));
    builder.add("name", VPackValue(valueString));

    if (args.Length() > 1) {
      VPackBuilder tmpBuilder;
      int res = TRI_V8ToVPack(isolate, tmpBuilder, args[1], false);
      if (res != TRI_ERROR_NO_ERROR) {
        TRI_V8_THROW_EXCEPTION_MEMORY();
      }
      builder.add("options", tmpBuilder.slice());
    }

    std::string const serverId(ServerState::instance()->getId());
    builder.add("coordinator", VPackValue(serverId));
  } catch (VPackException const&) {
    TRI_V8_THROW_EXCEPTION_MEMORY();
  }

  ClusterInfo* ci = ClusterInfo::instance();
  std::string errorMsg;

  int res =
      ci->createDatabaseCoordinator(name, builder.slice(), errorMsg, 120.0);

  if (res != TRI_ERROR_NO_ERROR) {
    TRI_V8_THROW_EXCEPTION_MESSAGE(res, errorMsg);
  }

  // database was created successfully in agency

  TRI_GET_GLOBALS();

  // now wait for heartbeat thread to create the database object
  TRI_vocbase_t* vocbase = nullptr;
  int tries = 0;

  auto databaseFeature =
      application_features::ApplicationServer::getFeature<DatabaseFeature>(
          "Database");

  while (++tries <= 6000) {
    vocbase = databaseFeature->useDatabaseCoordinator(id);

    if (vocbase != nullptr) {
      break;
    }

    // sleep
    usleep(10000);
  }

  if (vocbase == nullptr) {
    TRI_V8_THROW_EXCEPTION_MESSAGE(TRI_ERROR_INTERNAL, "unable to find database");
  }

  // now run upgrade and copy users into context
  if (args.Length() >= 3 && args[2]->IsArray()) {
    v8::Handle<v8::Object> users = v8::Object::New(isolate);
    users->Set(TRI_V8_ASCII_STRING("users"), args[2]);

    isolate->GetCurrentContext()->Global()->Set(
        TRI_V8_ASCII_STRING("UPGRADE_ARGS"), users);
  } else {
    isolate->GetCurrentContext()->Global()->Set(
        TRI_V8_ASCII_STRING("UPGRADE_ARGS"), v8::Object::New(isolate));
  }

  // switch databases
  TRI_vocbase_t* orig = v8g->_vocbase;
  TRI_ASSERT(orig != nullptr);

  v8g->_vocbase = vocbase;

  // initalize database
  bool allowUseDatabase = v8g->_allowUseDatabase;
  v8g->_allowUseDatabase = true;

  V8DealerFeature::DEALER->startupLoader()->executeGlobalScript(
      isolate, isolate->GetCurrentContext(),
      "server/bootstrap/coordinator-database.js");

  v8g->_allowUseDatabase = allowUseDatabase;

  // and switch back
  v8g->_vocbase = orig;

  vocbase->release();

  TRI_V8_RETURN_TRUE();
}

////////////////////////////////////////////////////////////////////////////////
/// @brief was docuBlock databaseCreateDatabase
////////////////////////////////////////////////////////////////////////////////

static void JS_CreateDatabase(v8::FunctionCallbackInfo<v8::Value> const& args) {
  TRI_V8_TRY_CATCH_BEGIN(isolate);
  v8::Isolate* isolate = args.GetIsolate();
  v8::HandleScope scope(isolate);

  if (args.Length() < 1 || args.Length() > 3) {
    TRI_V8_THROW_EXCEPTION_USAGE(
        "db._createDatabase(<name>, <options>, <users>)");
  }

  TRI_vocbase_t* vocbase = GetContextVocBase(isolate);

  if (vocbase == nullptr) {
    TRI_V8_THROW_EXCEPTION(TRI_ERROR_ARANGO_DATABASE_NOT_FOUND);
  }

  if (TRI_GetOperationModeServer() == TRI_VOCBASE_MODE_NO_CREATE) {
    TRI_V8_THROW_EXCEPTION(TRI_ERROR_ARANGO_READ_ONLY);
  }

  if (!vocbase->isSystem()) {
    TRI_V8_THROW_EXCEPTION(TRI_ERROR_ARANGO_USE_SYSTEM_DATABASE);
  }

  if (ServerState::instance()->isCoordinator()) {
    CreateDatabaseCoordinator(args);
    return;
  }

  TRI_GET_GLOBALS();
  TRI_voc_tick_t id = 0;
  // options for database (currently only allows setting "id" for testing
  // purposes)
  if (args.Length() > 1 && args[1]->IsObject()) {
    v8::Handle<v8::Object> options = args[1]->ToObject();

    TRI_GET_GLOBAL_STRING(IdKey);
    if (options->Has(IdKey)) {
      // only used for testing to create database with a specific id
      id = TRI_ObjectToUInt64(options->Get(IdKey), true);
    }
  }

  std::string const name = TRI_ObjectToString(args[0]);

  DatabaseFeature* databaseFeature =
      application_features::ApplicationServer::getFeature<DatabaseFeature>(
          "Database");
  TRI_vocbase_t* database = nullptr;
  int res = databaseFeature->createDatabase(id, name, true, database);

  if (res != TRI_ERROR_NO_ERROR) {
    TRI_V8_THROW_EXCEPTION(res);
  }

  TRI_ASSERT(database != nullptr);

  // copy users into context
  if (args.Length() >= 3 && args[2]->IsArray()) {
    v8::Handle<v8::Object> users = v8::Object::New(isolate);
    users->Set(TRI_V8_ASCII_STRING("users"), args[2]);

    isolate->GetCurrentContext()->Global()->Set(
        TRI_V8_ASCII_STRING("UPGRADE_ARGS"), users);
  } else {
    isolate->GetCurrentContext()->Global()->Set(
        TRI_V8_ASCII_STRING("UPGRADE_ARGS"), v8::Object::New(isolate));
  }

  // switch databases
  TRI_vocbase_t* orig = v8g->_vocbase;
  TRI_ASSERT(orig != nullptr);

  v8g->_vocbase = database;

  // initalize database
  V8DealerFeature::DEALER->startupLoader()->executeGlobalScript(
      isolate, isolate->GetCurrentContext(),
      "server/bootstrap/local-database.js");

  // and switch back
  v8g->_vocbase = orig;

  // finally decrease the reference-counter
  database->release();

  TRI_V8_RETURN_TRUE();
  TRI_V8_TRY_CATCH_END
}

////////////////////////////////////////////////////////////////////////////////
/// @brief drop a database, case of a coordinator in a cluster
////////////////////////////////////////////////////////////////////////////////

static void DropDatabaseCoordinator(
    v8::FunctionCallbackInfo<v8::Value> const& args) {
  v8::Isolate* isolate = args.GetIsolate();
  v8::HandleScope scope(isolate);

  // Arguments are already checked, there is exactly one argument
  auto databaseFeature =
      application_features::ApplicationServer::getFeature<DatabaseFeature>(
          "Database");
  std::string const name = TRI_ObjectToString(args[0]);
  TRI_vocbase_t* vocbase = databaseFeature->useDatabaseCoordinator(name);

  if (vocbase == nullptr) {
    // no such database
    TRI_V8_THROW_EXCEPTION(TRI_ERROR_ARANGO_DATABASE_NOT_FOUND);
  }

  TRI_voc_tick_t const id = vocbase->id();
  vocbase->release();

  ClusterInfo* ci = ClusterInfo::instance();
  std::string errorMsg;

  int res = ci->dropDatabaseCoordinator(name, errorMsg, 120.0);

  if (res != TRI_ERROR_NO_ERROR) {
    TRI_V8_THROW_EXCEPTION_MESSAGE(res, errorMsg);
  }

  // now wait for heartbeat thread to drop the database object
  int tries = 0;

  while (++tries <= 6000) {
    TRI_vocbase_t* vocbase = databaseFeature->useDatabaseCoordinator(id);

    if (vocbase == nullptr) {
      // object has vanished
      break;
    }

    vocbase->release();
    // sleep
    usleep(10000);
  }

  TRI_V8_RETURN_TRUE();
}

////////////////////////////////////////////////////////////////////////////////
/// @brief was docuBlock databaseDropDatabase
////////////////////////////////////////////////////////////////////////////////

static void JS_DropDatabase(v8::FunctionCallbackInfo<v8::Value> const& args) {
  TRI_V8_TRY_CATCH_BEGIN(isolate);
  v8::HandleScope scope(isolate);

  if (args.Length() != 1) {
    TRI_V8_THROW_EXCEPTION_USAGE("db._dropDatabase(<name>)");
  }

  TRI_vocbase_t* vocbase = GetContextVocBase(isolate);

  if (vocbase == nullptr) {
    TRI_V8_THROW_EXCEPTION(TRI_ERROR_ARANGO_DATABASE_NOT_FOUND);
  }

  if (!vocbase->isSystem()) {
    TRI_V8_THROW_EXCEPTION(TRI_ERROR_ARANGO_USE_SYSTEM_DATABASE);
  }

  // clear collections in cache object
  TRI_ClearObjectCacheV8(isolate);

  // If we are a coordinator in a cluster, we have to behave differently:
  if (ServerState::instance()->isCoordinator()) {
    DropDatabaseCoordinator(args);
    return;
  }

  std::string const name = TRI_ObjectToString(args[0]);

  DatabaseFeature* databaseFeature =
      application_features::ApplicationServer::getFeature<DatabaseFeature>(
          "Database");
  int res = databaseFeature->dropDatabase(name, true, false, true);

  if (res != TRI_ERROR_NO_ERROR) {
    TRI_V8_THROW_EXCEPTION(res);
  }

  // run the garbage collection in case the database held some objects which can
  // now be freed
  TRI_RunGarbageCollectionV8(isolate, 0.25);

  TRI_V8ReloadRouting(isolate);

  TRI_V8_RETURN_TRUE();
  TRI_V8_TRY_CATCH_END
}

////////////////////////////////////////////////////////////////////////////////
/// @brief returns a list of all endpoints
///
/// @FUN{ENDPOINTS}
////////////////////////////////////////////////////////////////////////////////

static void JS_Endpoints(v8::FunctionCallbackInfo<v8::Value> const& args) {
  TRI_V8_TRY_CATCH_BEGIN(isolate);
  v8::HandleScope scope(isolate);

  if (args.Length() != 0) {
    TRI_V8_THROW_EXCEPTION_USAGE("db._endpoints()");
  }

  auto server =
      application_features::ApplicationServer::getFeature<HttpEndpointProvider>(
          "Endpoint");

  TRI_vocbase_t* vocbase = GetContextVocBase(isolate);

  if (vocbase == nullptr) {
    TRI_V8_THROW_EXCEPTION(TRI_ERROR_ARANGO_DATABASE_NOT_FOUND);
  }

  if (!vocbase->isSystem()) {
    TRI_V8_THROW_EXCEPTION(TRI_ERROR_ARANGO_USE_SYSTEM_DATABASE);
  }

  v8::Handle<v8::Array> result = v8::Array::New(isolate);
  uint32_t j = 0;

  for (auto const& it : server->httpEndpoints()) {
    v8::Handle<v8::Object> item = v8::Object::New(isolate);
    item->Set(TRI_V8_ASCII_STRING("endpoint"), TRI_V8_STD_STRING(it));

    result->Set(j++, item);
  }

  TRI_V8_RETURN(result);
  TRI_V8_TRY_CATCH_END
}

static void JS_ClearTimers(v8::FunctionCallbackInfo<v8::Value> const& args) {
  TRI_V8_TRY_CATCH_BEGIN(isolate);
  v8::HandleScope scope(isolate);
  
  arangodb::basics::Timers::clear();

  TRI_V8_RETURN(v8::Undefined(isolate));
  TRI_V8_TRY_CATCH_END
}

static void JS_GetTimers(v8::FunctionCallbackInfo<v8::Value> const& args) {
  TRI_V8_TRY_CATCH_BEGIN(isolate);
  v8::HandleScope scope(isolate);

  v8::Handle<v8::Object> totals = v8::Object::New(isolate);
  v8::Handle<v8::Object> counts = v8::Object::New(isolate);

  for (auto& it : arangodb::basics::Timers::get()) {
    totals->ForceSet(TRI_V8_STD_STRING(it.first),
                     v8::Number::New(isolate, it.second.first));
    counts->ForceSet(
        TRI_V8_STD_STRING(it.first),
        v8::Number::New(isolate, static_cast<double>(it.second.second)));
  }

  v8::Handle<v8::Object> result = v8::Object::New(isolate);
  result->ForceSet(TRI_V8_ASCII_STRING("totals"), totals);
  result->ForceSet(TRI_V8_ASCII_STRING("counts"), counts);

  TRI_V8_RETURN(result);
  TRI_V8_TRY_CATCH_END
}

static void JS_TrustedProxies(v8::FunctionCallbackInfo<v8::Value> const& args) {
  TRI_V8_TRY_CATCH_BEGIN(isolate);

  if (GeneralServerFeature::hasProxyCheck()) {
    v8::Handle<v8::Array> result = v8::Array::New(isolate);

    uint32_t i = 0;
    for (auto const& proxyDef : GeneralServerFeature::getTrustedProxies()) {
      result->Set(i++, TRI_V8_STD_STRING(proxyDef));
    }
    TRI_V8_RETURN(result);
  } else {
    TRI_V8_RETURN(v8::Null(isolate));
  }

  TRI_V8_TRY_CATCH_END
}

static void JS_AuthenticationEnabled(
    v8::FunctionCallbackInfo<v8::Value> const& args) {
  auto authentication = application_features::ApplicationServer::getFeature<AuthenticationFeature>(
    "Authentication");

  TRI_ASSERT(authentication != nullptr);

  // mop: one could argue that this is a function because this might be
  // changable on the fly at some time but the sad truth is server startup
  // order
  // v8 is initialized after GeneralServerFeature
  TRI_V8_TRY_CATCH_BEGIN(isolate);
  v8::HandleScope scope(isolate);

  v8::Handle<v8::Boolean> result =
      v8::Boolean::New(isolate, authentication->isEnabled());

  TRI_V8_RETURN(result);
  TRI_V8_TRY_CATCH_END
}

////////////////////////////////////////////////////////////////////////////////
/// @brief return the private WRP_VOCBASE_COL_TYPE value
////////////////////////////////////////////////////////////////////////////////

int32_t TRI_GetVocBaseColType() { return WRP_VOCBASE_COL_TYPE; }

////////////////////////////////////////////////////////////////////////////////
/// @brief run version check
////////////////////////////////////////////////////////////////////////////////

bool TRI_UpgradeDatabase(TRI_vocbase_t* vocbase,
                         v8::Handle<v8::Context> context) {
  auto isolate = context->GetIsolate();

  v8::HandleScope scope(isolate);
  TRI_GET_GLOBALS();
  TRI_vocbase_t* orig = v8g->_vocbase;
  v8g->_vocbase = vocbase;

  auto startupLoader = V8DealerFeature::DEALER->startupLoader();

  v8::Handle<v8::Value> result = startupLoader->executeGlobalScript(
      isolate, isolate->GetCurrentContext(), "server/upgrade-database.js");

  bool ok = TRI_ObjectToBoolean(result);

  if (!ok) {
    vocbase->setState(TRI_vocbase_t::State::FAILED_VERSION);
  }

  v8g->_vocbase = orig;

  return ok;
}

////////////////////////////////////////////////////////////////////////////////
/// @brief run upgrade check
////////////////////////////////////////////////////////////////////////////////

int TRI_CheckDatabaseVersion(TRI_vocbase_t* vocbase,
                             v8::Handle<v8::Context> context) {
  auto isolate = context->GetIsolate();
  v8::HandleScope scope(isolate);
  TRI_GET_GLOBALS();
  TRI_vocbase_t* orig = v8g->_vocbase;
  v8g->_vocbase = vocbase;

  auto startupLoader = V8DealerFeature::DEALER->startupLoader();
  v8::Handle<v8::Value> result = startupLoader->executeGlobalScript(
      isolate, isolate->GetCurrentContext(), "server/check-version.js");
  int code = (int)TRI_ObjectToInt64(result);

  v8g->_vocbase = orig;

  return code;
}

////////////////////////////////////////////////////////////////////////////////
/// @brief reloads routing
////////////////////////////////////////////////////////////////////////////////

void TRI_V8ReloadRouting(v8::Isolate* isolate) {
  TRI_ExecuteJavaScriptString(
      isolate, isolate->GetCurrentContext(),
      TRI_V8_ASCII_STRING(
          "require('internal').executeGlobalContextFunction('reloadRouting')"),
      TRI_V8_ASCII_STRING("reload routing"), false);
}


////////////////////////////////////////////////////////////////////////////////
/// @brief check if we are in the enterprise edition
////////////////////////////////////////////////////////////////////////////////

static void JS_IsEnterprise(v8::FunctionCallbackInfo<v8::Value> const& args) {
  TRI_V8_TRY_CATCH_BEGIN(isolate);
  v8::HandleScope scope(isolate);
#ifndef USE_ENTERPRISE
  TRI_V8_RETURN(v8::False(isolate));
#else
  TRI_V8_RETURN(v8::True(isolate));
#endif
  TRI_V8_TRY_CATCH_END
}

////////////////////////////////////////////////////////////////////////////////
/// @brief decode a _rev time stamp
////////////////////////////////////////////////////////////////////////////////

static void JS_DecodeRev(v8::FunctionCallbackInfo<v8::Value> const& args) {
  TRI_V8_TRY_CATCH_BEGIN(isolate);
  v8::HandleScope scope(isolate);
  
  if (args.Length() != 1 || !args[0]->IsString()) {
    TRI_V8_THROW_EXCEPTION_USAGE("DECODE_REV(<string>)");
  }

  std::string rev = TRI_ObjectToString(args[0]);
  uint64_t revInt = HybridLogicalClock::decodeTimeStamp(rev);
  v8::Handle<v8::Object> result = v8::Object::New(isolate);
  if (revInt == UINT64_MAX) {
    result->Set(TRI_V8_ASCII_STRING("date"),
                TRI_V8_ASCII_STRING("illegal"));
    result->Set(TRI_V8_ASCII_STRING("count"),
                v8::Number::New(isolate, 0.0));
  } else {
    uint64_t timeMilli = HybridLogicalClock::extractTime(revInt);
    uint64_t count = HybridLogicalClock::extractCount(revInt);
    
    time_t timeSeconds = timeMilli / 1000;
    uint64_t millis = timeMilli % 1000;
    struct tm date;
#ifdef _WIN32
    gmtime_s(&date, &timeSeconds);
#else
    gmtime_r(&timeSeconds, &date);
#endif
    char buffer[32];
    strftime(buffer, 32, "%Y-%m-%dT%H:%M:%S.000Z", &date);
    buffer[20] = static_cast<char>(millis / 100) + '0';
    buffer[21] = ((millis / 10) % 10) + '0';
    buffer[22] = (millis % 10) + '0';
    buffer[24] = 0;

    result->Set(TRI_V8_ASCII_STRING("date"),
                TRI_V8_ASCII_STRING(buffer));
    result->Set(TRI_V8_ASCII_STRING("count"),
                v8::Number::New(isolate, static_cast<double>(count)));
  }

  TRI_V8_RETURN(result);
  
  TRI_V8_TRY_CATCH_END
}

////////////////////////////////////////////////////////////////////////////////
/// @brief decode a _rev time stamp
////////////////////////////////////////////////////////////////////////////////

void JS_ArangoDBContext(v8::FunctionCallbackInfo<v8::Value> const& args)
{
  TRI_V8_TRY_CATCH_BEGIN(isolate);
  v8::HandleScope scope(isolate);
  
  if (args.Length() != 0) {
    TRI_V8_THROW_EXCEPTION_USAGE("ARANGODB_CONTEXT()");
  }
  

  v8::Handle<v8::Object> result = v8::Object::New(isolate);
  auto context = Thread::currentWorkContext();

  if (context != nullptr) {
    result->Set(TRI_V8_ASCII_STRING("user"),
                TRI_V8_STD_STRING(context->_user));
    result->Set(TRI_V8_ASCII_STRING("database"),
                TRI_V8_STD_STRING(context->_database));
  }

  TRI_V8_RETURN(result);

  TRI_V8_TRY_CATCH_END;
}

////////////////////////////////////////////////////////////////////////////////
/// @brief creates a TRI_vocbase_t global context
////////////////////////////////////////////////////////////////////////////////

void TRI_InitV8VocBridge(v8::Isolate* isolate, v8::Handle<v8::Context> context,
                         arangodb::aql::QueryRegistry* queryRegistry,
                         TRI_vocbase_t* vocbase, size_t threadNumber) {
  v8::HandleScope scope(isolate);

  // check the isolate
  TRI_GET_GLOBALS();

  TRI_ASSERT(v8g->_transactionContext == nullptr);
  v8g->_transactionContext = new V8TransactionContext(vocbase, true);
  static_cast<V8TransactionContext*>(v8g->_transactionContext)->makeGlobal();

  // register the query registry
  TRI_ASSERT(queryRegistry != nullptr);
  v8g->_queryRegistry = queryRegistry;

  // register the database
  v8g->_vocbase = vocbase;

  v8::Handle<v8::ObjectTemplate> ArangoNS;
  v8::Handle<v8::ObjectTemplate> rt;
  v8::Handle<v8::FunctionTemplate> ft;
  v8::Handle<v8::Template> pt;

  // .............................................................................
  // generate the TRI_vocbase_t template
  // .............................................................................

  ft = v8::FunctionTemplate::New(isolate);
  ft->SetClassName(TRI_V8_ASCII_STRING("ArangoDatabase"));

  ArangoNS = ft->InstanceTemplate();
  ArangoNS->SetInternalFieldCount(2);
  ArangoNS->SetNamedPropertyHandler(MapGetVocBase);

  // for any database function added here, be sure to add it to in function
  // JS_CompletionsVocbase, too for the auto-completion

  TRI_AddMethodVocbase(isolate, ArangoNS, TRI_V8_ASCII_STRING("_version"),
                       JS_VersionServer);
  TRI_AddMethodVocbase(isolate, ArangoNS, TRI_V8_ASCII_STRING("_id"),
                       JS_IdDatabase);
  TRI_AddMethodVocbase(isolate, ArangoNS, TRI_V8_ASCII_STRING("_isSystem"),
                       JS_IsSystemDatabase);
  TRI_AddMethodVocbase(isolate, ArangoNS, TRI_V8_ASCII_STRING("_name"),
                       JS_NameDatabase);
  TRI_AddMethodVocbase(isolate, ArangoNS, TRI_V8_ASCII_STRING("_path"),
                       JS_PathDatabase);
  TRI_AddMethodVocbase(isolate, ArangoNS,
                       TRI_V8_ASCII_STRING("_createDatabase"),
                       JS_CreateDatabase);
  TRI_AddMethodVocbase(isolate, ArangoNS, TRI_V8_ASCII_STRING("_dropDatabase"),
                       JS_DropDatabase);
  TRI_AddMethodVocbase(isolate, ArangoNS, TRI_V8_ASCII_STRING("_databases"),
                       JS_Databases);
  TRI_AddMethodVocbase(isolate, ArangoNS, TRI_V8_ASCII_STRING("_useDatabase"),
                       JS_UseDatabase);

  TRI_AddMethodVocbase(isolate, ArangoNS, TRI_V8_ASCII_STRING("_flushCache"),
                       JS_fakeFlushCache, true);

  TRI_InitV8Statistics(isolate, context);

  TRI_InitV8indexArangoDB(isolate, ArangoNS);

  TRI_InitV8Collection(context, vocbase, threadNumber, v8g, isolate, ArangoNS);

  v8g->VocbaseTempl.Reset(isolate, ArangoNS);
  TRI_AddGlobalFunctionVocbase(isolate, context,
                               TRI_V8_ASCII_STRING("ArangoDatabase"),
                               ft->GetFunction());

  TRI_InitV8cursor(context, v8g);

  // .............................................................................
  // generate global functions
  // .............................................................................

  // AQL functions. not intended to be used directly by end users
  TRI_AddGlobalFunctionVocbase(isolate, context,
                               TRI_V8_ASCII_STRING("AQL_EXECUTE"),
                               JS_ExecuteAql, true);
  TRI_AddGlobalFunctionVocbase(isolate, context,
                               TRI_V8_ASCII_STRING("AQL_EXECUTEJSON"),
                               JS_ExecuteAqlJson, true);
  TRI_AddGlobalFunctionVocbase(isolate, context,
                               TRI_V8_ASCII_STRING("AQL_EXPLAIN"),
                               JS_ExplainAql, true);
  TRI_AddGlobalFunctionVocbase(
      isolate, context, TRI_V8_ASCII_STRING("AQL_PARSE"), JS_ParseAql, true);
  TRI_AddGlobalFunctionVocbase(isolate, context,
                               TRI_V8_ASCII_STRING("AQL_WARNING"),
                               JS_WarningAql, true);
  TRI_AddGlobalFunctionVocbase(isolate, context,
                               TRI_V8_ASCII_STRING("AQL_QUERIES_PROPERTIES"),
                               JS_QueriesPropertiesAql, true);
  TRI_AddGlobalFunctionVocbase(isolate, context,
                               TRI_V8_ASCII_STRING("AQL_QUERIES_CURRENT"),
                               JS_QueriesCurrentAql, true);
  TRI_AddGlobalFunctionVocbase(isolate, context,
                               TRI_V8_ASCII_STRING("AQL_QUERIES_SLOW"),
                               JS_QueriesSlowAql, true);
  TRI_AddGlobalFunctionVocbase(isolate, context,
                               TRI_V8_ASCII_STRING("AQL_QUERIES_KILL"),
                               JS_QueriesKillAql, true);
  TRI_AddGlobalFunctionVocbase(isolate, context,
                               TRI_V8_ASCII_STRING("AQL_QUERY_SLEEP"),
                               JS_QuerySleepAql, true);
  TRI_AddGlobalFunctionVocbase(isolate, context,
                               TRI_V8_ASCII_STRING("AQL_QUERY_IS_KILLED"),
                               JS_QueryIsKilledAql, true);
  TRI_AddGlobalFunctionVocbase(
      isolate, context, TRI_V8_ASCII_STRING("AQL_QUERY_CACHE_PROPERTIES"),
      JS_QueryCachePropertiesAql, true);
  TRI_AddGlobalFunctionVocbase(
      isolate, context, TRI_V8_ASCII_STRING("AQL_QUERY_CACHE_INVALIDATE"),
      JS_QueryCacheInvalidateAql, true);

  TRI_AddGlobalFunctionVocbase(isolate, context,
                               TRI_V8_ASCII_STRING("OBJECT_HASH"),
                               JS_ObjectHash, true);

  TRI_AddGlobalFunctionVocbase(
      isolate, context, TRI_V8_ASCII_STRING("THROW_COLLECTION_NOT_LOADED"),
      JS_ThrowCollectionNotLoaded, true);

  TRI_InitV8Replication(isolate, context, vocbase, threadNumber, v8g);

  TRI_AddGlobalFunctionVocbase(isolate, context,
                               TRI_V8_ASCII_STRING("COMPARE_STRING"),
                               JS_CompareString);
  TRI_AddGlobalFunctionVocbase(isolate, context,
                               TRI_V8_ASCII_STRING("NORMALIZE_STRING"),
                               JS_NormalizeString);
  TRI_AddGlobalFunctionVocbase(
      isolate, context, TRI_V8_ASCII_STRING("TIMEZONES"), JS_GetIcuTimezones);
  TRI_AddGlobalFunctionVocbase(isolate, context, TRI_V8_ASCII_STRING("LOCALES"),
                               JS_GetIcuLocales);
  TRI_AddGlobalFunctionVocbase(isolate, context,
                               TRI_V8_ASCII_STRING("FORMAT_DATETIME"),
                               JS_FormatDatetime);
  TRI_AddGlobalFunctionVocbase(isolate, context,
                               TRI_V8_ASCII_STRING("PARSE_DATETIME"),
                               JS_ParseDatetime);

  TRI_AddGlobalFunctionVocbase(
      isolate, context, TRI_V8_ASCII_STRING("ENDPOINTS"), JS_Endpoints, true);
  TRI_AddGlobalFunctionVocbase(isolate, context,
                               TRI_V8_ASCII_STRING("RELOAD_AUTH"),
                               JS_ReloadAuth, true);
  TRI_AddGlobalFunctionVocbase(isolate, context,
                               TRI_V8_ASCII_STRING("TRANSACTION"),
                               JS_Transaction, true);
  TRI_AddGlobalFunctionVocbase(
      isolate, context, TRI_V8_ASCII_STRING("WAL_FLUSH"), JS_FlushWal, true);
  TRI_AddGlobalFunctionVocbase(isolate, context,
                               TRI_V8_ASCII_STRING("WAL_WAITCOLLECTOR"),
                               JS_WaitCollectorWal, true);
  TRI_AddGlobalFunctionVocbase(isolate, context,
                               TRI_V8_ASCII_STRING("WAL_PROPERTIES"),
                               JS_PropertiesWal, true);
  TRI_AddGlobalFunctionVocbase(isolate, context,
                               TRI_V8_ASCII_STRING("WAL_TRANSACTIONS"),
                               JS_TransactionsWal, true);

  TRI_AddGlobalFunctionVocbase(isolate, context,
                               TRI_V8_ASCII_STRING("ENABLE_NATIVE_BACKTRACES"),
                               JS_EnableNativeBacktraces, true);

  TRI_AddGlobalFunctionVocbase(isolate, context, TRI_V8_ASCII_STRING("Debug"),
                               JS_Debug, true);

  TRI_AddGlobalFunctionVocbase(isolate, context,
                               TRI_V8_ASCII_STRING("CLEAR_TIMERS"),
                               JS_ClearTimers, true);

  TRI_AddGlobalFunctionVocbase(
      isolate, context, TRI_V8_ASCII_STRING("GET_TIMERS"), JS_GetTimers, true);

  TRI_AddGlobalFunctionVocbase(isolate, context,
                               TRI_V8_ASCII_STRING("AUTHENTICATION_ENABLED"),
                               JS_AuthenticationEnabled, true);

  TRI_AddGlobalFunctionVocbase(isolate, context,
                               TRI_V8_ASCII_STRING("TRUSTED_PROXIES"),
                               JS_TrustedProxies, true);
  
  TRI_AddGlobalFunctionVocbase(isolate, context,
                               TRI_V8_ASCII_STRING("SYS_IS_ENTERPRISE"),
                               JS_IsEnterprise);

  TRI_AddGlobalFunctionVocbase(isolate, context,
                               TRI_V8_ASCII_STRING("DECODE_REV"),
                               JS_DecodeRev);

  TRI_AddGlobalFunctionVocbase(isolate, context,
                               TRI_V8_ASCII_STRING("ARANGODB_CONTEXT"),
                               JS_ArangoDBContext,
                               true);

  // .............................................................................
  // create global variables
  // .............................................................................

  v8::Handle<v8::Object> v = WrapVocBase(isolate, vocbase);
  if (v.IsEmpty()) {
    LOG_TOPIC(ERR, arangodb::Logger::FIXME) << "out of memory when initializing VocBase";
  } else {
    TRI_AddGlobalVariableVocbase(isolate, context, TRI_V8_ASCII_STRING("db"),
                                 v);
  }

  // add collections cache object
  context->Global()->ForceSet(TRI_V8_ASCII_STRING("__dbcache__"),
                              v8::Object::New(isolate), v8::DontEnum);

  // current thread number
  context->Global()->ForceSet(TRI_V8_ASCII_STRING("THREAD_NUMBER"),
                              v8::Number::New(isolate, (double)threadNumber),
                              v8::ReadOnly);

  // whether or not statistics are enabled
  context->Global()->ForceSet(
      TRI_V8_ASCII_STRING("ENABLE_STATISTICS"),
      v8::Boolean::New(isolate,
                       StatisticsFeature::enabled()));  //, v8::ReadOnly);

  // a thread-global variable that will is supposed to contain the AQL module
  // do not remove this, otherwise AQL queries will break
  context->Global()->ForceSet(TRI_V8_ASCII_STRING("_AQL"),
                              v8::Undefined(isolate), v8::DontEnum);
}<|MERGE_RESOLUTION|>--- conflicted
+++ resolved
@@ -2138,31 +2138,6 @@
       if (!DBServers.empty()) {
         ServerID sid = DBServers[0];
         auto cc = ClusterComm::instance();
-<<<<<<< HEAD
-
-        std::unordered_map<std::string, std::string> headers;
-        headers["Authentication"] = TRI_ObjectToString(args[2]);
-        auto res = cc->syncRequest(
-            "", 0, "server:" + sid, arangodb::rest::RequestType::GET,
-            "/_api/database/user", std::string(), headers, 0.0);
-
-        if (res->status == CL_COMM_SENT) {
-          // We got an array back as JSON, let's parse it and build a v8
-          StringBuffer& body = res->result->getBody();
-
-          std::shared_ptr<VPackBuilder> builder =
-              VPackParser::fromJson(body.c_str(), body.length());
-          VPackSlice resultSlice = builder->slice();
-
-          if (resultSlice.isObject()) {
-            VPackSlice r = resultSlice.get("result");
-            if (r.isArray()) {
-              uint32_t i = 0;
-              v8::Handle<v8::Array> result = v8::Array::New(isolate);
-              for (auto const& it : VPackArrayIterator(r)) {
-                std::string v = it.copyString();
-                result->Set(i++, TRI_V8_STD_STRING(v));
-=======
         if (cc != nullptr) {
           // nullptr happens only during controlled shutdown
           std::unordered_map<std::string, std::string> headers;
@@ -2189,7 +2164,6 @@
                   result->Set(i++, TRI_V8_STD_STRING(v));
                 }
                 TRI_V8_RETURN(result);
->>>>>>> 4edba27b
               }
             }
           }
