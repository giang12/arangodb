--- conflicted
+++ resolved
@@ -85,84 +85,6 @@
 }
 
 ////////////////////////////////////////////////////////////////////////////////
-<<<<<<< HEAD
-=======
-/// @brief Get edges for the given direction and start vertex. On Coordinator.
-////////////////////////////////////////////////////////////////////////////////
-
-int EdgeCollectionInfo::getEdgesCoordinator(VPackSlice const& vertexId, VPackBuilder& result) {
-  TRI_ASSERT(result.isEmpty());
-  arangodb::rest::ResponseCode responseCode;
-
-  result.openObject();
-
-  int res = getFilteredEdgesOnCoordinator(_trx->vocbase().name(), _collectionName,
-                                          *_trx, vertexId.copyString(), _dir,
-                                          responseCode, result);
-
-  result.close();
-
-  return res;
-}
-
-////////////////////////////////////////////////////////////////////////////////
-/// @brief Get edges for the given direction and start vertex. Reverse version
-////////////////////////////////////////////////////////////////////////////////
-
-std::unique_ptr<arangodb::OperationCursor> EdgeCollectionInfo::getReverseEdges(
-    std::string const& vertexId) {
-  _searchBuilder.setVertexId(vertexId);
-  arangodb::aql::AstNode const* cond;
-  if (_dir == TRI_EDGE_OUT) {
-    cond = _searchBuilder.getInboundCondition();
-  } else {
-    cond = _searchBuilder.getOutboundCondition();
-  }
-    
-  IndexIteratorOptions opts;
-  return std::make_unique<OperationCursor>(_trx->indexScanForCondition(
-      _backwardIndexId, cond, _searchBuilder.getVariable(), opts));
-}
-
-////////////////////////////////////////////////////////////////////////////////
-/// @brief Get edges for the given direction and start vertex. Reverse version
-/// on Coordinator.
-////////////////////////////////////////////////////////////////////////////////
-
-int EdgeCollectionInfo::getReverseEdgesCoordinator(VPackSlice const& vertexId,
-                                                   VPackBuilder& result) {
-  TRI_ASSERT(result.isEmpty());
-  arangodb::rest::ResponseCode responseCode;
-
-  result.openObject();
-
-  TRI_edge_direction_e dir = TRI_EDGE_OUT;
-
-  if (_dir == TRI_EDGE_OUT) {
-    dir = TRI_EDGE_IN;
-  }
-
-  int res = getFilteredEdgesOnCoordinator(_trx->vocbase().name(), _collectionName,
-                                          *_trx, vertexId.copyString(), dir,
-                                          responseCode, result);
-
-  result.close();
-
-  return res;
-}
-
-////////////////////////////////////////////////////////////////////////////////
-/// @brief Compute the weight of an edge
-////////////////////////////////////////////////////////////////////////////////
-
-double EdgeCollectionInfo::weightEdge(VPackSlice const edge) {
-  TRI_ASSERT(!_weightAttribute.empty());
-  return arangodb::basics::VelocyPackHelper::getNumericValue<double>(
-      edge, _weightAttribute.c_str(), _defaultWeight);
-}
-
-////////////////////////////////////////////////////////////////////////////////
->>>>>>> d0dba4f9
 /// @brief Return name of the wrapped collection
 ////////////////////////////////////////////////////////////////////////////////
 
