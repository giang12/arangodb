--- conflicted
+++ resolved
@@ -459,16 +459,11 @@
   _handlerFactory->addHandler("/_api/version",
                               RestHandlerCreator<RestVersionHandler>::createNoData);
 
-<<<<<<< HEAD
   _handlerFactory->addPrefixHandler("/_api/transaction",
                                     RestHandlerCreator<RestTransactionHandler>::createNoData);
-=======
-  _handlerFactory->addHandler("/_api/transaction",
-                              RestHandlerCreator<RestTransactionHandler>::createNoData);
-  
+
   _handlerFactory->addPrefixHandler("/_api/ttl",
                                     RestHandlerCreator<RestTtlHandler>::createNoData);
->>>>>>> b1e30937
 
   // ...........................................................................
   // /_admin
