////////////////////////////////////////////////////////////////////////////////
/// DISCLAIMER
///
/// Copyright 2014-2016 ArangoDB GmbH, Cologne, Germany
/// Copyright 2004-2014 triAGENS GmbH, Cologne, Germany
///
/// Licensed under the Apache License, Version 2.0 (the "License");
/// you may not use this file except in compliance with the License.
/// You may obtain a copy of the License at
///
///     http://www.apache.org/licenses/LICENSE-2.0
///
/// Unless required by applicable law or agreed to in writing, software
/// distributed under the License is distributed on an "AS IS" BASIS,
/// WITHOUT WARRANTIES OR CONDITIONS OF ANY KIND, either express or implied.
/// See the License for the specific language governing permissions and
/// limitations under the License.
///
/// Copyright holder is ArangoDB GmbH, Cologne, Germany
///
/// @author Jan Steemann
////////////////////////////////////////////////////////////////////////////////

#include "CursorRepository.h"
#include "Basics/json.h"
#include "Basics/logging.h"
#include "Basics/MutexLocker.h"
#include "Utils/CollectionExport.h"
#include "VocBase/server.h"
#include "VocBase/vocbase.h"

#include <velocypack/Builder.h>
#include <velocypack/velocypack-aliases.h>

using namespace arangodb;

size_t const CursorRepository::MaxCollectCount = 32;

////////////////////////////////////////////////////////////////////////////////
/// @brief create a cursor repository
////////////////////////////////////////////////////////////////////////////////

CursorRepository::CursorRepository(TRI_vocbase_t* vocbase)
    : _vocbase(vocbase), _lock(), _cursors() {
  _cursors.reserve(64);
}

////////////////////////////////////////////////////////////////////////////////
/// @brief destroy a cursor repository
////////////////////////////////////////////////////////////////////////////////

CursorRepository::~CursorRepository() {
  try {
    garbageCollect(true);
  } catch (...) {
  }

  // wait until all used cursors have vanished
  int tries = 0;

  while (true) {
    if (!containsUsedCursor()) {
      break;
    }

    if (tries == 0) {
      LOG_INFO("waiting for used cursors to become unused");
    } else if (tries == 120) {
      LOG_WARNING("giving up waiting for unused cursors");
    }

    usleep(500000);
    ++tries;
  }

  {
    MUTEX_LOCKER(mutexLocker, _lock);

    for (auto it : _cursors) {
      delete it.second;
    }

    _cursors.clear();
  }
}

////////////////////////////////////////////////////////////////////////////////
/// @brief creates a cursor and stores it in the registry
/// the cursor will be returned with the usage flag set to true. it must be
/// returned later using release()
/// the cursor will take ownership of both json and extra
////////////////////////////////////////////////////////////////////////////////

JsonCursor* CursorRepository::createFromVelocyPack(
    std::shared_ptr<VPackBuilder> json, size_t batchSize,
    std::shared_ptr<VPackBuilder> extra, double ttl, bool count, bool cached) {

  TRI_ASSERT(json != nullptr);

  CursorId const id = TRI_NewTickServer();
  arangodb::JsonCursor* cursor = nullptr;

<<<<<<< HEAD
  cursor = new arangodb::JsonCursor(_vocbase, id, json, batchSize, extra, ttl,
                                    count, cached);
=======
  try {
    cursor = new arangodb::JsonCursor(_vocbase, id, json, batchSize, extra, ttl,
                                      count, cached);
  } catch (...) {
    TRI_FreeJson(TRI_UNKNOWN_MEM_ZONE, json);
    if (extra != nullptr) {
      TRI_FreeJson(TRI_UNKNOWN_MEM_ZONE, extra);
    }
    throw;
  }
>>>>>>> 8928806a

  cursor->use();

  try {
    MUTEX_LOCKER(mutexLocker, _lock);
    _cursors.emplace(std::make_pair(id, cursor));
    return cursor;
  } catch (...) {
    delete cursor;
    throw;
  }
}

////////////////////////////////////////////////////////////////////////////////
/// @brief creates a cursor and stores it in the registry
////////////////////////////////////////////////////////////////////////////////

ExportCursor* CursorRepository::createFromExport(arangodb::CollectionExport* ex,
                                                 size_t batchSize, double ttl,
                                                 bool count) {
  TRI_ASSERT(ex != nullptr);

  CursorId const id = TRI_NewTickServer();
  arangodb::ExportCursor* cursor =
      new arangodb::ExportCursor(_vocbase, id, ex, batchSize, ttl, count);

  cursor->use();

  try {
    MUTEX_LOCKER(mutexLocker, _lock);
    _cursors.emplace(std::make_pair(id, cursor));
    return cursor;
  } catch (...) {
    delete cursor;
    throw;
  }
}

////////////////////////////////////////////////////////////////////////////////
/// @brief remove a cursor by id
////////////////////////////////////////////////////////////////////////////////

bool CursorRepository::remove(CursorId id) {
  arangodb::Cursor* cursor = nullptr;

  {
    MUTEX_LOCKER(mutexLocker, _lock);

    auto it = _cursors.find(id);
    if (it == _cursors.end()) {
      // not found
      return false;
    }

    cursor = (*it).second;

    if (cursor->isDeleted()) {
      // already deleted
      return false;
    }

    if (cursor->isUsed()) {
      // cursor is in use by someone else. now mark as deleted
      cursor->deleted();
      return true;
    }

    // cursor not in use by someone else
    _cursors.erase(it);
  }

  TRI_ASSERT(cursor != nullptr);

  delete cursor;
  return true;
}

////////////////////////////////////////////////////////////////////////////////
/// @brief find an existing cursor by id
/// if found, the cursor will be returned with the usage flag set to true.
/// it must be returned later using release()
////////////////////////////////////////////////////////////////////////////////

Cursor* CursorRepository::find(CursorId id, bool& busy) {
  arangodb::Cursor* cursor = nullptr;
  busy = false;

  {
    MUTEX_LOCKER(mutexLocker, _lock);

    auto it = _cursors.find(id);
    if (it == _cursors.end()) {
      // not found
      return nullptr;
    }

    cursor = (*it).second;

    if (cursor->isDeleted()) {
      // already deleted
      return nullptr;
    }

    if (cursor->isUsed()) {
      busy = true;
      return nullptr;
    }

    cursor->use();
  }

  return cursor;
}

////////////////////////////////////////////////////////////////////////////////
/// @brief return a cursor
////////////////////////////////////////////////////////////////////////////////

void CursorRepository::release(Cursor* cursor) {
  {
    MUTEX_LOCKER(mutexLocker, _lock);

    TRI_ASSERT(cursor->isUsed());
    cursor->release();

    if (!cursor->isDeleted()) {
      return;
    }

    // remove from the list
    _cursors.erase(cursor->id());
  }

  // and free the cursor
  delete cursor;
}

////////////////////////////////////////////////////////////////////////////////
/// @brief whether or not the repository contains a used cursor
////////////////////////////////////////////////////////////////////////////////

bool CursorRepository::containsUsedCursor() {
  MUTEX_LOCKER(mutexLocker, _lock);

  for (auto it : _cursors) {
    if (it.second->isUsed()) {
      return true;
    }
  }

  return false;
}

////////////////////////////////////////////////////////////////////////////////
/// @brief run a garbage collection on the cursors
////////////////////////////////////////////////////////////////////////////////

bool CursorRepository::garbageCollect(bool force) {
  std::vector<arangodb::Cursor*> found;
  found.reserve(MaxCollectCount);

  auto const now = TRI_microtime();

  {
    MUTEX_LOCKER(mutexLocker, _lock);

    for (auto it = _cursors.begin(); it != _cursors.end(); /* no hoisting */) {
      auto cursor = (*it).second;

      if (cursor->isUsed()) {
        // must not destroy used cursors
        ++it;
        continue;
      }

      if (force || cursor->expires() < now) {
        cursor->deleted();
      }

      if (cursor->isDeleted()) {
        try {
          found.emplace_back(cursor);
          it = _cursors.erase(it);
        } catch (...) {
          // stop iteration
          break;
        }

        if (!force && found.size() >= MaxCollectCount) {
          break;
        }
      } else {
        ++it;
      }
    }
  }

  // remove cursors outside the lock
  for (auto it : found) {
    delete it;
  }

  return (!found.empty());
}<|MERGE_RESOLUTION|>--- conflicted
+++ resolved
@@ -100,22 +100,8 @@
   CursorId const id = TRI_NewTickServer();
   arangodb::JsonCursor* cursor = nullptr;
 
-<<<<<<< HEAD
   cursor = new arangodb::JsonCursor(_vocbase, id, json, batchSize, extra, ttl,
                                     count, cached);
-=======
-  try {
-    cursor = new arangodb::JsonCursor(_vocbase, id, json, batchSize, extra, ttl,
-                                      count, cached);
-  } catch (...) {
-    TRI_FreeJson(TRI_UNKNOWN_MEM_ZONE, json);
-    if (extra != nullptr) {
-      TRI_FreeJson(TRI_UNKNOWN_MEM_ZONE, extra);
-    }
-    throw;
-  }
->>>>>>> 8928806a
-
   cursor->use();
 
   try {
