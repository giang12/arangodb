--- conflicted
+++ resolved
@@ -263,14 +263,10 @@
       result.add("removed", VPackValue(removed));
       result.add("ignored", VPackValue(ignored));
       result.add("error", VPackValue(false));
-<<<<<<< HEAD
-      result.add("code", VPackValue(_response->responseCode()));
+      result.add("code", VPackValue(static_cast<int>(_response->responseCode())));
       if (!silent) {
         result.add("old", queryResult.result->slice());
       }
-=======
-      result.add("code", VPackValue((int)_response->responseCode()));
->>>>>>> 3bdbded5
       result.close();
       VPackSlice s = result.slice();
 
@@ -365,12 +361,8 @@
 
     VPackBuilder result;
     {
-<<<<<<< HEAD
       VPackObjectBuilder guard(&result);
-      createResponse(HttpResponse::OK);
-=======
       createResponse(GeneralResponse::ResponseCode::OK);
->>>>>>> 3bdbded5
       _response->setContentType("application/json; charset=utf-8");
 
       if (qResult.isArray()) {
@@ -442,10 +434,10 @@
         queryResult.result = nullptr;
       }
       result.add("error", VPackValue(false));
-      result.add("code", VPackValue(_response->responseCode()));
-
-      // reserve 48 bytes per result document by default
-      int res = _response->body().reserve(48 * resultSize);
+      result.add("code", VPackValue(static_cast<int>(_response->responseCode())));
+
+      // reserve a few bytes per result document by default
+      int res = _response->body().reserve(32 * resultSize);
 
       if (res != TRI_ERROR_NO_ERROR) {
         THROW_ARANGO_EXCEPTION(res);
