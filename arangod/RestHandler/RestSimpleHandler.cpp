////////////////////////////////////////////////////////////////////////////////
/// DISCLAIMER
///
/// Copyright 2014-2016 ArangoDB GmbH, Cologne, Germany
/// Copyright 2004-2014 triAGENS GmbH, Cologne, Germany
///
/// Licensed under the Apache License, Version 2.0 (the "License");
/// you may not use this file except in compliance with the License.
/// You may obtain a copy of the License at
///
///     http://www.apache.org/licenses/LICENSE-2.0
///
/// Unless required by applicable law or agreed to in writing, software
/// distributed under the License is distributed on an "AS IS" BASIS,
/// WITHOUT WARRANTIES OR CONDITIONS OF ANY KIND, either express or implied.
/// See the License for the specific language governing permissions and
/// limitations under the License.
///
/// Copyright holder is ArangoDB GmbH, Cologne, Germany
///
/// @author Jan Steemann
////////////////////////////////////////////////////////////////////////////////

#include "RestSimpleHandler.h"
#include "Aql/Query.h"
#include "Aql/QueryRegistry.h"
#include "Basics/Exceptions.h"
#include "Basics/MutexLocker.h"
#include "Basics/ScopeGuard.h"
#include "Basics/StaticStrings.h"
#include "Basics/VPackStringBufferAdapter.h"
#include "Basics/VelocyPackHelper.h"
#include "Utils/SingleCollectionTransaction.h"
#include "VocBase/LogicalCollection.h"
#include "VocBase/Traverser.h"

#include <velocypack/Builder.h>
#include <velocypack/Dumper.h>
#include <velocypack/Iterator.h>
#include <velocypack/Slice.h>
#include <velocypack/velocypack-aliases.h>

using namespace arangodb;
using namespace arangodb::rest;

RestSimpleHandler::RestSimpleHandler(
    GeneralRequest* request, GeneralResponse* response,
    arangodb::aql::QueryRegistry* queryRegistry)
    : RestVocbaseBaseHandler(request, response),
      _queryRegistry(queryRegistry),
      _queryLock(),
      _query(nullptr),
      _queryKilled(false) {}

RestHandler::status RestSimpleHandler::execute() {
  // extract the request type
  auto const type = _request->requestType();

  if (type == rest::RequestType::PUT) {
    bool parsingSuccess = true;
    std::shared_ptr<VPackBuilder> parsedBody =
        parseVelocyPackBody(&VPackOptions::Defaults, parsingSuccess);

    if (!parsingSuccess) {
      return status::DONE;
    }

    VPackSlice body = parsedBody.get()->slice();

    if (!body.isObject()) {
      generateError(rest::ResponseCode::BAD, TRI_ERROR_TYPE_ERROR,
                    "expecting JSON object body");
      return status::DONE;
    }

    std::string const& prefix = _request->requestPath();

    if (prefix == RestVocbaseBaseHandler::SIMPLE_REMOVE_PATH) {
      removeByKeys(body);
    } else if (prefix == RestVocbaseBaseHandler::SIMPLE_LOOKUP_PATH) {
      lookupByKeys(body);
    } else {
      generateError(rest::ResponseCode::BAD, TRI_ERROR_TYPE_ERROR,
                    "unsupported value for <operation>");
    }

    return status::DONE;
  }

  generateError(rest::ResponseCode::METHOD_NOT_ALLOWED,
                TRI_ERROR_HTTP_METHOD_NOT_ALLOWED);
  return status::DONE;
}

bool RestSimpleHandler::cancel() { return cancelQuery(); }

////////////////////////////////////////////////////////////////////////////////
/// @brief register the currently running query
////////////////////////////////////////////////////////////////////////////////

void RestSimpleHandler::registerQuery(arangodb::aql::Query* query) {
  MUTEX_LOCKER(mutexLocker, _queryLock);

  TRI_ASSERT(_query == nullptr);
  _query = query;
}

////////////////////////////////////////////////////////////////////////////////
/// @brief unregister the currently running query
////////////////////////////////////////////////////////////////////////////////

void RestSimpleHandler::unregisterQuery() {
  MUTEX_LOCKER(mutexLocker, _queryLock);

  _query = nullptr;
}

////////////////////////////////////////////////////////////////////////////////
/// @brief cancel the currently running query
////////////////////////////////////////////////////////////////////////////////

bool RestSimpleHandler::cancelQuery() {
  MUTEX_LOCKER(mutexLocker, _queryLock);

  if (_query != nullptr) {
    _query->killed(true);
    _queryKilled = true;
    return true;
  }

  return false;
}

////////////////////////////////////////////////////////////////////////////////
/// @brief whether or not the query was canceled
////////////////////////////////////////////////////////////////////////////////

bool RestSimpleHandler::wasCanceled() {
  MUTEX_LOCKER(mutexLocker, _queryLock);
  return _queryKilled;
}

////////////////////////////////////////////////////////////////////////////////
/// @brief was docuBlock RestRemoveByKeys
////////////////////////////////////////////////////////////////////////////////

void RestSimpleHandler::removeByKeys(VPackSlice const& slice) {
  TRI_ASSERT(slice.isObject());
  try {
    std::string collectionName;
    {
      VPackSlice const value = slice.get("collection");

      if (!value.isString()) {
        generateError(rest::ResponseCode::BAD, TRI_ERROR_TYPE_ERROR,
                      "expecting string for <collection>");
        return;
      }

      collectionName = value.copyString();

      if (!collectionName.empty() && collectionName[0] >= '0' &&
          collectionName[0] <= '9') {
        // If we have a numeric name we probably have to translate it.
        CollectionNameResolver resolver(_vocbase);
        collectionName = resolver.getCollectionName(collectionName);
      }
    }

    VPackSlice const keys = slice.get("keys");

    if (!keys.isArray()) {
      generateError(rest::ResponseCode::BAD, TRI_ERROR_TYPE_ERROR,
                    "expecting array for <keys>");
      return;
    }

    bool waitForSync = false;
    bool silent = true;
    bool returnOld = false;
    {
      VPackSlice const value = slice.get("options");
      if (value.isObject()) {
        VPackSlice wfs = value.get("waitForSync");
        if (wfs.isBool()) {
          waitForSync = wfs.getBool();
        }
        wfs = value.get("silent");
        if (wfs.isBool()) {
          silent = wfs.getBool();
        }
        wfs = value.get("returnOld");
        if (wfs.isBool()) {
          returnOld = wfs.getBool();
        }
      }
    }

    auto bindVars = std::make_shared<VPackBuilder>();
    bindVars->openObject();
    bindVars->add("@collection", VPackValue(collectionName));
    bindVars->add("keys", keys);
    bindVars->close();

    std::string aql(
        "FOR key IN @keys REMOVE key IN @@collection OPTIONS { ignoreErrors: "
        "true, waitForSync: ");
    aql.append(waitForSync ? "true" : "false");
    aql.append(" }");
    if (!silent) {
      if (returnOld) {
        aql.append(" RETURN OLD");
      } else {
        aql.append(" RETURN {_id: OLD._id, _key: OLD._key, _rev: OLD._rev}");
      }
    }

    arangodb::aql::Query query(false, _vocbase, aql.c_str(), aql.size(),
                               bindVars, nullptr, arangodb::aql::PART_MAIN);

    registerQuery(&query);
    auto queryResult = query.execute(_queryRegistry);
    unregisterQuery();

    if (queryResult.code != TRI_ERROR_NO_ERROR) {
      if (queryResult.code == TRI_ERROR_REQUEST_CANCELED ||
          (queryResult.code == TRI_ERROR_QUERY_KILLED && wasCanceled())) {
        THROW_ARANGO_EXCEPTION(TRI_ERROR_REQUEST_CANCELED);
      }

      THROW_ARANGO_EXCEPTION_MESSAGE(queryResult.code, queryResult.details);
    }

    {
      size_t ignored = 0;
      size_t removed = 0;
      if (queryResult.stats != nullptr) {
        VPackSlice stats = queryResult.stats->slice();

        if (!stats.isNone()) {
          TRI_ASSERT(stats.isObject());
          VPackSlice found = stats.get("writesIgnored");
          if (found.isNumber()) {
            ignored = found.getNumericValue<size_t>();
          }

          found = stats.get("writesExecuted");
          if (found.isNumber()) {
            removed = found.getNumericValue<size_t>();
          }
        }
      }

      VPackBuilder result;
      result.add(VPackValue(VPackValueType::Object));
      result.add("removed", VPackValue(removed));
      result.add("ignored", VPackValue(ignored));
      result.add("error", VPackValue(false));
<<<<<<< HEAD
      result.add(
          "code",
          VPackValue(static_cast<int>(rest::ResponseCode::OK)));
=======
      result.add("code", VPackValue(static_cast<int>(rest::ResponseCode::OK)));
>>>>>>> e1fac75b
      if (!silent) {
        result.add("old", queryResult.result->slice());
      }
      result.close();

      generateResult(rest::ResponseCode::OK, result.slice(),
                     queryResult.context);
    }
  } catch (arangodb::basics::Exception const& ex) {
    unregisterQuery();
    generateError(GeneralResponse::responseCode(ex.code()), ex.code(),
                  ex.what());
  } catch (...) {
    unregisterQuery();
<<<<<<< HEAD
    generateError(rest::ResponseCode::SERVER_ERROR,
                  TRI_ERROR_INTERNAL);
=======
    generateError(rest::ResponseCode::SERVER_ERROR, TRI_ERROR_INTERNAL);
>>>>>>> e1fac75b
  }
}

////////////////////////////////////////////////////////////////////////////////
/// @brief was docuBlock RestLookupByKeys
////////////////////////////////////////////////////////////////////////////////

void RestSimpleHandler::lookupByKeys(VPackSlice const& slice) {
  // TODO needs to generalized
  auto response = dynamic_cast<HttpResponse*>(_response.get());

  if (response == nullptr) {
    THROW_ARANGO_EXCEPTION(TRI_ERROR_INTERNAL);
  }

  try {
    std::string collectionName;
    {
      VPackSlice const value = slice.get("collection");
      if (!value.isString()) {
        generateError(rest::ResponseCode::BAD, TRI_ERROR_TYPE_ERROR,
                      "expecting string for <collection>");
        return;
      }
      collectionName = value.copyString();

      if (!collectionName.empty()) {
        auto const* col = _vocbase->lookupCollection(collectionName);

        if (col != nullptr && collectionName != col->name()) {
          // user has probably passed in a numeric collection id.
          // translate it into a "real" collection name
          collectionName = col->name();
        }
      }
    }

    VPackSlice const keys = slice.get("keys");

    if (!keys.isArray()) {
      generateError(rest::ResponseCode::BAD, TRI_ERROR_TYPE_ERROR,
                    "expecting array for <keys>");
      return;
    }

    auto bindVars = std::make_shared<VPackBuilder>();
    bindVars->openObject();
    bindVars->add("@collection", VPackValue(collectionName));
    VPackBuilder strippedBuilder =
        arangodb::aql::BindParameters::StripCollectionNames(
            keys, collectionName.c_str());

    bindVars->add("keys", strippedBuilder.slice());
    bindVars->close();

    std::string const aql(
        "FOR doc IN @@collection FILTER doc._key IN @keys RETURN doc");

    arangodb::aql::Query query(false, _vocbase, aql.c_str(), aql.size(),
                               bindVars, nullptr, arangodb::aql::PART_MAIN);

    registerQuery(&query);
    auto queryResult = query.execute(_queryRegistry);
    unregisterQuery();

    if (queryResult.code != TRI_ERROR_NO_ERROR) {
      if (queryResult.code == TRI_ERROR_REQUEST_CANCELED ||
          (queryResult.code == TRI_ERROR_QUERY_KILLED && wasCanceled())) {
        THROW_ARANGO_EXCEPTION(TRI_ERROR_REQUEST_CANCELED);
      }

      THROW_ARANGO_EXCEPTION_MESSAGE(queryResult.code, queryResult.details);
    }

    size_t resultSize = 10;
    VPackSlice qResult = queryResult.result->slice();
    if (qResult.isArray()) {
      resultSize = static_cast<size_t>(qResult.length());
    }

    VPackBuffer<uint8_t> resultBuffer;
    VPackBuilder result(resultBuffer);
    {
      VPackObjectBuilder guard(&result);
      resetResponse(rest::ResponseCode::OK);

      // TODO this should be generalized
      response->setContentType(rest::ContentType::JSON);

      if (qResult.isArray()) {
        // This is for internal use of AQL Traverser only.
        // Should not be documented
        VPackSlice const postFilter = slice.get("filter");
        if (postFilter.isArray()) {
          std::vector<arangodb::traverser::TraverserExpression*> expressions;
          arangodb::basics::ScopeGuard guard{[]() -> void {},
                                             [&expressions]() -> void {
                                               for (auto& e : expressions) {
                                                 delete e;
                                               }
                                             }};

          VPackValueLength length = postFilter.length();
          expressions.reserve(static_cast<size_t>(length));

          for (auto const& it : VPackArrayIterator(postFilter)) {
            if (it.isObject()) {
              auto expression =
                  std::make_unique<traverser::TraverserExpression>(it);
              expressions.emplace_back(expression.get());
              expression.release();
            }
          }

          result.add(VPackValue("documents"));
          std::vector<std::string> filteredIds;

          // just needed to build the result
          SingleCollectionTransaction trx(
              StandaloneTransactionContext::Create(_vocbase), collectionName,
              TRI_TRANSACTION_READ);

          result.openArray();
          for (auto const& tmp : VPackArrayIterator(qResult)) {
            if (!tmp.isNone()) {
              bool add = true;
              for (auto& e : expressions) {
                if (!e->isEdgeAccess && !e->matchesCheck(&trx, tmp)) {
                  add = false;
                  std::string _id = trx.extractIdString(tmp);
                  filteredIds.emplace_back(std::move(_id));
                  break;
                }
              }
              if (add) {
                result.add(tmp);
              }
            }
          }
          result.close();

          result.add(VPackValue("filtered"));
          result.openArray();
          for (auto const& it : filteredIds) {
            result.add(VPackValue(it));
          }
          result.close();
        } else {
          result.add(VPackValue("documents"));
          result.add(qResult);
          queryResult.result = nullptr;
        }
      } else {
        result.add(VPackValue("documents"));
        result.add(qResult);
        queryResult.result = nullptr;
      }
      result.add("error", VPackValue(false));
      result.add("code",
                 VPackValue(static_cast<int>(_response->responseCode())));

      // reserve a few bytes per result document by default
      int res = response->reservePayload(32 * resultSize);

      if (res != TRI_ERROR_NO_ERROR) {
        THROW_ARANGO_EXCEPTION(res);
      }
    }

<<<<<<< HEAD
    auto customTypeHandler = queryResult.context->orderCustomTypeHandler();
    VPackOptions options = VPackOptions::Defaults;  // copy defaults
    options.customTypeHandler = customTypeHandler.get();
=======
    generateResult(rest::ResponseCode::OK, std::move(resultBuffer),
                   queryResult.context);
>>>>>>> e1fac75b

  } catch (arangodb::basics::Exception const& ex) {
    unregisterQuery();
    generateError(GeneralResponse::responseCode(ex.code()), ex.code(),
                  ex.what());
  } catch (std::exception const& ex) {
    unregisterQuery();
<<<<<<< HEAD
    generateError(rest::ResponseCode::SERVER_ERROR,
                  TRI_ERROR_INTERNAL, ex.what());
  } catch (...) {
    unregisterQuery();
    generateError(rest::ResponseCode::SERVER_ERROR,
                  TRI_ERROR_INTERNAL);
=======
    generateError(rest::ResponseCode::SERVER_ERROR, TRI_ERROR_INTERNAL,
                  ex.what());
  } catch (...) {
    unregisterQuery();
    generateError(rest::ResponseCode::SERVER_ERROR, TRI_ERROR_INTERNAL);
>>>>>>> e1fac75b
  }
}<|MERGE_RESOLUTION|>--- conflicted
+++ resolved
@@ -256,13 +256,7 @@
       result.add("removed", VPackValue(removed));
       result.add("ignored", VPackValue(ignored));
       result.add("error", VPackValue(false));
-<<<<<<< HEAD
-      result.add(
-          "code",
-          VPackValue(static_cast<int>(rest::ResponseCode::OK)));
-=======
       result.add("code", VPackValue(static_cast<int>(rest::ResponseCode::OK)));
->>>>>>> e1fac75b
       if (!silent) {
         result.add("old", queryResult.result->slice());
       }
@@ -277,12 +271,7 @@
                   ex.what());
   } catch (...) {
     unregisterQuery();
-<<<<<<< HEAD
-    generateError(rest::ResponseCode::SERVER_ERROR,
-                  TRI_ERROR_INTERNAL);
-=======
     generateError(rest::ResponseCode::SERVER_ERROR, TRI_ERROR_INTERNAL);
->>>>>>> e1fac75b
   }
 }
 
@@ -452,14 +441,8 @@
       }
     }
 
-<<<<<<< HEAD
-    auto customTypeHandler = queryResult.context->orderCustomTypeHandler();
-    VPackOptions options = VPackOptions::Defaults;  // copy defaults
-    options.customTypeHandler = customTypeHandler.get();
-=======
     generateResult(rest::ResponseCode::OK, std::move(resultBuffer),
                    queryResult.context);
->>>>>>> e1fac75b
 
   } catch (arangodb::basics::Exception const& ex) {
     unregisterQuery();
@@ -467,19 +450,10 @@
                   ex.what());
   } catch (std::exception const& ex) {
     unregisterQuery();
-<<<<<<< HEAD
-    generateError(rest::ResponseCode::SERVER_ERROR,
-                  TRI_ERROR_INTERNAL, ex.what());
-  } catch (...) {
-    unregisterQuery();
-    generateError(rest::ResponseCode::SERVER_ERROR,
-                  TRI_ERROR_INTERNAL);
-=======
     generateError(rest::ResponseCode::SERVER_ERROR, TRI_ERROR_INTERNAL,
                   ex.what());
   } catch (...) {
     unregisterQuery();
     generateError(rest::ResponseCode::SERVER_ERROR, TRI_ERROR_INTERNAL);
->>>>>>> e1fac75b
   }
 }