--- conflicted
+++ resolved
@@ -309,16 +309,9 @@
                                            bool& mustDestroy);
 
   /// @brief execute an expression of type SIMPLE with BINARY_* (+, -, * , /, %)
-<<<<<<< HEAD
-  AqlValue executeSimpleExpressionArithmetic(
-      AstNode const*, transaction::Methods*,
-      bool& mustDestroy);
-  
-=======
   AqlValue executeSimpleExpressionArithmetic(AstNode const*, transaction::Methods*,
                                              bool& mustDestroy);
 
->>>>>>> 6944115d
  private:
   /// @brief the query execution plan. note: this may be a nullptr for
   /// expressions created in the early optimization stage!
