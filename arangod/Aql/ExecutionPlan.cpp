--- conflicted
+++ resolved
@@ -1208,10 +1208,7 @@
 ExecutionNode* ExecutionPlan::fromJson (Json const& json) {
   ExecutionNode* ret = nullptr;
   Json nodes = json.get("nodes");
-<<<<<<< HEAD
-=======
   //std::cout << nodes.toString() << "\n";
->>>>>>> d147be8d
 
   if (! nodes.isList()) {
     THROW_ARANGO_EXCEPTION_MESSAGE(TRI_ERROR_INTERNAL, "nodes is not a list");
