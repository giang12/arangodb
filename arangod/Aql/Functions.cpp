--- conflicted
+++ resolved
@@ -993,11 +993,7 @@
                     TRI_ERROR_QUERY_FUNCTION_ARGUMENT_TYPE_MISMATCH);
 }
 
-<<<<<<< HEAD
 bool parameterToTimePoint(ExpressionContext* expressionContext, 
-=======
-bool parameterToTimePoint(ExpressionContext* expressionContext, transaction::Methods* trx,
->>>>>>> 20d5e165
                           VPackFunctionParameters const& parameters,
                           tp_sys_clock_ms& tp, char const* AFN, size_t parameterIndex) {
   AqlValue const& value = extractFunctionParameterValue(parameters, parameterIndex);
@@ -1450,17 +1446,11 @@
  *
  * @return Returns a timestamp if asTimestamp is true, an ISO_DATE otherwise
  */
-<<<<<<< HEAD
 AqlValue dateFromParameters(
     ExpressionContext* expressionContext,
     VPackFunctionParameters const& parameters,
     char const* AFN,
     bool asTimestamp) {
-=======
-AqlValue dateFromParameters(ExpressionContext* expressionContext, transaction::Methods* trx,
-                            VPackFunctionParameters const& parameters,
-                            char const* AFN, bool asTimestamp) {
->>>>>>> 20d5e165
   tp_sys_clock_ms tp;
   duration<int64_t, std::milli> time;
 
@@ -1486,15 +1476,9 @@
       }
     }
 
-<<<<<<< HEAD
-    years y{Functions::ExtractFunctionParameterValue(parameters, 0).toInt64()};
-    months m{Functions::ExtractFunctionParameterValue(parameters, 1).toInt64()};
-    days d{Functions::ExtractFunctionParameterValue(parameters, 2).toInt64()};
-=======
-    years y{extractFunctionParameterValue(parameters, 0).toInt64(trx)};
-    months m{extractFunctionParameterValue(parameters, 1).toInt64(trx)};
-    days d{extractFunctionParameterValue(parameters, 2).toInt64(trx)};
->>>>>>> 20d5e165
+    years y{extractFunctionParameterValue(parameters, 0).toInt64()};
+    months m{extractFunctionParameterValue(parameters, 1).toInt64()};
+    days d{extractFunctionParameterValue(parameters, 2).toInt64()};
 
     if ((y < years{0}) || (m < months{0}) || (d < days{0})) {
       registerWarning(expressionContext, AFN, TRI_ERROR_QUERY_INVALID_DATE_VALUE);
@@ -1509,30 +1493,17 @@
     milliseconds ms(0);
 
     if (parameters.size() >= 4) {
-<<<<<<< HEAD
-      h = hours((Functions::ExtractFunctionParameterValue(parameters, 3).toInt64()));
+      h = hours((extractFunctionParameterValue(parameters, 3).toInt64()));
     }
     if (parameters.size() >= 5) {
-      min = minutes((Functions::ExtractFunctionParameterValue(parameters, 4).toInt64()));
+      min = minutes((extractFunctionParameterValue(parameters, 4).toInt64()));
     }
     if (parameters.size() >= 6) {
-      s = seconds((Functions::ExtractFunctionParameterValue(parameters, 5).toInt64()));
+      s = seconds((extractFunctionParameterValue(parameters, 5).toInt64()));
     }
     if (parameters.size() == 7) {
       ms = milliseconds(
-          (Functions::ExtractFunctionParameterValue(parameters, 6).toInt64()));
-=======
-      h = hours((extractFunctionParameterValue(parameters, 3).toInt64(trx)));
-    }
-    if (parameters.size() >= 5) {
-      min = minutes((extractFunctionParameterValue(parameters, 4).toInt64(trx)));
-    }
-    if (parameters.size() >= 6) {
-      s = seconds((extractFunctionParameterValue(parameters, 5).toInt64(trx)));
-    }
-    if (parameters.size() == 7) {
-      ms = milliseconds((extractFunctionParameterValue(parameters, 6).toInt64(trx)));
->>>>>>> 20d5e165
+          (extractFunctionParameterValue(parameters, 6).toInt64()));
     }
 
     if ((h < hours{0}) || (min < minutes{0}) || (s < seconds{0}) ||
@@ -1772,12 +1743,8 @@
 }
 
 /// @brief function TO_NUMBER
-<<<<<<< HEAD
 AqlValue Functions::ToNumber(ExpressionContext*,
                              transaction::Methods*,
-=======
-AqlValue Functions::ToNumber(ExpressionContext*, transaction::Methods* trx,
->>>>>>> 20d5e165
                              VPackFunctionParameters const& parameters) {
   AqlValue const& a = extractFunctionParameterValue(parameters, 0);
   bool failed;
@@ -2005,13 +1972,8 @@
   int64_t maxEnd = -1;
 
   if (parameters.size() >= 3) {
-<<<<<<< HEAD
-    AqlValue optionalStartOffset = ExtractFunctionParameterValue(parameters, 2);
+    AqlValue const& optionalStartOffset = extractFunctionParameterValue(parameters, 2);
     startOffset = optionalStartOffset.toInt64();
-=======
-    AqlValue const& optionalStartOffset = extractFunctionParameterValue(parameters, 2);
-    startOffset = optionalStartOffset.toInt64(trx);
->>>>>>> 20d5e165
     if (startOffset < 0) {
       return AqlValue(AqlValueHintInt(-1));
     }
@@ -2076,13 +2038,8 @@
   int64_t maxEnd = -1;
 
   if (parameters.size() >= 3) {
-<<<<<<< HEAD
-    AqlValue optionalStartOffset = ExtractFunctionParameterValue(parameters, 2);
+    AqlValue const& optionalStartOffset = extractFunctionParameterValue(parameters, 2);
     startOffset = optionalStartOffset.toInt64();
-=======
-    AqlValue const& optionalStartOffset = extractFunctionParameterValue(parameters, 2);
-    startOffset = optionalStartOffset.toInt64(trx);
->>>>>>> 20d5e165
     if (startOffset < 0) {
       return AqlValue(AqlValueHintInt(-1));
     }
@@ -2177,12 +2134,8 @@
 }
 
 /// @brief function FIRST
-<<<<<<< HEAD
 AqlValue Functions::First(ExpressionContext* expressionContext,
                           transaction::Methods*,
-=======
-AqlValue Functions::First(ExpressionContext* expressionContext, transaction::Methods* trx,
->>>>>>> 20d5e165
                           VPackFunctionParameters const& parameters) {
   static char const* AFN = "FIRST";
 
@@ -2203,12 +2156,8 @@
 }
 
 /// @brief function LAST
-<<<<<<< HEAD
 AqlValue Functions::Last(ExpressionContext* expressionContext,
                          transaction::Methods*,
-=======
-AqlValue Functions::Last(ExpressionContext* expressionContext, transaction::Methods* trx,
->>>>>>> 20d5e165
                          VPackFunctionParameters const& parameters) {
   static char const* AFN = "LAST";
 
@@ -2231,12 +2180,8 @@
 }
 
 /// @brief function NTH
-<<<<<<< HEAD
 AqlValue Functions::Nth(ExpressionContext* expressionContext, 
                         transaction::Methods*,
-=======
-AqlValue Functions::Nth(ExpressionContext* expressionContext, transaction::Methods* trx,
->>>>>>> 20d5e165
                         VPackFunctionParameters const& parameters) {
   static char const* AFN = "NTH";
 
@@ -2254,13 +2199,8 @@
     return AqlValue(AqlValueHintNull());
   }
 
-<<<<<<< HEAD
-  AqlValue position = ExtractFunctionParameterValue(parameters, 1);
+  AqlValue const& position = extractFunctionParameterValue(parameters, 1);
   int64_t index = position.toInt64();
-=======
-  AqlValue const& position = extractFunctionParameterValue(parameters, 1);
-  int64_t index = position.toInt64(trx);
->>>>>>> 20d5e165
 
   if (index < 0 || index >= static_cast<int64_t>(n)) {
     return AqlValue(AqlValueHintNull());
@@ -2526,20 +2466,11 @@
   ::appendAsString(trx, adapter, value);
   UnicodeString unicodeStr(buffer->c_str(), static_cast<int32_t>(buffer->length()));
 
-<<<<<<< HEAD
-  int32_t offset = static_cast<int32_t>(
-      ExtractFunctionParameterValue(parameters, 1).toInt64());
+  int32_t offset =
+      static_cast<int32_t>(extractFunctionParameterValue(parameters, 1).toInt64());
 
   if (parameters.size() == 3) {
-    length = static_cast<int32_t>(
-        ExtractFunctionParameterValue(parameters, 2).toInt64());
-=======
-  int32_t offset =
-      static_cast<int32_t>(extractFunctionParameterValue(parameters, 1).toInt64(trx));
-
-  if (parameters.size() == 3) {
-    length = static_cast<int32_t>(extractFunctionParameterValue(parameters, 2).toInt64(trx));
->>>>>>> 20d5e165
+    length = static_cast<int32_t>(extractFunctionParameterValue(parameters, 2).toInt64());
   }
 
   if (offset < 0) {
@@ -2576,11 +2507,7 @@
       return AqlValue(AqlValueHintNull());
     }
     if (parameters.size() == 3) {
-<<<<<<< HEAD
-      limit = ExtractFunctionParameterValue(parameters, 2).toInt64();
-=======
-      limit = extractFunctionParameterValue(parameters, 2).toInt64(trx);
->>>>>>> 20d5e165
+      limit = extractFunctionParameterValue(parameters, 2).toInt64();
     }
     VPackSlice slice = materializer.slice(search, false);
     matchPatterns.reserve(slice.length());
@@ -2602,11 +2529,7 @@
       return AqlValue(AqlValueHintNull());
     }
     if (parameters.size() == 4) {
-<<<<<<< HEAD
-      limit = ExtractFunctionParameterValue(parameters, 3).toInt64();
-=======
-      limit = extractFunctionParameterValue(parameters, 3).toInt64(trx);
->>>>>>> 20d5e165
+      limit = extractFunctionParameterValue(parameters, 3).toInt64();
     }
 
     VPackSlice slice = materializer.slice(search, false);
@@ -2808,15 +2731,9 @@
 /// @brief function LEFT str, length
 AqlValue Functions::Left(ExpressionContext*, transaction::Methods* trx,
                          VPackFunctionParameters const& parameters) {
-<<<<<<< HEAD
-  AqlValue value = ExtractFunctionParameterValue(parameters, 0);
-  uint32_t length = static_cast<int32_t>(
-      ExtractFunctionParameterValue(parameters, 1).toInt64());
-=======
-  AqlValue const& value = extractFunctionParameterValue(parameters, 0);
+  AqlValue value = extractFunctionParameterValue(parameters, 0);
   uint32_t length =
-      static_cast<int32_t>(extractFunctionParameterValue(parameters, 1).toInt64(trx));
->>>>>>> 20d5e165
+      static_cast<int32_t>(extractFunctionParameterValue(parameters, 1).toInt64());
 
   std::string utf8;
   transaction::StringBufferLeaser buffer(trx);
@@ -2834,15 +2751,9 @@
 /// @brief function RIGHT
 AqlValue Functions::Right(ExpressionContext*, transaction::Methods* trx,
                           VPackFunctionParameters const& parameters) {
-<<<<<<< HEAD
-  AqlValue value = ExtractFunctionParameterValue(parameters, 0);
-  uint32_t length = static_cast<int32_t>(
-      ExtractFunctionParameterValue(parameters, 1).toInt64());
-=======
-  AqlValue const& value = extractFunctionParameterValue(parameters, 0);
+  AqlValue value = extractFunctionParameterValue(parameters, 0);
   uint32_t length =
-      static_cast<int32_t>(extractFunctionParameterValue(parameters, 1).toInt64(trx));
->>>>>>> 20d5e165
+      static_cast<int32_t>(extractFunctionParameterValue(parameters, 1).toInt64());
 
   std::string utf8;
   transaction::StringBufferLeaser buffer(trx);
@@ -4495,23 +4406,13 @@
 }
 
 /// @brief function SLEEP
-<<<<<<< HEAD
 AqlValue Functions::Sleep(ExpressionContext* expressionContext,
                           transaction::Methods*,
-=======
-AqlValue Functions::Sleep(ExpressionContext* expressionContext, transaction::Methods* trx,
->>>>>>> 20d5e165
                           VPackFunctionParameters const& parameters) {
   AqlValue const& value = extractFunctionParameterValue(parameters, 0);
 
-<<<<<<< HEAD
   if (!value.isNumber() || value.toDouble() < 0) {
-    ::registerWarning(expressionContext, "SLEEP",
-                    TRI_ERROR_QUERY_FUNCTION_ARGUMENT_TYPE_MISMATCH);
-=======
-  if (!value.isNumber() || value.toDouble(trx) < 0) {
     ::registerWarning(expressionContext, "SLEEP", TRI_ERROR_QUERY_FUNCTION_ARGUMENT_TYPE_MISMATCH);
->>>>>>> 20d5e165
     return AqlValue(AqlValueHintNull());
   }
 
@@ -4569,12 +4470,7 @@
 }
 
 /// @brief function RANDOM_TOKEN
-<<<<<<< HEAD
-AqlValue Functions::RandomToken(ExpressionContext*,
-                                transaction::Methods*,
-=======
-AqlValue Functions::RandomToken(ExpressionContext*, transaction::Methods* trx,
->>>>>>> 20d5e165
+AqlValue Functions::RandomToken(ExpressionContext*, transaction::Methods*,
                                 VPackFunctionParameters const& parameters) {
   AqlValue const& value = extractFunctionParameterValue(parameters, 0);
 
@@ -5056,12 +4952,8 @@
 }
 
 /// @brief function DISTANCE
-<<<<<<< HEAD
 AqlValue Functions::Distance(ExpressionContext* expressionContext,
                              transaction::Methods*,
-=======
-AqlValue Functions::Distance(ExpressionContext* expressionContext, transaction::Methods* trx,
->>>>>>> 20d5e165
                              VPackFunctionParameters const& parameters) {
   static char const* AFN = "DISTANCE";
 
@@ -5255,12 +5147,7 @@
 /// @brief geo constructors
 
 /// @brief function GEO_POINT
-<<<<<<< HEAD
-AqlValue Functions::GeoPoint(ExpressionContext* expressionContext,
-                             transaction::Methods*,
-=======
-AqlValue Functions::GeoPoint(ExpressionContext* expressionContext, transaction::Methods* trx,
->>>>>>> 20d5e165
+AqlValue Functions::GeoPoint(ExpressionContext* expressionContext, transaction::Methods*,
                              VPackFunctionParameters const& parameters) {
   size_t const n = parameters.size();
 
@@ -5892,12 +5779,8 @@
     auto resolver = trx->resolver();
     TRI_ASSERT(resolver != nullptr);
     bool localMustDestroy;
-<<<<<<< HEAD
     AqlValue valueStr =
         value.get(*resolver, StaticStrings::IdString, localMustDestroy, false);
-=======
-    AqlValue valueStr = value.get(trx, StaticStrings::IdString, localMustDestroy, false);
->>>>>>> 20d5e165
     AqlValueGuard guard(valueStr, localMustDestroy);
 
     if (valueStr.isString()) {
@@ -5941,13 +5824,8 @@
   }
 
   // determine lower bound
-<<<<<<< HEAD
-  AqlValue fromValue = ExtractFunctionParameterValue(parameters, 1);
+  AqlValue fromValue = extractFunctionParameterValue(parameters, 1);
   int64_t from = fromValue.toInt64();
-=======
-  AqlValue const& fromValue = extractFunctionParameterValue(parameters, 1);
-  int64_t from = fromValue.toInt64(trx);
->>>>>>> 20d5e165
   if (from < 0) {
     from = baseArray.length() + from;
     if (from < 0) {
@@ -6215,12 +6093,8 @@
 }
 
 /// @brief function ROUND
-<<<<<<< HEAD
 AqlValue Functions::Round(ExpressionContext*,
                           transaction::Methods*,
-=======
-AqlValue Functions::Round(ExpressionContext*, transaction::Methods* trx,
->>>>>>> 20d5e165
                           VPackFunctionParameters const& parameters) {
   AqlValue const& value = extractFunctionParameterValue(parameters, 0);
 
@@ -6249,12 +6123,8 @@
 }
 
 /// @brief function FLOOR
-<<<<<<< HEAD
 AqlValue Functions::Floor(ExpressionContext*,
                           transaction::Methods*,
-=======
-AqlValue Functions::Floor(ExpressionContext*, transaction::Methods* trx,
->>>>>>> 20d5e165
                           VPackFunctionParameters const& parameters) {
   AqlValue const& value = extractFunctionParameterValue(parameters, 0);
 
@@ -6302,12 +6172,7 @@
 }
 
 /// @brief function LOG10
-<<<<<<< HEAD
-AqlValue Functions::Log10(ExpressionContext*,
-                          transaction::Methods*,
-=======
-AqlValue Functions::Log10(ExpressionContext*, transaction::Methods* trx,
->>>>>>> 20d5e165
+AqlValue Functions::Log10(ExpressionContext*, transaction::Methods*,
                           VPackFunctionParameters const& parameters) {
   AqlValue const& value = extractFunctionParameterValue(parameters, 0);
 
@@ -6388,12 +6253,7 @@
 }
 
 /// @brief function ATAN2
-<<<<<<< HEAD
-AqlValue Functions::Atan2(ExpressionContext*,
-                          transaction::Methods*,
-=======
-AqlValue Functions::Atan2(ExpressionContext*, transaction::Methods* trx,
->>>>>>> 20d5e165
+AqlValue Functions::Atan2(ExpressionContext*, transaction::Methods*,
                           VPackFunctionParameters const& parameters) {
   AqlValue value1 = extractFunctionParameterValue(parameters, 0);
   AqlValue value2 = extractFunctionParameterValue(parameters, 1);
@@ -6404,12 +6264,7 @@
 }
 
 /// @brief function RADIANS
-<<<<<<< HEAD
-AqlValue Functions::Radians(ExpressionContext*,
-                            transaction::Methods*,
-=======
-AqlValue Functions::Radians(ExpressionContext*, transaction::Methods* trx,
->>>>>>> 20d5e165
+AqlValue Functions::Radians(ExpressionContext*, transaction::Methods*,
                             VPackFunctionParameters const& parameters) {
   AqlValue const& value = extractFunctionParameterValue(parameters, 0);
 
@@ -6419,12 +6274,7 @@
 }
 
 /// @brief function DEGREES
-<<<<<<< HEAD
-AqlValue Functions::Degrees(ExpressionContext*,
-                            transaction::Methods*,
-=======
-AqlValue Functions::Degrees(ExpressionContext*, transaction::Methods* trx,
->>>>>>> 20d5e165
+AqlValue Functions::Degrees(ExpressionContext*, transaction::Methods*,
                             VPackFunctionParameters const& parameters) {
   AqlValue const& value = extractFunctionParameterValue(parameters, 0);
 
@@ -6809,13 +6659,8 @@
   }
 
   double const count = static_cast<double>(list.length());
-<<<<<<< HEAD
-  AqlValue position = ExtractFunctionParameterValue(parameters, 1);
+  AqlValue const& position = extractFunctionParameterValue(parameters, 1);
   double p = position.toDouble();
-=======
-  AqlValue const& position = extractFunctionParameterValue(parameters, 1);
-  double p = position.toDouble(trx);
->>>>>>> 20d5e165
   if (p >= count || p < -count) {
     // out of bounds
     return list.clone();
