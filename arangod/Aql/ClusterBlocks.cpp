--- conflicted
+++ resolved
@@ -700,406 +700,6 @@
   return _collection->getCollection()->createKey(input);
 }
 
-<<<<<<< HEAD
-arangodb::Result RemoteBlock::handleCommErrors(ClusterCommResult* res) const {
-  if (res->status == CL_COMM_TIMEOUT || res->status == CL_COMM_BACKEND_UNAVAILABLE) {
-    return {res->getErrorCode(), res->stringifyErrorMessage()};
-  }
-  if (res->status == CL_COMM_ERROR) {
-    std::string errorMessage;
-    auto const& shardID = res->shardID;
-
-    if (shardID.empty()) {
-      errorMessage = std::string("Error message received from cluster node '") +
-                     std::string(res->serverID) + std::string("': ");
-    } else {
-      errorMessage = std::string("Error message received from shard '") +
-                     std::string(shardID) + std::string("' on cluster node '") +
-                     std::string(res->serverID) + std::string("': ");
-    }
-
-    int errorNum = TRI_ERROR_INTERNAL;
-    if (res->result != nullptr) {
-      errorNum = TRI_ERROR_NO_ERROR;
-      arangodb::basics::StringBuffer const& responseBodyBuf(res->result->getBody());
-      std::shared_ptr<VPackBuilder> builder =
-          VPackParser::fromJson(responseBodyBuf.c_str(), responseBodyBuf.length());
-      VPackSlice slice = builder->slice();
-
-      if (!slice.hasKey(StaticStrings::Error) ||
-          slice.get(StaticStrings::Error).getBoolean()) {
-        errorNum = TRI_ERROR_INTERNAL;
-      }
-
-      if (slice.isObject()) {
-        VPackSlice v = slice.get(StaticStrings::ErrorNum);
-        if (v.isNumber()) {
-          if (v.getNumericValue<int>() != TRI_ERROR_NO_ERROR) {
-            /* if we've got an error num, error has to be true. */
-            TRI_ASSERT(errorNum == TRI_ERROR_INTERNAL);
-            errorNum = v.getNumericValue<int>();
-          }
-        }
-
-        v = slice.get(StaticStrings::ErrorMessage);
-        if (v.isString()) {
-          errorMessage += v.copyString();
-        } else {
-          errorMessage += std::string("(no valid error in response)");
-        }
-      }
-    }
-    // In this case a proper HTTP error was reported by the DBserver,
-    if (errorNum > 0 && !errorMessage.empty()) {
-      return {errorNum, errorMessage};
-    }
-
-    // default error
-    return {TRI_ERROR_CLUSTER_AQL_COMMUNICATION};
-  }
-
-  TRI_ASSERT(res->status == CL_COMM_SENT);
-
-  return {TRI_ERROR_NO_ERROR};
-}
-
-/**
- * @brief Steal the last returned body. Will throw an error if
- *        there has been an error of any kind, e.g. communication
- *        or error created by remote server.
- *        Will reset the lastResponse, so after this call we are
- *        ready to send a new request.
- *
- * @return A shared_ptr containing the remote response.
- */
-std::shared_ptr<VPackBuilder> RemoteBlock::stealResultBody() {
-  if (!_lastError.ok()) {
-    THROW_ARANGO_EXCEPTION(_lastError);
-  }
-  // We have an open result still.
-  // Result is the response which is an object containing the ErrorCode
-  std::shared_ptr<VPackBuilder> responseBodyBuilder = _lastResponse->getBodyVelocyPack();
-  _lastResponse.reset();
-  return responseBodyBuilder;
-}
-
-/// @brief timeout
-double const RemoteBlock::defaultTimeOut = 3600.0;
-
-/// @brief creates a remote block
-RemoteBlock::RemoteBlock(ExecutionEngine* engine, RemoteNode const* en,
-                         std::string const& server, std::string const& ownName,
-                         std::string const& queryId)
-    : ExecutionBlock(engine, en),
-      _server(server),
-      _ownName(ownName),
-      _queryId(queryId),
-      _isResponsibleForInitializeCursor(en->isResponsibleForInitializeCursor()),
-      _lastResponse(nullptr),
-      _lastError(TRI_ERROR_NO_ERROR) {
-  TRI_ASSERT(!queryId.empty());
-  TRI_ASSERT((arangodb::ServerState::instance()->isCoordinator() && ownName.empty()) ||
-             (!arangodb::ServerState::instance()->isCoordinator() && !ownName.empty()));
-}
-
-Result RemoteBlock::sendAsyncRequest(arangodb::rest::RequestType type,
-                                     std::string const& urlPart,
-                                     std::shared_ptr<std::string const> body) {
-  auto cc = ClusterComm::instance();
-  if (cc == nullptr) {
-    // nullptr only happens on controlled shutdown
-    return {TRI_ERROR_SHUTTING_DOWN};
-  }
-
-  // Later, we probably want to set these sensibly:
-  CoordTransactionID const coordTransactionId = TRI_NewTickServer();
-  std::unordered_map<std::string, std::string> headers;
-  if (!_ownName.empty()) {
-    headers.emplace("Shard-Id", _ownName);
-  }
-
-  std::string url = std::string("/_db/") +
-                    arangodb::basics::StringUtils::urlEncode(
-                        _engine->getQuery()->trx()->vocbase().name()) +
-                    urlPart + _queryId;
-
-  ++_engine->_stats.requests;
-  std::shared_ptr<ClusterCommCallback> callback =
-      std::make_shared<WakeupQueryCallback>(this, _engine->getQuery());
-
-  // TODO Returns OperationID do we need it in any way?
-  cc->asyncRequest(coordTransactionId, _server, type, std::move(url), body,
-                   headers, callback, defaultTimeOut, true);
-
-  return {TRI_ERROR_NO_ERROR};
-}
-
-/// @brief initializeCursor, could be called multiple times
-std::pair<ExecutionState, Result> RemoteBlock::initializeCursor(AqlItemBlock* items,
-                                                                size_t pos) {
-  // For every call we simply forward via HTTP
-
-  if (!_isResponsibleForInitializeCursor) {
-    // do nothing...
-    return {ExecutionState::DONE, TRI_ERROR_NO_ERROR};
-  }
-
-  if (items == nullptr) {
-    // we simply ignore the initialCursor request, as the remote side
-    // will initialize the cursor lazily
-    return {ExecutionState::DONE, TRI_ERROR_NO_ERROR};
-  }
-
-  if (_lastResponse != nullptr || _lastError.fail()) {
-    // We have an open result still.
-    std::shared_ptr<VPackBuilder> responseBodyBuilder = stealResultBody();
-
-    // Result is the response which is an object containing the ErrorCode
-    VPackSlice slice = responseBodyBuilder->slice();
-    if (slice.hasKey("code")) {
-      return {ExecutionState::DONE, slice.get("code").getNumericValue<int>()};
-    }
-    return {ExecutionState::DONE, TRI_ERROR_INTERNAL};
-  }
-
-  VPackOptions options(VPackOptions::Defaults);
-  options.buildUnindexedArrays = true;
-  options.buildUnindexedObjects = true;
-
-  VPackBuilder builder(&options);
-  builder.openObject();
-
-  // Backwards Compatibility 3.3
-  builder.add("exhausted", VPackValue(false));
-  // Used in 3.4.0 onwards
-  builder.add("done", VPackValue(false));
-  builder.add("error", VPackValue(false));
-  builder.add("pos", VPackValue(pos));
-  builder.add(VPackValue("items"));
-  builder.openObject();
-  items->toVelocyPack(_engine->getQuery()->trx(), builder);
-  builder.close();
-
-  builder.close();
-
-  auto bodyString = std::make_shared<std::string const>(builder.slice().toJson());
-
-  auto res = sendAsyncRequest(rest::RequestType::PUT,
-                              "/_api/aql/initializeCursor/", bodyString);
-
-  if (!res.ok()) {
-    THROW_ARANGO_EXCEPTION(res);
-  }
-
-  return {ExecutionState::WAITING, TRI_ERROR_NO_ERROR};
-}
-
-bool RemoteBlock::handleAsyncResult(ClusterCommResult* result) {
-  // TODO Handle exceptions thrown while we are in this code
-  // Query will not be woken up again.
-  _lastError = handleCommErrors(result);
-  if (_lastError.ok()) {
-    _lastResponse = result->result;
-  }
-  return true;
-}
-
-/// @brief shutdown, will be called exactly once for the whole query
-std::pair<ExecutionState, Result> RemoteBlock::shutdown(int errorCode) {
-  /* We need to handle this here in ASYNC case
-    if (isShutdown && errorNum == TRI_ERROR_QUERY_NOT_FOUND) {
-      // this error may happen on shutdown and is thus tolerated
-      // pass the info to the caller who can opt to ignore this error
-      return true;
-    }
-  */
-
-  if (_lastError.fail()) {
-    TRI_ASSERT(_lastResponse == nullptr);
-    Result res = _lastError;
-    _lastError.reset();
-    // we were called with an error need to throw it.
-    THROW_ARANGO_EXCEPTION(res);
-  }
-
-  if (_lastResponse != nullptr) {
-    TRI_ASSERT(_lastError.ok());
-
-    std::shared_ptr<VPackBuilder> responseBodyBuilder = stealResultBody();
-
-    // both must be reset before return or throw
-    TRI_ASSERT(_lastError.ok() && _lastResponse == nullptr);
-
-    VPackSlice slice = responseBodyBuilder->slice();
-    if (slice.isObject()) {
-      if (slice.hasKey("stats")) {
-        ExecutionStats newStats(slice.get("stats"));
-        _engine->_stats.add(newStats);
-      }
-
-      // read "warnings" attribute if present and add it to our query
-      VPackSlice warnings = slice.get("warnings");
-      if (warnings.isArray()) {
-        auto query = _engine->getQuery();
-        for (auto const& it : VPackArrayIterator(warnings)) {
-          if (it.isObject()) {
-            VPackSlice code = it.get("code");
-            VPackSlice message = it.get("message");
-            if (code.isNumber() && message.isString()) {
-              query->registerWarning(code.getNumericValue<int>(),
-                                     message.copyString().c_str());
-            }
-          }
-        }
-      }
-      if (slice.hasKey("code")) {
-        return {ExecutionState::DONE, slice.get("code").getNumericValue<int>()};
-      }
-    }
-
-    return {ExecutionState::DONE, TRI_ERROR_INTERNAL};
-  }
-
-  // For every call we simply forward via HTTP
-  VPackBuilder bodyBuilder;
-  bodyBuilder.openObject();
-  bodyBuilder.add("code", VPackValue(errorCode));
-  bodyBuilder.close();
-
-  auto bodyString = std::make_shared<std::string const>(bodyBuilder.slice().toJson());
-
-  auto res = sendAsyncRequest(rest::RequestType::PUT, "/_api/aql/shutdown/", bodyString);
-
-  if (!res.ok()) {
-    THROW_ARANGO_EXCEPTION(res);
-  }
-
-  return {ExecutionState::WAITING, TRI_ERROR_NO_ERROR};
-}
-
-/// @brief getSome
-std::pair<ExecutionState, std::unique_ptr<AqlItemBlock>> RemoteBlock::getSome(size_t atMost) {
-  // For every call we simply forward via HTTP
-  traceGetSomeBegin(atMost);
-
-  if (_lastError.fail()) {
-    TRI_ASSERT(_lastResponse == nullptr);
-    Result res = _lastError;
-    _lastError.reset();
-    // we were called with an error need to throw it.
-    THROW_ARANGO_EXCEPTION(res);
-  }
-
-  if (_lastResponse != nullptr) {
-    TRI_ASSERT(_lastError.ok());
-    // We do not have an error but a result, all is good
-    // We have an open result still.
-    std::shared_ptr<VPackBuilder> responseBodyBuilder = stealResultBody();
-    // Result is the response which will be a serialized AqlItemBlock
-
-    // both must be reset before return or throw
-    TRI_ASSERT(_lastError.ok() && _lastResponse == nullptr);
-
-    VPackSlice responseBody = responseBodyBuilder->slice();
-
-    ExecutionState state = ExecutionState::HASMORE;
-    if (VelocyPackHelper::getBooleanValue(responseBody, "done", true)) {
-      state = ExecutionState::DONE;
-    }
-    if (responseBody.hasKey("data")) {
-      auto r = std::make_unique<AqlItemBlock>(_engine->getQuery()->resourceMonitor(),
-                                              responseBody);
-      traceGetSomeEnd(r.get(), state);
-      return {state, std::move(r)};
-    }
-    traceGetSomeEnd(nullptr, ExecutionState::DONE);
-    return {ExecutionState::DONE, nullptr};
-  }
-
-  // We need to send a request here
-  VPackBuilder builder;
-  builder.openObject();
-  builder.add("atMost", VPackValue(atMost));
-  builder.close();
-
-  auto bodyString = std::make_shared<std::string const>(builder.slice().toJson());
-
-  auto res = sendAsyncRequest(rest::RequestType::PUT, "/_api/aql/getSome/", bodyString);
-  if (!res.ok()) {
-    THROW_ARANGO_EXCEPTION(res);
-  }
-
-  traceGetSomeEnd(nullptr, ExecutionState::WAITING);
-  return {ExecutionState::WAITING, nullptr};
-}
-
-/// @brief skipSome
-std::pair<ExecutionState, size_t> RemoteBlock::skipSome(size_t atMost) {
-  if (_lastError.fail()) {
-    TRI_ASSERT(_lastResponse == nullptr);
-    Result res = _lastError;
-    _lastError.reset();
-    // we were called with an error need to throw it.
-    THROW_ARANGO_EXCEPTION(res);
-  }
-
-  traceSkipSomeBegin(atMost);
-
-  if (_lastResponse != nullptr) {
-    TRI_ASSERT(_lastError.ok());
-
-    // We have an open result still.
-    // Result is the response which will be a serialized AqlItemBlock
-    std::shared_ptr<VPackBuilder> responseBodyBuilder = stealResultBody();
-
-    // both must be reset before return or throw
-    TRI_ASSERT(_lastError.ok() && _lastResponse == nullptr);
-
-    VPackSlice slice = responseBodyBuilder->slice();
-
-    if (!slice.hasKey(StaticStrings::Error) || slice.get(StaticStrings::Error).getBoolean()) {
-      THROW_ARANGO_EXCEPTION(TRI_ERROR_CLUSTER_AQL_COMMUNICATION);
-    }
-    size_t skipped = 0;
-    VPackSlice s = slice.get("skipped");
-    if (s.isNumber()) {
-      int64_t value = s.getNumericValue<int64_t>();
-      if (value < 0) {
-        THROW_ARANGO_EXCEPTION_MESSAGE(TRI_ERROR_BAD_PARAMETER,
-                                       "skipped cannot be negative");
-      }
-      skipped = s.getNumericValue<size_t>();
-    }
-
-    // TODO Check if we can get better with HASMORE/DONE
-    if (skipped == 0) {
-      traceSkipSomeEnd(skipped, ExecutionState::DONE);
-      return {ExecutionState::DONE, skipped};
-    }
-    traceSkipSomeEnd(skipped, ExecutionState::HASMORE);
-    return {ExecutionState::HASMORE, skipped};
-  }
-
-  // For every call we simply forward via HTTP
-
-  VPackBuilder builder;
-  builder.openObject();
-  builder.add("atMost", VPackValue(atMost));
-  builder.close();
-
-  auto bodyString = std::make_shared<std::string const>(builder.slice().toJson());
-
-  auto res = sendAsyncRequest(rest::RequestType::PUT, "/_api/aql/skipSome/", bodyString);
-  if (!res.ok()) {
-    THROW_ARANGO_EXCEPTION(res);
-  }
-
-  traceSkipSomeEnd(0, ExecutionState::WAITING);
-  return {ExecutionState::WAITING, 0};
-}
-
-=======
->>>>>>> def7b613
 // -----------------------------------------------------------------------------
 // -- SECTION --                                              SortingGatherBlock
 // -----------------------------------------------------------------------------
