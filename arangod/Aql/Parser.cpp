--- conflicted
+++ resolved
@@ -205,8 +205,6 @@
   }
 }
 
-/// @brief push an AstNode into the object element on top of the stack
-<<<<<<< HEAD
 /// note: the node must be of type SPREAD
 void Parser::pushObjectElement(AstNode* node) {
   TRI_ASSERT(node->type == NODE_TYPE_SPREAD);
@@ -216,11 +214,7 @@
 }
 
 /// @brief push an AstNode into the object element on top of the stack
-void Parser::pushObjectElement(char const* attributeName, size_t nameLength,
-                               AstNode* node) {
-=======
 void Parser::pushObjectElement(char const* attributeName, size_t nameLength, AstNode* node) {
->>>>>>> 6944115d
   auto object = static_cast<AstNode*>(peekStack());
   TRI_ASSERT(object->type == NODE_TYPE_OBJECT);
   auto element = _ast->createNodeObjectElement(attributeName, nameLength, node);
