--- conflicted
+++ resolved
@@ -885,11 +885,7 @@
   if (_freeCondition && _condition != nullptr) {
     delete _condition;
   }
-<<<<<<< HEAD
-  
-=======
     
->>>>>>> 959631c4
   if (_skiplistIterator != nullptr) {
     TRI_FreeSkiplistIterator(_skiplistIterator);
   }
@@ -1908,14 +1904,10 @@
     }
   }
   catch (...) {
-<<<<<<< HEAD
     if (_skiplistIterator != nullptr) {
       TRI_FreeSkiplistIterator(_skiplistIterator);
-    }
-=======
-    TRI_FreeSkiplistIterator(_skiplistIterator);
-    _skiplistIterator = nullptr;
->>>>>>> 959631c4
+      _skiplistIterator = nullptr;
+    }
     throw;
   }
   LEAVE_BLOCK;
