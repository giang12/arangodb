////////////////////////////////////////////////////////////////////////////////
/// @brief Infrastructure for ExecutionPlans
///
/// @file arangod/Aql/ExecutionNode.h
///
/// DISCLAIMER
///
/// Copyright 2010-2014 triagens GmbH, Cologne, Germany
///
/// Licensed under the Apache License, Version 2.0 (the "License");
/// you may not use this file except in compliance with the License.
/// You may obtain a copy of the License at
///
///     http://www.apache.org/licenses/LICENSE-2.0
///
/// Unless required by applicable law or agreed to in writing, software
/// distributed under the License is distributed on an "AS IS" BASIS,
/// WITHOUT WARRANTIES OR CONDITIONS OF ANY KIND, either express or implied.
/// See the License for the specific language governing permissions and
/// limitations under the License.
///
/// Copyright holder is triAGENS GmbH, Cologne, Germany
///
/// @author Max Neunhoeffer
/// @author Copyright 2014, triagens GmbH, Cologne, Germany
////////////////////////////////////////////////////////////////////////////////

#ifndef ARANGODB_AQL_EXECUTION_NODE_H
#define ARANGODB_AQL_EXECUTION_NODE_H 1

#include <Basics/Common.h>

#include <Basics/JsonHelper.h>
#include <VocBase/voc-types.h>
#include <VocBase/vocbase.h>

#include "Aql/Expression.h"
#include "Aql/Variable.h"
#include "Aql/Types.h"

namespace triagens {
  namespace aql {

    class ExecutionBlock;
    class WalkerWorker;

////////////////////////////////////////////////////////////////////////////////
/// @brief class ExecutionNode, abstract base class of all execution Nodes
////////////////////////////////////////////////////////////////////////////////

    class ExecutionNode {

////////////////////////////////////////////////////////////////////////////////
/// @brief node type
////////////////////////////////////////////////////////////////////////////////

      public:

        enum NodeType {
          ILLEGAL,
          SINGLETON,                // done
          ENUMERATE_COLLECTION,     // done
          INDEX_RANGE,
          ENUMERATE_LIST,           // done
          FILTER,                   // done
          LIMIT,                    // done
          INTERSECTION,
          PROJECTION,               // done
          CALCULATION,              // done
          SUBQUERY,                 // done
          SORT,                     // done
          AGGREGATE,                // done
          LOOKUP_JOIN,
          MERGE_JOIN,
          LOOKUP_INDEX_UNIQUE,
          LOOKUP_INDEX_RANGE,
          LOOKUP_FULL_COLLECTION,
          CONCATENATION,
          MERGE,
          REMOTE,
          INSERT,                   // done
          REMOVE,                   // done
          REPLACE,                  // done
          UPDATE,                   // done
          RETURN                    // done
        };

// -----------------------------------------------------------------------------
// --SECTION--                                        constructors / destructors
// -----------------------------------------------------------------------------

////////////////////////////////////////////////////////////////////////////////
/// @brief default constructor
////////////////////////////////////////////////////////////////////////////////

        ExecutionNode () : _estimatedCost(0) {
        }

////////////////////////////////////////////////////////////////////////////////
/// @brief constructor with one dependency
////////////////////////////////////////////////////////////////////////////////

        ExecutionNode (ExecutionNode* ep) {
          _dependencies.push_back(ep);
        }

////////////////////////////////////////////////////////////////////////////////
/// @brief destructor, free dependencies
////////////////////////////////////////////////////////////////////////////////

        virtual ~ExecutionNode () { 
        }

// -----------------------------------------------------------------------------
// --SECTION--                                                    public methods
// -----------------------------------------------------------------------------
      
      public:

////////////////////////////////////////////////////////////////////////////////
/// @brief return the type of the node
////////////////////////////////////////////////////////////////////////////////

        virtual NodeType getType () const = 0;

////////////////////////////////////////////////////////////////////////////////
/// @brief return the type name of the node
////////////////////////////////////////////////////////////////////////////////

        std::string getTypeString () const;

////////////////////////////////////////////////////////////////////////////////
/// @brief add a dependency
////////////////////////////////////////////////////////////////////////////////

        void addDependency (ExecutionNode* ep) {
          _dependencies.push_back(ep);
        }

////////////////////////////////////////////////////////////////////////////////
/// @brief get all dependencies
////////////////////////////////////////////////////////////////////////////////

        std::vector<ExecutionNode*> getDependencies () const {
          return _dependencies;
        }

////////////////////////////////////////////////////////////////////////////////
/// @brief remove a dependency, returns true if the pointer was found and 
/// removed, please note that this does not delete ep!
////////////////////////////////////////////////////////////////////////////////

        bool removeDependency (ExecutionNode* ep) {
          auto it = _dependencies.begin(); 

          while (it != _dependencies.end()) {
            if (*it == ep) {
              _dependencies.erase(it);
              return true;
            }
            ++it;
          }
          return false;
        }

////////////////////////////////////////////////////////////////////////////////
/// @brief clone execution Node recursively, this makes the class abstract
////////////////////////////////////////////////////////////////////////////////

        virtual ExecutionNode* clone () const = 0;   // make class abstract

////////////////////////////////////////////////////////////////////////////////
/// @brief helper for cloning, use virtual clone methods for dependencies
////////////////////////////////////////////////////////////////////////////////

        void cloneDependencies (ExecutionNode* theClone) const {
          auto it = _dependencies.begin();
          while (it != _dependencies.end()) {
            theClone->_dependencies.push_back((*it)->clone());
            ++it;
          }
        }

////////////////////////////////////////////////////////////////////////////////
/// @brief convert to a string, basically for debugging purposes
////////////////////////////////////////////////////////////////////////////////

        virtual void appendAsString (std::string& st, int indent = 0);
       
////////////////////////////////////////////////////////////////////////////////
/// @brief estimate the cost of the node . . .
////////////////////////////////////////////////////////////////////////////////
        
        virtual double estimateCost () = 0;
        //TODO nodes should try harder to estimate their own cost, i.e. the cost
        //of performing the operation of the node . . .

////////////////////////////////////////////////////////////////////////////////
/// @brief TODO what?
////////////////////////////////////////////////////////////////////////////////

        void walk (WalkerWorker* worker);

////////////////////////////////////////////////////////////////////////////////
/// @brief export to JSON, returns an AUTOFREE Json object
////////////////////////////////////////////////////////////////////////////////

        triagens::basics::Json toJson (TRI_memory_zone_t* zone = TRI_UNKNOWN_MEM_ZONE);

// -----------------------------------------------------------------------------
// --SECTION--                                                       public data
// -----------------------------------------------------------------------------

////////////////////////////////////////////////////////////////////////////////
/// @brief _estimatedCost = 0 if uninitialised and otherwise stores the result
/// of estimateCost()
////////////////////////////////////////////////////////////////////////////////

        double _estimatedCost;

// -----------------------------------------------------------------------------
// --SECTION--                                                 protected methods
// -----------------------------------------------------------------------------

      protected:

////////////////////////////////////////////////////////////////////////////////
/// @brief toJsonHelper, for a generic node
////////////////////////////////////////////////////////////////////////////////

        triagens::basics::Json toJsonHelperGeneric (
                  std::map<ExecutionNode*, int>& indexTab,
                  triagens::basics::Json& nodes,
                  TRI_memory_zone_t* zone);

////////////////////////////////////////////////////////////////////////////////
/// @brief toJson
////////////////////////////////////////////////////////////////////////////////

        virtual void toJsonHelper (std::map<ExecutionNode*, int>& indexTab,
                                   triagens::basics::Json& nodes,
                                   TRI_memory_zone_t* zone = TRI_UNKNOWN_MEM_ZONE) = 0;

// -----------------------------------------------------------------------------
// --SECTION--                                               protected variables
// -----------------------------------------------------------------------------
      
      protected:

////////////////////////////////////////////////////////////////////////////////
/// @brief our dependent nodes
////////////////////////////////////////////////////////////////////////////////

        std::vector<ExecutionNode*> _dependencies;
<<<<<<< HEAD
        
=======

////////////////////////////////////////////////////////////////////////////////
/// @brief NodeType to string mapping
////////////////////////////////////////////////////////////////////////////////
        
        static std::unordered_map<int, std::string const> const TypeNames;

>>>>>>> f911cd25
    };

// -----------------------------------------------------------------------------
// --SECTION--                                               class SingletonNode
// -----------------------------------------------------------------------------

////////////////////////////////////////////////////////////////////////////////
/// @brief class SingletonNode
////////////////////////////////////////////////////////////////////////////////

    class SingletonNode : public ExecutionNode {
      
      friend class ExecutionBlock;
      friend class SingletonBlock;
      
////////////////////////////////////////////////////////////////////////////////
/// @brief constructor with a vocbase and a collection name
////////////////////////////////////////////////////////////////////////////////

      public:

        SingletonNode () : ExecutionNode() {
          _estimatedCost = 1;
        }

////////////////////////////////////////////////////////////////////////////////
/// @brief return the type of the node
////////////////////////////////////////////////////////////////////////////////

        virtual NodeType getType () const {
          return SINGLETON;
        }

////////////////////////////////////////////////////////////////////////////////
/// @brief export to JSON
////////////////////////////////////////////////////////////////////////////////

        virtual void toJsonHelper (std::map<ExecutionNode*, int>& indexTab,
                                   triagens::basics::Json& nodes,
                                   TRI_memory_zone_t* zone = TRI_UNKNOWN_MEM_ZONE);

////////////////////////////////////////////////////////////////////////////////
/// @brief clone ExecutionNode recursively
////////////////////////////////////////////////////////////////////////////////

        virtual ExecutionNode* clone () const {
          auto c = new SingletonNode();
          cloneDependencies(c);
          return static_cast<ExecutionNode*>(c);
        }

////////////////////////////////////////////////////////////////////////////////
/// @brief the cost of a singleton is 1
////////////////////////////////////////////////////////////////////////////////
        
        double estimateCost () {
          return _estimatedCost;
        }

    };

// -----------------------------------------------------------------------------
// --SECTION--                                     class EnumerateCollectionNode
// -----------------------------------------------------------------------------

////////////////////////////////////////////////////////////////////////////////
/// @brief class EnumerateCollectionNode
////////////////////////////////////////////////////////////////////////////////

    class EnumerateCollectionNode : public ExecutionNode {
      
      friend class ExecutionBlock;
      friend class EnumerateCollectionBlock;
      
////////////////////////////////////////////////////////////////////////////////
/// @brief constructor with a vocbase and a collection name
////////////////////////////////////////////////////////////////////////////////

      public:

        EnumerateCollectionNode (TRI_vocbase_t* vocbase, 
                                 std::string collname,
                                 Variable const* outVariable)
          : ExecutionNode(), _vocbase(vocbase), _collname(collname),
            _outVariable(outVariable){
          TRI_ASSERT(_vocbase != nullptr);
          TRI_ASSERT(_outVariable != nullptr);
        }

////////////////////////////////////////////////////////////////////////////////
/// @brief return the type of the node
////////////////////////////////////////////////////////////////////////////////

        virtual NodeType getType () const {
          return ENUMERATE_COLLECTION;
        }

////////////////////////////////////////////////////////////////////////////////
/// @brief export to JSON
////////////////////////////////////////////////////////////////////////////////

        virtual void toJsonHelper (std::map<ExecutionNode*, int>& indexTab,
                                   triagens::basics::Json& nodes,
                                   TRI_memory_zone_t* zone = TRI_UNKNOWN_MEM_ZONE);

////////////////////////////////////////////////////////////////////////////////
/// @brief clone ExecutionNode recursively
////////////////////////////////////////////////////////////////////////////////

        virtual ExecutionNode* clone () const {
          auto c = new EnumerateCollectionNode(_vocbase, _collname, _outVariable);
          cloneDependencies(c);
          return static_cast<ExecutionNode*>(c);
        }

////////////////////////////////////////////////////////////////////////////////
/// @brief the cost of an enumerate collection node is a multiple of the cost of
/// its unique dependency
////////////////////////////////////////////////////////////////////////////////
        
        double estimateCost () { 
          if (_estimatedCost == 0){
            _estimatedCost = 1000 * _dependencies.at(0)->estimateCost(); 
            //FIXME improve this estimate . . .
          }
          return _estimatedCost;
        }

// -----------------------------------------------------------------------------
// --SECTION--                                                 private variables
// -----------------------------------------------------------------------------

      private:

////////////////////////////////////////////////////////////////////////////////
/// @brief _vocbase, the database
////////////////////////////////////////////////////////////////////////////////

        TRI_vocbase_t* _vocbase;

////////////////////////////////////////////////////////////////////////////////
/// @brief _collname, the collection name
////////////////////////////////////////////////////////////////////////////////

        std::string _collname;

////////////////////////////////////////////////////////////////////////////////
/// @brief output variable
////////////////////////////////////////////////////////////////////////////////

        Variable const* _outVariable;

    };

// -----------------------------------------------------------------------------
// --SECTION--                                           class EnumerateListNode
// -----------------------------------------------------------------------------

////////////////////////////////////////////////////////////////////////////////
/// @brief class EnumerateListNode
////////////////////////////////////////////////////////////////////////////////

    class EnumerateListNode : public ExecutionNode {
      
      friend class ExecutionBlock;
      friend class EnumerateListBlock;

////////////////////////////////////////////////////////////////////////////////
/// @brief constructor
////////////////////////////////////////////////////////////////////////////////

      public:

        EnumerateListNode (Variable const* inVariable,
                           Variable const* outVariable) 
          : ExecutionNode(), _inVariable(inVariable), _outVariable(outVariable) {

          TRI_ASSERT(_inVariable != nullptr);
          TRI_ASSERT(_outVariable != nullptr);
        }

////////////////////////////////////////////////////////////////////////////////
/// @brief return the type of the node
////////////////////////////////////////////////////////////////////////////////

        virtual NodeType getType () const {
          return ENUMERATE_LIST;
        }

////////////////////////////////////////////////////////////////////////////////
/// @brief export to JSON
////////////////////////////////////////////////////////////////////////////////

        virtual void toJsonHelper (std::map<ExecutionNode*, int>& indexTab,
                                   triagens::basics::Json& nodes,
                                   TRI_memory_zone_t* zone = TRI_UNKNOWN_MEM_ZONE);

////////////////////////////////////////////////////////////////////////////////
/// @brief clone ExecutionNode recursively
////////////////////////////////////////////////////////////////////////////////

        virtual ExecutionNode* clone () const {
          auto c = new EnumerateListNode(_inVariable, _outVariable);
          cloneDependencies(c);
          return static_cast<ExecutionNode*>(c);
        }

////////////////////////////////////////////////////////////////////////////////
/// @brief the cost of an enumerate list node is . . . FIXME
////////////////////////////////////////////////////////////////////////////////
        
        double estimateCost () {
          if (_estimatedCost == 0){
            _estimatedCost = 1000 * _dependencies.at(0)->estimateCost(); 
            //FIXME improve this estimate . . .
          }
          return _estimatedCost;
        }

// -----------------------------------------------------------------------------
// --SECTION--                                                 private variables
// -----------------------------------------------------------------------------

      private:

////////////////////////////////////////////////////////////////////////////////
/// @brief input variable to read from
////////////////////////////////////////////////////////////////////////////////

        Variable const* _inVariable;

////////////////////////////////////////////////////////////////////////////////
/// @brief output variable to write to
////////////////////////////////////////////////////////////////////////////////

        Variable const* _outVariable;

    };


// -----------------------------------------------------------------------------
// --SECTION--                                                   class LimitNode
// -----------------------------------------------------------------------------

////////////////////////////////////////////////////////////////////////////////
/// @brief class LimitNode
////////////////////////////////////////////////////////////////////////////////

    class LimitNode : public ExecutionNode {
      
      friend class ExecutionBlock;
      friend class LimitBlock;

////////////////////////////////////////////////////////////////////////////////
/// @brief constructors for various arguments, always with offset and limit
////////////////////////////////////////////////////////////////////////////////

      public:

        LimitNode (size_t o, size_t l) 
          : ExecutionNode(), _offset(o), _limit(l) {
        }

        LimitNode (size_t l) 
          : ExecutionNode(), _offset(0), _limit(l) {
        }

////////////////////////////////////////////////////////////////////////////////
/// @brief return the type of the node
////////////////////////////////////////////////////////////////////////////////

        virtual NodeType getType () const {
          return LIMIT;
        }

////////////////////////////////////////////////////////////////////////////////
/// @brief export to JSON
////////////////////////////////////////////////////////////////////////////////

        virtual void toJsonHelper (std::map<ExecutionNode*, int>& indexTab,
                                   triagens::basics::Json& nodes,
                                   TRI_memory_zone_t* zone = TRI_UNKNOWN_MEM_ZONE);

////////////////////////////////////////////////////////////////////////////////
/// @brief clone ExecutionNode recursively
////////////////////////////////////////////////////////////////////////////////

        virtual ExecutionNode* clone () const {
          auto c = new LimitNode(_offset, _limit);
          cloneDependencies(c);
          return static_cast<ExecutionNode*>(c);
        }

////////////////////////////////////////////////////////////////////////////////
/// @brief the cost of a limit node is the minimum of the _limit, and the cost
/// the dependency . . .
////////////////////////////////////////////////////////////////////////////////
        
        double estimateCost () {
          if (_estimatedCost == 0){
            _estimatedCost = 1.005 * std::min(static_cast<double>(_limit), 
              _dependencies.at(0)->estimateCost());
            //FIXME improve this estimate . . .
          }
          return _estimatedCost;
        }

// -----------------------------------------------------------------------------
// --SECTION--                                                 private variables
// -----------------------------------------------------------------------------

<<<<<<< HEAD
////////////////////////////////////////////////////////////////////////////////
/// @brief class ProjectionNode, derived from ExecutionNode
////////////////////////////////////////////////////////////////////////////////

    class ProjectionNode : public ExecutionNode {
      
      friend class ExecutionBlock;
      friend class ProjectionBlock;

////////////////////////////////////////////////////////////////////////////////
/// @brief constructor
////////////////////////////////////////////////////////////////////////////////

      public:

        ProjectionNode (Variable const* inVariable,
                        Variable const* outVariable,
                        std::vector<std::string> keepAttributes)
          : ExecutionNode(), _inVariable(inVariable), _outVariable(outVariable),
            _keepAttributes(keepAttributes) {

          TRI_ASSERT(inVariable != nullptr);
          TRI_ASSERT(outVariable != nullptr);
        }

////////////////////////////////////////////////////////////////////////////////
/// @brief return the type of the node
////////////////////////////////////////////////////////////////////////////////

        virtual NodeType getType () const {
          return PROJECTION;
        }

////////////////////////////////////////////////////////////////////////////////
/// @brief return the type of the node as a string
////////////////////////////////////////////////////////////////////////////////

        virtual std::string getTypeString () const {
          return std::string("ProjectionNode");
        }

////////////////////////////////////////////////////////////////////////////////
/// @brief export to JSON
////////////////////////////////////////////////////////////////////////////////

        virtual void toJsonHelper (std::map<ExecutionNode*, int>& indexTab,
                                   triagens::basics::Json& nodes,
                                   TRI_memory_zone_t* zone = TRI_UNKNOWN_MEM_ZONE);

////////////////////////////////////////////////////////////////////////////////
/// @brief clone ExecutionNode recursively
////////////////////////////////////////////////////////////////////////////////

        virtual ExecutionNode* clone () const {
          auto c = new ProjectionNode(_inVariable, _outVariable, _keepAttributes);
          cloneDependencies(c);
          return static_cast<ExecutionNode*>(c);
        }

////////////////////////////////////////////////////////////////////////////////
/// @brief the cost of a projection node is the cost of the unique dependency,
//  times a small constant . . .
////////////////////////////////////////////////////////////////////////////////
        
        double estimateCost () {
          if (_estimatedCost == 0){
            _estimatedCost = 1.005 * _dependencies.at(0)->estimateCost();
            //FIXME improve this estimate . . .
          }
          return _estimatedCost;
        }

////////////////////////////////////////////////////////////////////////////////
/// @brief private data
////////////////////////////////////////////////////////////////////////////////

=======
>>>>>>> f911cd25
      private:

////////////////////////////////////////////////////////////////////////////////
/// @brief we need to know the offset and limit
////////////////////////////////////////////////////////////////////////////////

        size_t _offset;

        size_t _limit;

    };

// -----------------------------------------------------------------------------
// --SECTION--                                             class CalculationNode
// -----------------------------------------------------------------------------

////////////////////////////////////////////////////////////////////////////////
/// @brief class CalculationNode
////////////////////////////////////////////////////////////////////////////////

    class CalculationNode : public ExecutionNode {
      
      friend class ExecutionBlock;
      friend class CalculationBlock;

      public:

////////////////////////////////////////////////////////////////////////////////
/// @brief constructor
////////////////////////////////////////////////////////////////////////////////

        CalculationNode (Expression* expr, 
                         Variable const* outVariable)
          : ExecutionNode(), 
            _expression(expr), 
            _outVariable(outVariable) {

          TRI_ASSERT(_expression != nullptr);
          TRI_ASSERT(_outVariable != nullptr);
        }

////////////////////////////////////////////////////////////////////////////////
/// @brief destructor
////////////////////////////////////////////////////////////////////////////////

        ~CalculationNode () {
          if (_expression != nullptr) {
            delete _expression;
          }
        }

////////////////////////////////////////////////////////////////////////////////
/// @brief return the type of the node
////////////////////////////////////////////////////////////////////////////////

        virtual NodeType getType () const {
          return CALCULATION;
        }

////////////////////////////////////////////////////////////////////////////////
/// @brief export to JSON
////////////////////////////////////////////////////////////////////////////////

        virtual void toJsonHelper (std::map<ExecutionNode*, int>& indexTab,
                                   triagens::basics::Json& nodes,
                                   TRI_memory_zone_t* zone = TRI_UNKNOWN_MEM_ZONE);

////////////////////////////////////////////////////////////////////////////////
/// @brief clone ExecutionNode recursively
////////////////////////////////////////////////////////////////////////////////

        virtual ExecutionNode* clone () const {
          auto c = new CalculationNode(_expression->clone(), _outVariable);
          cloneDependencies(c);
          return static_cast<ExecutionNode*>(c);
        }

////////////////////////////////////////////////////////////////////////////////
/// @brief return out variable
////////////////////////////////////////////////////////////////////////////////

        Variable const* outVariable () const {
          return _outVariable;
        }

////////////////////////////////////////////////////////////////////////////////
/// @brief return the expression
////////////////////////////////////////////////////////////////////////////////

        Expression* expression () const {
          return _expression;
        }

////////////////////////////////////////////////////////////////////////////////
/// @brief the cost of a calculation node is the cost of the unique dependency
//  times a constant
////////////////////////////////////////////////////////////////////////////////
        
        double estimateCost () {
          if (_estimatedCost == 0){
            _estimatedCost = 2 * _dependencies.at(0)->estimateCost(); 
            //FIXME improve this estimate . . . 
          }
          return _estimatedCost;
        }

// -----------------------------------------------------------------------------
// --SECTION--                                                 private variables
// -----------------------------------------------------------------------------

      private:

////////////////////////////////////////////////////////////////////////////////
/// @brief we need to have an expression and where to write the result
////////////////////////////////////////////////////////////////////////////////

        Expression* _expression;

////////////////////////////////////////////////////////////////////////////////
/// @brief output variable to write to
////////////////////////////////////////////////////////////////////////////////

        Variable const* _outVariable;

    };

// -----------------------------------------------------------------------------
// --SECTION--                                                class SubqueryNode
// -----------------------------------------------------------------------------

////////////////////////////////////////////////////////////////////////////////
/// @brief class SubqueryNode
////////////////////////////////////////////////////////////////////////////////

    class SubqueryNode : public ExecutionNode {
      
      friend class ExecutionBlock;
      friend class SubqueryBlock;

////////////////////////////////////////////////////////////////////////////////
/// @brief constructor
////////////////////////////////////////////////////////////////////////////////

      public:

        SubqueryNode (ExecutionNode* subquery, Variable const* outVariable)
          : ExecutionNode(), _subquery(subquery), _outVariable(outVariable) {

          TRI_ASSERT(_subquery != nullptr);
          TRI_ASSERT(_outVariable != nullptr);
        }

////////////////////////////////////////////////////////////////////////////////
/// @brief return the type of the node
////////////////////////////////////////////////////////////////////////////////

        virtual NodeType getType () const {
          return SUBQUERY;
        }

////////////////////////////////////////////////////////////////////////////////
/// @brief export to JSON
////////////////////////////////////////////////////////////////////////////////

        virtual void toJsonHelper (std::map<ExecutionNode*, int>& indexTab,
                                   triagens::basics::Json& nodes,
                                   TRI_memory_zone_t* zone = TRI_UNKNOWN_MEM_ZONE);

////////////////////////////////////////////////////////////////////////////////
/// @brief clone ExecutionNode recursively
////////////////////////////////////////////////////////////////////////////////

        virtual ExecutionNode* clone () const {
          auto c = new SubqueryNode(_subquery->clone(), _outVariable);
          cloneDependencies(c);
          return static_cast<ExecutionNode*>(c);
        }

////////////////////////////////////////////////////////////////////////////////
/// @brief getter for subquery
////////////////////////////////////////////////////////////////////////////////

        ExecutionNode* getSubquery () {
          return _subquery;
        }

////////////////////////////////////////////////////////////////////////////////
/// @brief the cost of a subquery node is the cost of its unique dependency
/// times a small constant
////////////////////////////////////////////////////////////////////////////////
        
        double estimateCost () {
          if (_estimatedCost == 0){
            _estimatedCost = 1.005 * _dependencies.at(0)->estimateCost();
            //FIXME improve this estimate . . .
          }
          return _estimatedCost;
        }

// -----------------------------------------------------------------------------
// --SECTION--                                                 private variables
// -----------------------------------------------------------------------------

      private:

////////////////////////////////////////////////////////////////////////////////
/// @brief we need to have an expression and where to write the result
////////////////////////////////////////////////////////////////////////////////

        ExecutionNode* _subquery;

////////////////////////////////////////////////////////////////////////////////
/// @brief variable to write to
////////////////////////////////////////////////////////////////////////////////

        Variable const* _outVariable;

    };

// -----------------------------------------------------------------------------
// --SECTION--                                                  class FilterNode
// -----------------------------------------------------------------------------

////////////////////////////////////////////////////////////////////////////////
/// @brief class FilterNode
////////////////////////////////////////////////////////////////////////////////

    class FilterNode : public ExecutionNode {
      
      friend class ExecutionBlock;
      friend class FilterBlock;

////////////////////////////////////////////////////////////////////////////////
/// @brief constructors for various arguments, always with offset and limit
////////////////////////////////////////////////////////////////////////////////

      public:

        FilterNode (Variable const* inVariable)
          : ExecutionNode(), _inVariable(inVariable) {

          TRI_ASSERT(_inVariable != nullptr);
        }

////////////////////////////////////////////////////////////////////////////////
/// @brief return the type of the node
////////////////////////////////////////////////////////////////////////////////

        virtual NodeType getType () const {
          return FILTER;
        }

////////////////////////////////////////////////////////////////////////////////
/// @brief export to JSON
////////////////////////////////////////////////////////////////////////////////

        virtual void toJsonHelper (std::map<ExecutionNode*, int>& indexTab,
                                   triagens::basics::Json& nodes,
                                   TRI_memory_zone_t* zone = TRI_UNKNOWN_MEM_ZONE);

////////////////////////////////////////////////////////////////////////////////
/// @brief clone ExecutionNode recursively
////////////////////////////////////////////////////////////////////////////////

        virtual ExecutionNode* clone () const {
          auto c = new FilterNode(_inVariable);
          cloneDependencies(c);
          return static_cast<ExecutionNode*>(c);
        }

////////////////////////////////////////////////////////////////////////////////
/// @brief the cost of a filter node is . . . FIXME
////////////////////////////////////////////////////////////////////////////////
        
        double estimateCost () {
          if (_estimatedCost == 0){
            _estimatedCost = _dependencies.at(0)->estimateCost() * 0.105;
            //FIXME! 0.005 is the cost of doing the filter node under the
            //assumption that it returns 10% of the results of its dependency
          }
          return _estimatedCost;
        }

////////////////////////////////////////////////////////////////////////////////
/// @brief we need to know the offset and limit
////////////////////////////////////////////////////////////////////////////////

      private:

////////////////////////////////////////////////////////////////////////////////
/// @brief input variable to read from
////////////////////////////////////////////////////////////////////////////////

        Variable const* _inVariable;

    };

// -----------------------------------------------------------------------------
// --SECTION--                                                    class SortNode
// -----------------------------------------------------------------------------

////////////////////////////////////////////////////////////////////////////////
/// @brief class SortNode
////////////////////////////////////////////////////////////////////////////////

    class SortNode : public ExecutionNode {
      
      friend class ExecutionBlock;
      friend class SortBlock;

////////////////////////////////////////////////////////////////////////////////
/// @brief constructor
////////////////////////////////////////////////////////////////////////////////

      public:

        SortNode (std::vector<std::pair<Variable const*, bool>> elements)
          : ExecutionNode(), _elements(elements) {
        }

////////////////////////////////////////////////////////////////////////////////
/// @brief return the type of the node
////////////////////////////////////////////////////////////////////////////////

        virtual NodeType getType () const {
          return SORT;
        }

////////////////////////////////////////////////////////////////////////////////
/// @brief export to JSON
////////////////////////////////////////////////////////////////////////////////

        virtual void toJsonHelper (std::map<ExecutionNode*, int>& indexTab,
                                   triagens::basics::Json& nodes,
                                   TRI_memory_zone_t* zone = TRI_UNKNOWN_MEM_ZONE);

////////////////////////////////////////////////////////////////////////////////
/// @brief clone ExecutionNode recursively
////////////////////////////////////////////////////////////////////////////////

        virtual ExecutionNode* clone () const {
          auto c = new SortNode(_elements);
          cloneDependencies(c);
          return static_cast<ExecutionNode*>(c);
        }

////////////////////////////////////////////////////////////////////////////////
/// @brief the cost of a sort node is . . . FIXME
////////////////////////////////////////////////////////////////////////////////
        
        double estimateCost () {
          if (_estimatedCost == 0){
            double depCost = _dependencies.at(0)->estimateCost();
            _estimatedCost = log(depCost) * depCost;
          }
          return _estimatedCost;
        }

// -----------------------------------------------------------------------------
// --SECTION--                                                 private variables
// -----------------------------------------------------------------------------

      private:

////////////////////////////////////////////////////////////////////////////////
/// @brief pairs, consisting of variable and sort direction
/// (true = ascending | false = descending)
////////////////////////////////////////////////////////////////////////////////

        std::vector<std::pair<Variable const*, bool>> _elements;

    };


// -----------------------------------------------------------------------------
// --SECTION--                                               class AggregateNode
// -----------------------------------------------------------------------------

////////////////////////////////////////////////////////////////////////////////
/// @brief class AggregateNode
////////////////////////////////////////////////////////////////////////////////

    class AggregateNode : public ExecutionNode {
      
      friend class ExecutionBlock;
      friend class AggregateBlock;

////////////////////////////////////////////////////////////////////////////////
/// @brief constructor
////////////////////////////////////////////////////////////////////////////////

      public:

        AggregateNode (std::vector<std::pair<Variable const*, Variable const*>> aggregateVariables,
                       Variable const* outVariable,
                       std::unordered_map<VariableId, std::string const> const& variableMap)
          : ExecutionNode(), 
            _aggregateVariables(aggregateVariables), 
            _outVariable(outVariable),
            _variableMap(variableMap) {
          // outVariable can be a nullptr
        }

////////////////////////////////////////////////////////////////////////////////
/// @brief return the type of the node
////////////////////////////////////////////////////////////////////////////////

        virtual NodeType getType () const {
          return AGGREGATE;
        }

////////////////////////////////////////////////////////////////////////////////
/// @brief export to JSON
////////////////////////////////////////////////////////////////////////////////

        virtual void toJsonHelper (std::map<ExecutionNode*, int>& indexTab,
                                   triagens::basics::Json& nodes,
                                   TRI_memory_zone_t* zone = TRI_UNKNOWN_MEM_ZONE);

////////////////////////////////////////////////////////////////////////////////
/// @brief clone ExecutionNode recursively
////////////////////////////////////////////////////////////////////////////////

        virtual ExecutionNode* clone () const {
          auto c = new AggregateNode(_aggregateVariables, _outVariable, _variableMap);
          cloneDependencies(c);
          return static_cast<ExecutionNode*>(c);
        }

////////////////////////////////////////////////////////////////////////////////
/// @brief the cost of an aggregate node is . . . FIXME
////////////////////////////////////////////////////////////////////////////////
        
        double estimateCost () {
          if (_estimatedCost == 0){
            _estimatedCost = 2 * _dependencies.at(0)->estimateCost();
            //FIXME improve this estimate . . .
          }
          return _estimatedCost;
        }

// -----------------------------------------------------------------------------
// --SECTION--                                                 private variables
// -----------------------------------------------------------------------------

      private:

////////////////////////////////////////////////////////////////////////////////
/// @brief input/output variables for the aggregation (out, in)
////////////////////////////////////////////////////////////////////////////////

        std::vector<std::pair<Variable const*, Variable const*>> _aggregateVariables;

////////////////////////////////////////////////////////////////////////////////
/// @brief output variable to write to (might be null)
////////////////////////////////////////////////////////////////////////////////

        Variable const* _outVariable;

////////////////////////////////////////////////////////////////////////////////
/// @brief map of all variable ids and names (needed to construct group data)
////////////////////////////////////////////////////////////////////////////////
                       
        std::unordered_map<VariableId, std::string const> const _variableMap;

    };


// -----------------------------------------------------------------------------
// --SECTION--                                                  class ReturnNode
// -----------------------------------------------------------------------------

////////////////////////////////////////////////////////////////////////////////
/// @brief class ReturnNode
////////////////////////////////////////////////////////////////////////////////

    class ReturnNode : public ExecutionNode {
      
      friend class ExecutionBlock;
      friend class ReturnBlock;
      
////////////////////////////////////////////////////////////////////////////////
/// @brief constructors for various arguments, always with offset and limit
////////////////////////////////////////////////////////////////////////////////

      public:

        ReturnNode (Variable const* inVariable)
          : ExecutionNode(), _inVariable(inVariable) {

          TRI_ASSERT(_inVariable != nullptr);
        }

////////////////////////////////////////////////////////////////////////////////
/// @brief return the type of the node
////////////////////////////////////////////////////////////////////////////////

        virtual NodeType getType () const {
          return RETURN;
        }

////////////////////////////////////////////////////////////////////////////////
/// @brief export to JSON
////////////////////////////////////////////////////////////////////////////////

        virtual void toJsonHelper (std::map<ExecutionNode*, int>& indexTab,
                                   triagens::basics::Json& nodes,
                                   TRI_memory_zone_t* zone = TRI_UNKNOWN_MEM_ZONE);

////////////////////////////////////////////////////////////////////////////////
/// @brief clone ExecutionNode recursively
////////////////////////////////////////////////////////////////////////////////

        virtual ExecutionNode* clone () const {
          auto c = new ReturnNode(_inVariable);
          cloneDependencies(c);
          return static_cast<ExecutionNode*>(c);
        }

////////////////////////////////////////////////////////////////////////////////
/// @brief the cost of a return node is the cost of its only dependency . . .
////////////////////////////////////////////////////////////////////////////////
        
        double estimateCost () const {
          return _dependencies.at(0)->estimateCost();
        }

// -----------------------------------------------------------------------------
// --SECTION--                                                 private variables
// -----------------------------------------------------------------------------

      private:

////////////////////////////////////////////////////////////////////////////////
/// @brief we need to know the offset and limit
////////////////////////////////////////////////////////////////////////////////

        Variable const* _inVariable;

    };

// -----------------------------------------------------------------------------
// --SECTION--                                                  class RemoveNode
// -----------------------------------------------------------------------------

////////////////////////////////////////////////////////////////////////////////
/// @brief class RemoveNode
////////////////////////////////////////////////////////////////////////////////

    class RemoveNode : public ExecutionNode {
      
      friend class ExecutionBlock;
      friend class RemoveBlock;
      
////////////////////////////////////////////////////////////////////////////////
/// @brief constructor with a vocbase and a collection name
////////////////////////////////////////////////////////////////////////////////

      public:

        RemoveNode (TRI_vocbase_t* vocbase, 
                    std::string collname,
                    Variable const* outVariable)
          : ExecutionNode(), _vocbase(vocbase), _collname(collname),
            _outVariable(outVariable) {

          TRI_ASSERT(_vocbase != nullptr);
          TRI_ASSERT(_outVariable != nullptr);
        }

////////////////////////////////////////////////////////////////////////////////
/// @brief return the type of the node
////////////////////////////////////////////////////////////////////////////////

        virtual NodeType getType () const {
          return REMOVE;
        }

////////////////////////////////////////////////////////////////////////////////
/// @brief export to JSON
////////////////////////////////////////////////////////////////////////////////

        virtual void toJsonHelper (std::map<ExecutionNode*, int>& indexTab,
                                   triagens::basics::Json& nodes,
                                   TRI_memory_zone_t* zone = TRI_UNKNOWN_MEM_ZONE);

////////////////////////////////////////////////////////////////////////////////
/// @brief clone ExecutionNode recursively
////////////////////////////////////////////////////////////////////////////////

        virtual ExecutionNode* clone () const {
          auto c = new RemoveNode(_vocbase, _collname, _outVariable);
          cloneDependencies(c);
          return static_cast<ExecutionNode*>(c);
        }

////////////////////////////////////////////////////////////////////////////////
/// @brief the cost of a remove node is a multiple of the cost of its unique 
/// dependency
////////////////////////////////////////////////////////////////////////////////
        
<<<<<<< HEAD
        double estimateCost () {
          if (_estimatedCost == 0){
            _estimatedCost = _dependencies.at(0)->estimateCost();
          }
          return _estimatedCost;
=======
        double estimateCost () const {
          return 1000 * _dependencies.at(0)->estimateCost(); //FIXME change this!
>>>>>>> f911cd25
        }

// -----------------------------------------------------------------------------
// --SECTION--                                                 private variables
// -----------------------------------------------------------------------------

      private:

////////////////////////////////////////////////////////////////////////////////
/// @brief _vocbase, the database
////////////////////////////////////////////////////////////////////////////////

        TRI_vocbase_t* _vocbase;

////////////////////////////////////////////////////////////////////////////////
/// @brief _collname, the collection name
////////////////////////////////////////////////////////////////////////////////

        std::string _collname;

////////////////////////////////////////////////////////////////////////////////
/// @brief output variable
////////////////////////////////////////////////////////////////////////////////

        Variable const* _outVariable;

    };

// -----------------------------------------------------------------------------
// --SECTION--                                                  class InsertNode
// -----------------------------------------------------------------------------

////////////////////////////////////////////////////////////////////////////////
/// @brief class InsertNode
////////////////////////////////////////////////////////////////////////////////

    class InsertNode : public ExecutionNode {
      
      friend class ExecutionBlock;
      friend class InsertBlock;
      
////////////////////////////////////////////////////////////////////////////////
/// @brief constructor with a vocbase and a collection name
////////////////////////////////////////////////////////////////////////////////

      public:

        InsertNode (TRI_vocbase_t* vocbase, 
                    std::string collname,
                    Variable const* outVariable)
          : ExecutionNode(), _vocbase(vocbase), _collname(collname),
            _outVariable(outVariable) {

          TRI_ASSERT(_vocbase != nullptr);
          TRI_ASSERT(_outVariable != nullptr);
        }

////////////////////////////////////////////////////////////////////////////////
/// @brief return the type of the node
////////////////////////////////////////////////////////////////////////////////

        virtual NodeType getType () const {
          return INSERT;
        }

////////////////////////////////////////////////////////////////////////////////
/// @brief export to JSON
////////////////////////////////////////////////////////////////////////////////

        virtual void toJsonHelper (std::map<ExecutionNode*, int>& indexTab,
                                   triagens::basics::Json& nodes,
                                   TRI_memory_zone_t* zone = TRI_UNKNOWN_MEM_ZONE);

////////////////////////////////////////////////////////////////////////////////
/// @brief clone ExecutionNode recursively
////////////////////////////////////////////////////////////////////////////////

        virtual ExecutionNode* clone () const {
          auto c = new InsertNode(_vocbase, _collname, _outVariable);
          cloneDependencies(c);
          return static_cast<ExecutionNode*>(c);
        }

////////////////////////////////////////////////////////////////////////////////
/// @brief the cost of a remove node is a multiple of the cost of its unique 
/// dependency
////////////////////////////////////////////////////////////////////////////////
        
        double estimateCost () const {
          return 1000 * _dependencies.at(0)->estimateCost(); //FIXME change this!
        }

// -----------------------------------------------------------------------------
// --SECTION--                                                 private variables
// -----------------------------------------------------------------------------

      private:

////////////////////////////////////////////////////////////////////////////////
/// @brief _vocbase, the database
////////////////////////////////////////////////////////////////////////////////

        TRI_vocbase_t* _vocbase;

////////////////////////////////////////////////////////////////////////////////
/// @brief _collname, the collection name
////////////////////////////////////////////////////////////////////////////////

        std::string _collname;

////////////////////////////////////////////////////////////////////////////////
/// @brief output variable
////////////////////////////////////////////////////////////////////////////////

        Variable const* _outVariable;

    };

// -----------------------------------------------------------------------------
// --SECTION--                                                  class UpdateNode
// -----------------------------------------------------------------------------

////////////////////////////////////////////////////////////////////////////////
/// @brief class UpdateNode
////////////////////////////////////////////////////////////////////////////////

    class UpdateNode : public ExecutionNode {
      
      friend class ExecutionBlock;
      friend class UpdateBlock;
      
////////////////////////////////////////////////////////////////////////////////
/// @brief constructor with a vocbase and a collection name
////////////////////////////////////////////////////////////////////////////////

      public:

        UpdateNode (TRI_vocbase_t* vocbase, 
                    std::string collname,
                    Variable const* outVariable)
          : ExecutionNode(), _vocbase(vocbase), _collname(collname),
            _outVariable(outVariable) {

          TRI_ASSERT(_vocbase != nullptr);
          TRI_ASSERT(_outVariable != nullptr);
        }

////////////////////////////////////////////////////////////////////////////////
/// @brief return the type of the node
////////////////////////////////////////////////////////////////////////////////

        virtual NodeType getType () const {
          return UPDATE;
        }

////////////////////////////////////////////////////////////////////////////////
/// @brief export to JSON
////////////////////////////////////////////////////////////////////////////////

        virtual void toJsonHelper (std::map<ExecutionNode*, int>& indexTab,
                                   triagens::basics::Json& nodes,
                                   TRI_memory_zone_t* zone = TRI_UNKNOWN_MEM_ZONE);

////////////////////////////////////////////////////////////////////////////////
/// @brief clone ExecutionNode recursively
////////////////////////////////////////////////////////////////////////////////

        virtual ExecutionNode* clone () const {
          auto c = new UpdateNode(_vocbase, _collname, _outVariable);
          cloneDependencies(c);
          return static_cast<ExecutionNode*>(c);
        }

////////////////////////////////////////////////////////////////////////////////
/// @brief the cost of a remove node is a multiple of the cost of its unique 
/// dependency
////////////////////////////////////////////////////////////////////////////////
        
        double estimateCost () const {
          return 1000 * _dependencies.at(0)->estimateCost(); //FIXME change this!
        }

// -----------------------------------------------------------------------------
// --SECTION--                                                 private variables
// -----------------------------------------------------------------------------

      private:

////////////////////////////////////////////////////////////////////////////////
/// @brief _vocbase, the database
////////////////////////////////////////////////////////////////////////////////

        TRI_vocbase_t* _vocbase;

////////////////////////////////////////////////////////////////////////////////
/// @brief _collname, the collection name
////////////////////////////////////////////////////////////////////////////////

        std::string _collname;

////////////////////////////////////////////////////////////////////////////////
/// @brief output variable
////////////////////////////////////////////////////////////////////////////////

        Variable const* _outVariable;

    };

// -----------------------------------------------------------------------------
// --SECTION--                                                 class ReplaceNode
// -----------------------------------------------------------------------------

////////////////////////////////////////////////////////////////////////////////
/// @brief class ReplaceNode
////////////////////////////////////////////////////////////////////////////////

    class ReplaceNode : public ExecutionNode {
      
      friend class ExecutionBlock;
      friend class ReplaceBlock;
      
////////////////////////////////////////////////////////////////////////////////
/// @brief constructor with a vocbase and a collection name
////////////////////////////////////////////////////////////////////////////////

      public:

        ReplaceNode (TRI_vocbase_t* vocbase, 
                     std::string collname,
                     Variable const* outVariable)
          : ExecutionNode(), _vocbase(vocbase), _collname(collname),
            _outVariable(outVariable) {

          TRI_ASSERT(_vocbase != nullptr);
          TRI_ASSERT(_outVariable != nullptr);
        }

////////////////////////////////////////////////////////////////////////////////
/// @brief return the type of the node
////////////////////////////////////////////////////////////////////////////////

        virtual NodeType getType () const {
          return REPLACE;
        }

////////////////////////////////////////////////////////////////////////////////
/// @brief export to JSON
////////////////////////////////////////////////////////////////////////////////

        virtual void toJsonHelper (std::map<ExecutionNode*, int>& indexTab,
                                   triagens::basics::Json& nodes,
                                   TRI_memory_zone_t* zone = TRI_UNKNOWN_MEM_ZONE);

////////////////////////////////////////////////////////////////////////////////
/// @brief clone ExecutionNode recursively
////////////////////////////////////////////////////////////////////////////////

        virtual ExecutionNode* clone () const {
          auto c = new UpdateNode(_vocbase, _collname, _outVariable);
          cloneDependencies(c);
          return static_cast<ExecutionNode*>(c);
        }

////////////////////////////////////////////////////////////////////////////////
/// @brief the cost of a remove node is a multiple of the cost of its unique 
/// dependency
////////////////////////////////////////////////////////////////////////////////
        
        double estimateCost () const {
          return 1000 * _dependencies.at(0)->estimateCost(); //FIXME change this!
        }

// -----------------------------------------------------------------------------
// --SECTION--                                                 private variables
// -----------------------------------------------------------------------------

      private:

////////////////////////////////////////////////////////////////////////////////
/// @brief _vocbase, the database
////////////////////////////////////////////////////////////////////////////////

        TRI_vocbase_t* _vocbase;

////////////////////////////////////////////////////////////////////////////////
/// @brief _collname, the collection name
////////////////////////////////////////////////////////////////////////////////

        std::string _collname;

////////////////////////////////////////////////////////////////////////////////
/// @brief output variable
////////////////////////////////////////////////////////////////////////////////

        Variable const* _outVariable;

    };


  }   // namespace triagens::aql
}  // namespace triagens

#endif

// Local Variables:
// mode: outline-minor
// outline-regexp: "^\\(/// @brief\\|/// {@inheritDoc}\\|/// @addtogroup\\|// --SECTION--\\|/// @\\}\\)"
// End:

<|MERGE_RESOLUTION|>--- conflicted
+++ resolved
@@ -191,12 +191,20 @@
 /// @brief estimate the cost of the node . . .
 ////////////////////////////////////////////////////////////////////////////////
         
+        double getCost () {
+          if (_estimatedCost == 0){
+            _estimatedCost = estimateCost();
+          }
+          return _estimatedCost;
+        };
+
         virtual double estimateCost () = 0;
+        
         //TODO nodes should try harder to estimate their own cost, i.e. the cost
         //of performing the operation of the node . . .
 
 ////////////////////////////////////////////////////////////////////////////////
-/// @brief TODO what?
+/// @brief FIXME what?
 ////////////////////////////////////////////////////////////////////////////////
 
         void walk (WalkerWorker* worker);
@@ -206,17 +214,6 @@
 ////////////////////////////////////////////////////////////////////////////////
 
         triagens::basics::Json toJson (TRI_memory_zone_t* zone = TRI_UNKNOWN_MEM_ZONE);
-
-// -----------------------------------------------------------------------------
-// --SECTION--                                                       public data
-// -----------------------------------------------------------------------------
-
-////////////////////////////////////////////////////////////////////////////////
-/// @brief _estimatedCost = 0 if uninitialised and otherwise stores the result
-/// of estimateCost()
-////////////////////////////////////////////////////////////////////////////////
-
-        double _estimatedCost;
 
 // -----------------------------------------------------------------------------
 // --SECTION--                                                 protected methods
@@ -252,9 +249,6 @@
 ////////////////////////////////////////////////////////////////////////////////
 
         std::vector<ExecutionNode*> _dependencies;
-<<<<<<< HEAD
-        
-=======
 
 ////////////////////////////////////////////////////////////////////////////////
 /// @brief NodeType to string mapping
@@ -262,7 +256,12 @@
         
         static std::unordered_map<int, std::string const> const TypeNames;
 
->>>>>>> f911cd25
+////////////////////////////////////////////////////////////////////////////////
+/// @brief _estimatedCost = 0 if uninitialised and otherwise stores the result
+/// of estimateCost()
+////////////////////////////////////////////////////////////////////////////////
+
+        double _estimatedCost;
     };
 
 // -----------------------------------------------------------------------------
@@ -284,9 +283,7 @@
 
       public:
 
-        SingletonNode () : ExecutionNode() {
-          _estimatedCost = 1;
-        }
+        SingletonNode () : ExecutionNode() {}
 
 ////////////////////////////////////////////////////////////////////////////////
 /// @brief return the type of the node
@@ -319,7 +316,7 @@
 ////////////////////////////////////////////////////////////////////////////////
         
         double estimateCost () {
-          return _estimatedCost;
+          return 1;
         }
 
     };
@@ -384,11 +381,8 @@
 ////////////////////////////////////////////////////////////////////////////////
         
         double estimateCost () { 
-          if (_estimatedCost == 0){
-            _estimatedCost = 1000 * _dependencies.at(0)->estimateCost(); 
-            //FIXME improve this estimate . . .
-          }
-          return _estimatedCost;
+          return 1000 * _dependencies.at(0)->getCost(); 
+          //FIXME improve this estimate . . .
         }
 
 // -----------------------------------------------------------------------------
@@ -475,11 +469,8 @@
 ////////////////////////////////////////////////////////////////////////////////
         
         double estimateCost () {
-          if (_estimatedCost == 0){
-            _estimatedCost = 1000 * _dependencies.at(0)->estimateCost(); 
-            //FIXME improve this estimate . . .
-          }
-          return _estimatedCost;
+          return 1000 * _dependencies.at(0)->getCost(); 
+          //FIXME improve this estimate . . .
         }
 
 // -----------------------------------------------------------------------------
@@ -562,105 +553,18 @@
 ////////////////////////////////////////////////////////////////////////////////
         
         double estimateCost () {
-          if (_estimatedCost == 0){
-            _estimatedCost = 1.005 * std::min(static_cast<double>(_limit), 
-              _dependencies.at(0)->estimateCost());
-            //FIXME improve this estimate . . .
-          }
-          return _estimatedCost;
-        }
-
-// -----------------------------------------------------------------------------
-// --SECTION--                                                 private variables
-// -----------------------------------------------------------------------------
-
-<<<<<<< HEAD
-////////////////////////////////////////////////////////////////////////////////
-/// @brief class ProjectionNode, derived from ExecutionNode
-////////////////////////////////////////////////////////////////////////////////
-
-    class ProjectionNode : public ExecutionNode {
-      
-      friend class ExecutionBlock;
-      friend class ProjectionBlock;
-
-////////////////////////////////////////////////////////////////////////////////
-/// @brief constructor
-////////////////////////////////////////////////////////////////////////////////
-
-      public:
-
-        ProjectionNode (Variable const* inVariable,
-                        Variable const* outVariable,
-                        std::vector<std::string> keepAttributes)
-          : ExecutionNode(), _inVariable(inVariable), _outVariable(outVariable),
-            _keepAttributes(keepAttributes) {
-
-          TRI_ASSERT(inVariable != nullptr);
-          TRI_ASSERT(outVariable != nullptr);
-        }
-
-////////////////////////////////////////////////////////////////////////////////
-/// @brief return the type of the node
-////////////////////////////////////////////////////////////////////////////////
-
-        virtual NodeType getType () const {
-          return PROJECTION;
-        }
-
-////////////////////////////////////////////////////////////////////////////////
-/// @brief return the type of the node as a string
-////////////////////////////////////////////////////////////////////////////////
-
-        virtual std::string getTypeString () const {
-          return std::string("ProjectionNode");
-        }
-
-////////////////////////////////////////////////////////////////////////////////
-/// @brief export to JSON
-////////////////////////////////////////////////////////////////////////////////
-
-        virtual void toJsonHelper (std::map<ExecutionNode*, int>& indexTab,
-                                   triagens::basics::Json& nodes,
-                                   TRI_memory_zone_t* zone = TRI_UNKNOWN_MEM_ZONE);
-
-////////////////////////////////////////////////////////////////////////////////
-/// @brief clone ExecutionNode recursively
-////////////////////////////////////////////////////////////////////////////////
-
-        virtual ExecutionNode* clone () const {
-          auto c = new ProjectionNode(_inVariable, _outVariable, _keepAttributes);
-          cloneDependencies(c);
-          return static_cast<ExecutionNode*>(c);
-        }
-
-////////////////////////////////////////////////////////////////////////////////
-/// @brief the cost of a projection node is the cost of the unique dependency,
-//  times a small constant . . .
-////////////////////////////////////////////////////////////////////////////////
-        
-        double estimateCost () {
-          if (_estimatedCost == 0){
-            _estimatedCost = 1.005 * _dependencies.at(0)->estimateCost();
-            //FIXME improve this estimate . . .
-          }
-          return _estimatedCost;
-        }
-
-////////////////////////////////////////////////////////////////////////////////
-/// @brief private data
-////////////////////////////////////////////////////////////////////////////////
-
-=======
->>>>>>> f911cd25
+          return 1.005 * std::min(static_cast<double>(_limit), 
+            _dependencies.at(0)->getCost());
+          //FIXME improve this estimate . . .
+        }
+
+////////////////////////////////////////////////////////////////////////////////
+/// @brief we need to know the offset and limit
+////////////////////////////////////////////////////////////////////////////////
+
       private:
 
-////////////////////////////////////////////////////////////////////////////////
-/// @brief we need to know the offset and limit
-////////////////////////////////////////////////////////////////////////////////
-
         size_t _offset;
-
         size_t _limit;
 
     };
@@ -752,11 +656,8 @@
 ////////////////////////////////////////////////////////////////////////////////
         
         double estimateCost () {
-          if (_estimatedCost == 0){
-            _estimatedCost = 2 * _dependencies.at(0)->estimateCost(); 
-            //FIXME improve this estimate . . . 
-          }
-          return _estimatedCost;
+          return 2 * _dependencies.at(0)->getCost(); 
+          //FIXME improve this estimate . . . 
         }
 
 // -----------------------------------------------------------------------------
@@ -845,11 +746,8 @@
 ////////////////////////////////////////////////////////////////////////////////
         
         double estimateCost () {
-          if (_estimatedCost == 0){
-            _estimatedCost = 1.005 * _dependencies.at(0)->estimateCost();
-            //FIXME improve this estimate . . .
-          }
-          return _estimatedCost;
+          return 1.005 * _dependencies.at(0)->getCost();
+          //FIXME improve this estimate . . .
         }
 
 // -----------------------------------------------------------------------------
@@ -928,12 +826,9 @@
 ////////////////////////////////////////////////////////////////////////////////
         
         double estimateCost () {
-          if (_estimatedCost == 0){
-            _estimatedCost = _dependencies.at(0)->estimateCost() * 0.105;
-            //FIXME! 0.005 is the cost of doing the filter node under the
-            //assumption that it returns 10% of the results of its dependency
-          }
-          return _estimatedCost;
+          return _dependencies.at(0)->getCost() * 0.105;
+          //FIXME! 0.005 is the cost of doing the filter node under the
+          //assumption that it returns 10% of the results of its dependency
         }
 
 ////////////////////////////////////////////////////////////////////////////////
@@ -1004,11 +899,8 @@
 ////////////////////////////////////////////////////////////////////////////////
         
         double estimateCost () {
-          if (_estimatedCost == 0){
-            double depCost = _dependencies.at(0)->estimateCost();
-            _estimatedCost = log(depCost) * depCost;
-          }
-          return _estimatedCost;
+          double depCost = _dependencies.at(0)->getCost();
+          return log(depCost) * depCost;
         }
 
 // -----------------------------------------------------------------------------
@@ -1087,11 +979,8 @@
 ////////////////////////////////////////////////////////////////////////////////
         
         double estimateCost () {
-          if (_estimatedCost == 0){
-            _estimatedCost = 2 * _dependencies.at(0)->estimateCost();
-            //FIXME improve this estimate . . .
-          }
-          return _estimatedCost;
+          return 2 * _dependencies.at(0)->getCost();
+          //FIXME improve this estimate . . .
         }
 
 // -----------------------------------------------------------------------------
@@ -1176,8 +1065,8 @@
 /// @brief the cost of a return node is the cost of its only dependency . . .
 ////////////////////////////////////////////////////////////////////////////////
         
-        double estimateCost () const {
-          return _dependencies.at(0)->estimateCost();
+        double estimateCost () {
+          return _dependencies.at(0)->getCost();
         }
 
 // -----------------------------------------------------------------------------
@@ -1254,16 +1143,8 @@
 /// dependency
 ////////////////////////////////////////////////////////////////////////////////
         
-<<<<<<< HEAD
         double estimateCost () {
-          if (_estimatedCost == 0){
-            _estimatedCost = _dependencies.at(0)->estimateCost();
-          }
-          return _estimatedCost;
-=======
-        double estimateCost () const {
-          return 1000 * _dependencies.at(0)->estimateCost(); //FIXME change this!
->>>>>>> f911cd25
+          return 1000 * _dependencies.at(0)->getCost();
         }
 
 // -----------------------------------------------------------------------------
@@ -1352,8 +1233,8 @@
 /// dependency
 ////////////////////////////////////////////////////////////////////////////////
         
-        double estimateCost () const {
-          return 1000 * _dependencies.at(0)->estimateCost(); //FIXME change this!
+        double estimateCost () {
+          return 1000 * _dependencies.at(0)->getCost(); //FIXME change this!
         }
 
 // -----------------------------------------------------------------------------
@@ -1442,8 +1323,8 @@
 /// dependency
 ////////////////////////////////////////////////////////////////////////////////
         
-        double estimateCost () const {
-          return 1000 * _dependencies.at(0)->estimateCost(); //FIXME change this!
+        double estimateCost () {
+          return 1000 * _dependencies.at(0)->getCost(); //FIXME change this!
         }
 
 // -----------------------------------------------------------------------------
@@ -1532,8 +1413,8 @@
 /// dependency
 ////////////////////////////////////////////////////////////////////////////////
         
-        double estimateCost () const {
-          return 1000 * _dependencies.at(0)->estimateCost(); //FIXME change this!
+        double estimateCost () {
+          return 1000 * _dependencies.at(0)->getCost(); //FIXME change this!
         }
 
 // -----------------------------------------------------------------------------
