--- conflicted
+++ resolved
@@ -70,12 +70,7 @@
 // --SECTION--                     walker class for ExecutionNode to instanciate
 // -----------------------------------------------------------------------------
 
-<<<<<<< HEAD
 struct Instanciator : public WalkerWorker<ExecutionNode> {
-  ExecutionBlock* root;
-=======
-struct Instanciator : public WalkerWorker {
->>>>>>> 8d43a246
   ExecutionEngine* engine;
   ExecutionBlock* root;
   std::unordered_map<ExecutionNode*, ExecutionBlock*> cache;
