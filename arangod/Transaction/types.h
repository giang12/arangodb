--- conflicted
+++ resolved
@@ -33,48 +33,29 @@
 /// @brief type of a transaction id
 
 struct TransactionId {
-<<<<<<< HEAD
+
   TransactionId(uint32_t c = 0, uint32_t i = 0) : coordinator(c), identifier(i) {}
+  TransactionId(std::string const&);
+
+  TransactionId& operator=(std::string const&);
+
+  bool operator== (TransactionId const&) const;
+  bool operator!= (TransactionId const&) const;
+  
+  std::string toString() const;
+  TRI_voc_tid_t id() const;
+  void clear();
+
   uint32_t coordinator;
   uint32_t identifier;
-  std::string toString() const;
-  TRI_voc_tid_t id() const;
+
   static const TransactionId ZERO; 
-=======
-  TransactionId(uint64_t c = 0, uint64_t i = 0) : coordinator(c), identifier(i) {}
-  TransactionId(std::string &);
-  TransactionId(const char *);
-  TransactionId & operator=(std::string &);
-  TransactionId & operator=(char const *);
-
-  uint64_t coordinator;
-  uint64_t identifier;
-
-  std::string toString() const;
-  void clear() {coordinator=0; identifier=0;};
-  bool operator!=(TransactionId const & rhs) const
-    {return coordinator != rhs.coordinator && identifier != rhs.identifier;}
-
-  static const TransactionId ZERO;
->>>>>>> 6595410c
 };
 
 static char const SEPARATOR = '-';
-inline std::string TransactionId::toString() const {
-  return std::to_string(coordinator) + SEPARATOR + std::to_string(identifier);
-}
-
-inline bool operator==(TransactionId const& lhs, TransactionId const& rhs) {
-  return (lhs.coordinator==rhs.coordinator && lhs.identifier==rhs.identifier);
-}
-
 inline std::ostream& operator<<(std::ostream& o, TransactionId const& t) {
   o << t.coordinator << SEPARATOR << t.identifier;
   return o;
-}
-
-inline TRI_voc_tid_t TransactionId::id() const {
-  return (TRI_voc_tid_t) coordinator << 32 | identifier;
 }
 
 }}
