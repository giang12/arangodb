////////////////////////////////////////////////////////////////////////////////
/// DISCLAIMER
///
/// Copyright 2014-2017 ArangoDB GmbH, Cologne, Germany
/// Copyright 2004-2014 triAGENS GmbH, Cologne, Germany
///
/// Licensed under the Apache License, Version 2.0 (the "License");
/// you may not use this file except in compliance with the License.
/// You may obtain a copy of the License at
///
///     http://www.apache.org/licenses/LICENSE-2.0
///
/// Unless required by applicable law or agreed to in writing, software
/// distributed under the License is distributed on an "AS IS" BASIS,
/// WITHOUT WARRANTIES OR CONDITIONS OF ANY KIND, either express or implied.
/// See the License for the specific language governing permissions and
/// limitations under the License.
///
/// Copyright holder is ArangoDB GmbH, Cologne, Germany
///
/// @author Max Neunhoeffer
////////////////////////////////////////////////////////////////////////////////

#include "Methods.h"

#include "ApplicationFeatures/ApplicationServer.h"
#include "Aql/Ast.h"
#include "Aql/AstNode.h"
#include "Aql/Condition.h"
#include "Aql/SortCondition.h"
#include "Basics/AttributeNameParser.h"
#include "Basics/Exceptions.h"
#include "Basics/NumberUtils.h"
#include "Basics/SmallVector.h"
#include "Basics/StaticStrings.h"
#include "Basics/StringUtils.h"
#include "Basics/VelocyPackHelper.h"
#include "Basics/encoding.h"
#include "Cluster/ClusterComm.h"
#include "Cluster/ClusterFeature.h"
#include "Cluster/ClusterMethods.h"
#include "Cluster/FollowerInfo.h"
#include "Cluster/ReplicationTimeoutFeature.h"
#include "Cluster/ServerState.h"
#include "ClusterEngine/ClusterEngine.h"
#include "Indexes/Index.h"
#include "Logger/Logger.h"
#include "RocksDBEngine/RocksDBEngine.h"
#include "StorageEngine/EngineSelectorFeature.h"
#include "StorageEngine/PhysicalCollection.h"
#include "StorageEngine/StorageEngine.h"
#include "StorageEngine/TransactionCollection.h"
#include "StorageEngine/TransactionState.h"
#include "Transaction/Context.h"
#include "Transaction/Helpers.h"
#include "Transaction/Options.h"
#include "Utils/CollectionNameResolver.h"
#include "Utils/Events.h"
#include "Utils/ExecContext.h"
#include "Utils/OperationCursor.h"
#include "Utils/OperationOptions.h"
#include "VocBase/KeyLockInfo.h"
#include "VocBase/LogicalCollection.h"
#include "VocBase/ManagedDocumentResult.h"
#include "VocBase/Methods/Indexes.h"
#include "VocBase/ticks.h"

#include <velocypack/Builder.h>
#include <velocypack/Collection.h>
#include <velocypack/Options.h>
#include <velocypack/Slice.h>
#include <velocypack/velocypack-aliases.h>

using namespace arangodb;
using namespace arangodb::transaction;
using namespace arangodb::transaction::helpers;

namespace {

enum class ReplicationType { NONE, LEADER, FOLLOWER };

// wrap vector inside a static function to ensure proper initialization order
std::vector<arangodb::transaction::Methods::DataSourceRegistrationCallback>& getDataSourceRegistrationCallbacks() {
  static std::vector<arangodb::transaction::Methods::DataSourceRegistrationCallback> callbacks;

  return callbacks;
}

/// @return the status change callbacks stored in state
///         or nullptr if none and !create
std::vector<arangodb::transaction::Methods::StatusChangeCallback const*>* getStatusChangeCallbacks(
    arangodb::TransactionState& state, bool create = false) {
  struct CookieType : public arangodb::TransactionState::Cookie {
    std::vector<arangodb::transaction::Methods::StatusChangeCallback const*> _callbacks;
  };

  static const int key = 0;  // arbitrary location in memory, common for all

// TODO FIXME find a better way to look up a ViewState
#ifdef ARANGODB_ENABLE_MAINTAINER_MODE
  auto* cookie = dynamic_cast<CookieType*>(state.cookie(&key));
#else
  auto* cookie = static_cast<CookieType*>(state.cookie(&key));
#endif

  if (!cookie && create) {
    auto ptr = std::make_unique<CookieType>();

    cookie = ptr.get();
    state.cookie(&key, std::move(ptr));
  }

  return cookie ? &(cookie->_callbacks) : nullptr;
}

/// @brief notify callbacks of association of 'cid' with this TransactionState
/// @note done separately from addCollection() to avoid creating a
///       TransactionCollection instance for virtual entities, e.g. View
arangodb::Result applyDataSourceRegistrationCallbacks(LogicalDataSource& dataSource,
                                                      arangodb::transaction::Methods& trx) {
  for (auto& callback : getDataSourceRegistrationCallbacks()) {
    TRI_ASSERT(callback);  // addDataSourceRegistrationCallback(...) ensures valid

    try {
      auto res = callback(dataSource, trx);

      if (res.fail()) {
        return res;
      }
    } catch (...) {
      return arangodb::Result(TRI_ERROR_INTERNAL);
    }
  }

  return arangodb::Result();
}

/// @brief notify callbacks of association of 'cid' with this TransactionState
/// @note done separately from addCollection() to avoid creating a
///       TransactionCollection instance for virtual entities, e.g. View
void applyStatusChangeCallbacks(arangodb::transaction::Methods& trx,
                                arangodb::transaction::Status status) noexcept {
  TRI_ASSERT(arangodb::transaction::Status::ABORTED == status ||
             arangodb::transaction::Status::COMMITTED == status ||
             arangodb::transaction::Status::RUNNING == status);
  TRI_ASSERT(!trx.state()  // for embeded transactions status is not always updated
             || (trx.state()->isTopLevelTransaction() && trx.state()->status() == status) ||
             (!trx.state()->isTopLevelTransaction() &&
              arangodb::transaction::Status::RUNNING == trx.state()->status()));

  auto* state = trx.state();

  if (!state) {
    return;  // nothing to apply
  }

  auto* callbacks = getStatusChangeCallbacks(*state);

  if (!callbacks) {
    return;  // no callbacks to apply
  }

  // no need to lock since transactions are single-threaded
  for (auto& callback : *callbacks) {
    TRI_ASSERT(callback);  // addStatusChangeCallback(...) ensures valid

    try {
      (*callback)(trx, status);
    } catch (...) {
      // we must not propagate exceptions from here
    }
  }
}

static void throwCollectionNotFound(char const* name) {
  if (name == nullptr) {
    THROW_ARANGO_EXCEPTION(TRI_ERROR_ARANGO_DATA_SOURCE_NOT_FOUND);
  }
  THROW_ARANGO_EXCEPTION_MESSAGE(TRI_ERROR_ARANGO_DATA_SOURCE_NOT_FOUND,
                                 std::string(TRI_errno_string(TRI_ERROR_ARANGO_DATA_SOURCE_NOT_FOUND)) +
                                     ": " + name);
}

/// @brief tests if the given index supports the sort condition
static bool indexSupportsSort(Index const* idx, arangodb::aql::Variable const* reference,
                              arangodb::aql::SortCondition const* sortCondition,
                              size_t itemsInIndex, double& estimatedCost,
                              size_t& coveredAttributes) {
  if (idx->isSorted() && idx->supportsSortCondition(sortCondition, reference, itemsInIndex,
                                                    estimatedCost, coveredAttributes)) {
    // index supports the sort condition
    return true;
  }

  // index does not support the sort condition
  if (itemsInIndex > 0) {
    estimatedCost = itemsInIndex * std::log2(static_cast<double>(itemsInIndex));
  } else {
    estimatedCost = 0.0;
  }
  return false;
}

/// @brief Insert an error reported instead of the new document
static void createBabiesError(VPackBuilder& builder,
                              std::unordered_map<int, size_t>& countErrorCodes,
                              Result error, bool silent) {
  if (!silent) {
    builder.openObject();
    builder.add(StaticStrings::Error, VPackValue(true));
    builder.add(StaticStrings::ErrorNum, VPackValue(error.errorNumber()));
    builder.add(StaticStrings::ErrorMessage, VPackValue(error.errorMessage()));
    builder.close();
  }

  auto it = countErrorCodes.find(error.errorNumber());
  if (it == countErrorCodes.end()) {
    countErrorCodes.emplace(error.errorNumber(), 1);
  } else {
    it->second++;
  }
}

static OperationResult emptyResult(OperationOptions const& options) {
  VPackBuilder resultBuilder;
  resultBuilder.openArray();
  resultBuilder.close();
  return OperationResult(Result(), resultBuilder.steal(), nullptr, options);
}
}  // namespace

/*static*/ void transaction::Methods::addDataSourceRegistrationCallback(
    DataSourceRegistrationCallback const& callback) {
  if (callback) {
    getDataSourceRegistrationCallbacks().emplace_back(callback);
  }
}

bool transaction::Methods::addStatusChangeCallback(StatusChangeCallback const* callback) {
  if (!callback || !*callback) {
    return true;  // nothing to call back
  } else if (!_state) {
    return false;  // nothing to add to
  }

  auto* statusChangeCallbacks = getStatusChangeCallbacks(*_state, true);

  TRI_ASSERT(nullptr != statusChangeCallbacks);  // 'create' was specified

  // no need to lock since transactions are single-threaded
  statusChangeCallbacks->emplace_back(callback);

  return true;
}

bool transaction::Methods::removeStatusChangeCallback(StatusChangeCallback const* callback) {
  if (!callback || !*callback) {
    return true;  // nothing to call back
  } else if (!_state) {
    return false;  // nothing to add to
  }

  auto* statusChangeCallbacks = getStatusChangeCallbacks(*_state, false);
  if (statusChangeCallbacks) {
    auto it = std::find(statusChangeCallbacks->begin(),
                        statusChangeCallbacks->end(), callback);
    TRI_ASSERT(it != statusChangeCallbacks->end());
    if (ADB_LIKELY(it != statusChangeCallbacks->end())) {
      statusChangeCallbacks->erase(it);
    }
  }
  return true;
}

/*static*/ void transaction::Methods::clearDataSourceRegistrationCallbacks() {
  getDataSourceRegistrationCallbacks().clear();
}

/// @brief Get the field names of the used index
std::vector<std::vector<std::string>> transaction::Methods::IndexHandle::fieldNames() const {
  return _index->fieldNames();
}

/// @brief IndexHandle getter method
std::shared_ptr<arangodb::Index> transaction::Methods::IndexHandle::getIndex() const {
  return _index;
}

/// @brief IndexHandle toVelocyPack method passthrough
void transaction::Methods::IndexHandle::toVelocyPack(
    arangodb::velocypack::Builder& builder,
    std::underlying_type<Index::Serialize>::type flags) const {
  _index->toVelocyPack(builder, flags);
}

TRI_vocbase_t& transaction::Methods::vocbase() const {
  return _state->vocbase();
}

/// @brief whether or not the transaction consists of a single operation only
bool transaction::Methods::isSingleOperationTransaction() const {
  return _state->isSingleOperation();
}

/// @brief get the status of the transaction
transaction::Status transaction::Methods::status() const {
  return _state->status();
}

/// @brief sort ORs for the same attribute so they are in ascending value
/// order. this will only work if the condition is for a single attribute
/// the usedIndexes vector may also be re-sorted
bool transaction::Methods::sortOrs(arangodb::aql::Ast* ast, arangodb::aql::AstNode* root,
                                   arangodb::aql::Variable const* variable,
                                   std::vector<transaction::Methods::IndexHandle>& usedIndexes) {
  if (root == nullptr) {
    return true;
  }

  size_t const n = root->numMembers();

  if (n < 2) {
    return true;
  }

  if (n != usedIndexes.size()) {
    // sorting will break if the number of ORs is unequal to the number of
    // indexes but we shouldn't have got here then
    TRI_ASSERT(false);
    return false;
  }

  typedef std::pair<arangodb::aql::AstNode*, transaction::Methods::IndexHandle> ConditionData;
  SmallVector<ConditionData*>::allocator_type::arena_type a;
  SmallVector<ConditionData*> conditionData{a};

  auto cleanup = [&conditionData]() -> void {
    for (auto& it : conditionData) {
      delete it;
    }
  };

  TRI_DEFER(cleanup());

  std::vector<arangodb::aql::ConditionPart> parts;
  parts.reserve(n);

  std::pair<arangodb::aql::Variable const*, std::vector<arangodb::basics::AttributeName>> result;

  for (size_t i = 0; i < n; ++i) {
    // sort the conditions of each AND
    auto sub = root->getMemberUnchecked(i);

    TRI_ASSERT(sub != nullptr && sub->type == arangodb::aql::AstNodeType::NODE_TYPE_OPERATOR_NARY_AND);
    size_t const nAnd = sub->numMembers();

    if (nAnd != 1) {
      // we can't handle this one
      return false;
    }

    auto operand = sub->getMemberUnchecked(0);

    if (!operand->isComparisonOperator()) {
      return false;
    }

    if (operand->type == arangodb::aql::AstNodeType::NODE_TYPE_OPERATOR_BINARY_NE ||
        operand->type == arangodb::aql::AstNodeType::NODE_TYPE_OPERATOR_BINARY_NIN) {
      return false;
    }

    auto lhs = operand->getMember(0);
    auto rhs = operand->getMember(1);

    if (lhs->type == arangodb::aql::AstNodeType::NODE_TYPE_ATTRIBUTE_ACCESS) {
      result.first = nullptr;
      result.second.clear();

      if (rhs->isConstant() && lhs->isAttributeAccessForVariable(result) &&
          result.first == variable &&
          (operand->type != arangodb::aql::AstNodeType::NODE_TYPE_OPERATOR_BINARY_IN ||
           rhs->isArray())) {
        // create the condition data struct on the heap
        auto data = std::make_unique<ConditionData>(sub, usedIndexes[i]);
        // push it into an owning vector
        conditionData.emplace_back(data.get());
        // vector is now responsible for data
        auto p = data.release();
        // also add the pointer to the (non-owning) parts vector
        parts.emplace_back(result.first, result.second, operand,
                           arangodb::aql::AttributeSideType::ATTRIBUTE_LEFT, p);
      }
    }

    if (rhs->type == arangodb::aql::AstNodeType::NODE_TYPE_ATTRIBUTE_ACCESS ||
        rhs->type == arangodb::aql::AstNodeType::NODE_TYPE_EXPANSION) {
      result.first = nullptr;
      result.second.clear();

      if (lhs->isConstant() && rhs->isAttributeAccessForVariable(result) &&
          result.first == variable) {
        // create the condition data struct on the heap
        auto data = std::make_unique<ConditionData>(sub, usedIndexes[i]);
        // push it into an owning vector
        conditionData.emplace_back(data.get());
        // vector is now responsible for data
        auto p = data.release();
        // also add the pointer to the (non-owning) parts vector
        parts.emplace_back(result.first, result.second, operand,
                           arangodb::aql::AttributeSideType::ATTRIBUTE_RIGHT, p);
      }
    }
  }

  if (parts.size() != root->numMembers()) {
    return false;
  }

  // check if all parts use the same variable and attribute
  for (size_t i = 1; i < n; ++i) {
    auto const& lhs = parts[i - 1];
    auto const& rhs = parts[i];

    if (lhs.variable != rhs.variable || lhs.attributeName != rhs.attributeName) {
      // oops, the different OR parts are on different variables or attributes
      return false;
    }
  }

  size_t previousIn = SIZE_MAX;

  for (size_t i = 0; i < n; ++i) {
    auto& p = parts[i];

    if (p.operatorType == arangodb::aql::AstNodeType::NODE_TYPE_OPERATOR_BINARY_IN &&
        p.valueNode->isArray()) {
      TRI_ASSERT(p.valueNode->isConstant());

      if (previousIn != SIZE_MAX) {
        // merge IN with IN
        TRI_ASSERT(previousIn < i);
        auto emptyArray = ast->createNodeArray();
        auto mergedIn =
            ast->createNodeUnionizedArray(parts[previousIn].valueNode, p.valueNode);

        arangodb::aql::AstNode* clone = ast->clone(root->getMember(previousIn));
        root->changeMember(previousIn, clone);
        static_cast<ConditionData*>(parts[previousIn].data)->first = clone;

        clone = ast->clone(root->getMember(i));
        root->changeMember(i, clone);
        static_cast<ConditionData*>(parts[i].data)->first = clone;

        // can now edit nodes in place...
        parts[previousIn].valueNode = mergedIn;
        {
          auto n1 = root->getMember(previousIn)->getMember(0);
          TRI_ASSERT(n1->type == arangodb::aql::AstNodeType::NODE_TYPE_OPERATOR_BINARY_IN);
          TEMPORARILY_UNLOCK_NODE(n1);
          n1->changeMember(1, mergedIn);
        }

        p.valueNode = emptyArray;
        {
          auto n2 = root->getMember(i)->getMember(0);
          TRI_ASSERT(n2->type == arangodb::aql::AstNodeType::NODE_TYPE_OPERATOR_BINARY_IN);
          TEMPORARILY_UNLOCK_NODE(n2);
          n2->changeMember(1, emptyArray);
        }

      } else {
        // note first IN
        previousIn = i;
      }
    }
  }

  // now sort all conditions by variable name, attribute name, attribute value
  std::sort(parts.begin(), parts.end(),
            [](arangodb::aql::ConditionPart const& lhs,
               arangodb::aql::ConditionPart const& rhs) -> bool {
              // compare variable names first
              auto res = lhs.variable->name.compare(rhs.variable->name);

              if (res != 0) {
                return res < 0;
              }

              // compare attribute names next
              res = lhs.attributeName.compare(rhs.attributeName);

              if (res != 0) {
                return res < 0;
              }

              // compare attribute values next
              auto ll = lhs.lowerBound();
              auto lr = rhs.lowerBound();

              if (ll == nullptr && lr != nullptr) {
                // left lower bound is not set but right
                return true;
              } else if (ll != nullptr && lr == nullptr) {
                // left lower bound is set but not right
                return false;
              }

              if (ll != nullptr && lr != nullptr) {
                // both lower bounds are set
                res = CompareAstNodes(ll, lr, true);

                if (res != 0) {
                  return res < 0;
                }
              }

              if (lhs.isLowerInclusive() && !rhs.isLowerInclusive()) {
                return true;
              }
              if (rhs.isLowerInclusive() && !lhs.isLowerInclusive()) {
                return false;
              }

              // all things equal
              return false;
            });

  TRI_ASSERT(parts.size() == conditionData.size());

  // clean up
  while (root->numMembers()) {
    root->removeMemberUnchecked(0);
  }

  usedIndexes.clear();
  std::unordered_set<std::string> seenIndexConditions;

  // and rebuild
  for (size_t i = 0; i < n; ++i) {
    if (parts[i].operatorType == arangodb::aql::AstNodeType::NODE_TYPE_OPERATOR_BINARY_IN &&
        parts[i].valueNode->isArray() && parts[i].valueNode->numMembers() == 0) {
      // can optimize away empty IN array
      continue;
    }

    auto conditionData = static_cast<ConditionData*>(parts[i].data);
    bool isUnique = true;

    if (!usedIndexes.empty()) {
      // try to find duplicate condition parts, and only return each
      // unique condition part once
      try {
        std::string conditionString =
            conditionData->first->toString() + " - " +
            std::to_string(conditionData->second.getIndex()->id());
        isUnique = seenIndexConditions.emplace(std::move(conditionString)).second;
        // we already saw the same combination of index & condition
        // don't add it again
      } catch (...) {
        // condition stringification may fail. in this case, we simply carry own
        // without simplifying the condition
      }
    }

    if (isUnique) {
      root->addMember(conditionData->first);
      usedIndexes.emplace_back(conditionData->second);
    }
  }

  return true;
}

std::pair<bool, bool> transaction::Methods::findIndexHandleForAndNode(
    std::vector<std::shared_ptr<Index>> const& indexes,
    arangodb::aql::AstNode* node, arangodb::aql::Variable const* reference,
    arangodb::aql::SortCondition const* sortCondition, size_t itemsInCollection,
    std::vector<transaction::Methods::IndexHandle>& usedIndexes,
    arangodb::aql::AstNode*& specializedCondition, bool& isSparse) const {
  std::shared_ptr<Index> bestIndex;
  double bestCost = 0.0;
  bool bestSupportsFilter = false;
  bool bestSupportsSort = false;

  for (auto const& idx : indexes) {
    double filterCost = 0.0;
    double sortCost = 0.0;
    size_t itemsInIndex = itemsInCollection;

    bool supportsFilter = false;
    bool supportsSort = false;

    // check if the index supports the filter expression
    double estimatedCost;
    size_t estimatedItems;
    if (idx->supportsFilterCondition(indexes, node, reference, itemsInIndex,
                                     estimatedItems, estimatedCost)) {
      // index supports the filter condition
      filterCost = estimatedCost;
      // this reduces the number of items left
      itemsInIndex = estimatedItems;
      supportsFilter = true;
    } else {
      // index does not support the filter condition
      filterCost = itemsInIndex * 1.5;
    }

    bool const isOnlyAttributeAccess =
        (!sortCondition->isEmpty() && sortCondition->isOnlyAttributeAccess());

    if (sortCondition->isUnidirectional()) {
      size_t coveredAttributes = 0;
      // only go in here if we actually have a sort condition and it can in
      // general be supported by an index. for this, a sort condition must not
      // be empty, must consist only of attribute access, and all attributes
      // must be sorted in the direction
      if (indexSupportsSort(idx.get(), reference, sortCondition, itemsInIndex,
                            sortCost, coveredAttributes)) {
        supportsSort = true;
      }
    }

    if (!supportsSort && isOnlyAttributeAccess && node->isOnlyEqualityMatch()) {
      // index cannot be used for sorting, but the filter condition consists
      // only of equality lookups (==)
      // now check if the index fields are the same as the sort condition fields
      // e.g. FILTER c.value1 == 1 && c.value2 == 42 SORT c.value1, c.value2
      size_t coveredFields = sortCondition->coveredAttributes(reference, idx->fields());

      if (coveredFields == sortCondition->numAttributes() &&
          (idx->isSorted() || idx->fields().size() == sortCondition->numAttributes())) {
        // no sorting needed
        sortCost = 0.0;
      }
    }

    if (!supportsFilter && !supportsSort) {
      continue;
    }

    double totalCost = filterCost;
    if (!sortCondition->isEmpty()) {
      // only take into account the costs for sorting if there is actually
      // something to sort
      if (supportsSort) {
        totalCost += sortCost;
      } else {
        totalCost += estimatedItems * std::log2(static_cast<double>(estimatedItems));
      }
    }

    LOG_TOPIC(TRACE, Logger::FIXME)
        << "looking at index: " << idx.get() << ", isSorted: " << idx->isSorted()
        << ", isSparse: " << idx->sparse() << ", fields: " << idx->fields().size()
        << ", supportsFilter: " << supportsFilter << ", supportsSort: " << supportsSort
        << ", filterCost: " << filterCost << ", sortCost: " << sortCost
        << ", totalCost: " << totalCost << ", isOnlyAttributeAccess: " << isOnlyAttributeAccess
        << ", isUnidirectional: " << sortCondition->isUnidirectional()
        << ", isOnlyEqualityMatch: " << node->isOnlyEqualityMatch()
        << ", itemsInIndex: " << itemsInIndex;

    if (bestIndex == nullptr || totalCost < bestCost) {
      bestIndex = idx;
      bestCost = totalCost;
      bestSupportsFilter = supportsFilter;
      bestSupportsSort = supportsSort;
    }
  }

  if (bestIndex == nullptr) {
    return std::make_pair(false, false);
  }

  specializedCondition = bestIndex->specializeCondition(node, reference);

  usedIndexes.emplace_back(bestIndex);
  isSparse = bestIndex->sparse();

  return std::make_pair(bestSupportsFilter, bestSupportsSort);
}

bool transaction::Methods::findIndexHandleForAndNode(
    std::vector<std::shared_ptr<Index>> const& indexes,
    arangodb::aql::AstNode*& node, arangodb::aql::Variable const* reference,
    size_t itemsInCollection, transaction::Methods::IndexHandle& usedIndex) const {
  std::shared_ptr<Index> bestIndex;
  double bestCost = 0.0;

  for (auto const& idx : indexes) {
    size_t itemsInIndex = itemsInCollection;

    // check if the index supports the filter expression
    double estimatedCost;
    size_t estimatedItems;
    bool supportsFilter =
        idx->supportsFilterCondition(indexes, node, reference, itemsInIndex,
                                     estimatedItems, estimatedCost);

    // enable the following line to see index candidates considered with their
    // abilities and scores
    LOG_TOPIC(TRACE, Logger::FIXME)
        << "looking at index: " << idx.get() << ", isSorted: " << idx->isSorted()
        << ", isSparse: " << idx->sparse() << ", fields: " << idx->fields().size()
        << ", supportsFilter: " << supportsFilter
        << ", estimatedCost: " << estimatedCost << ", estimatedItems: " << estimatedItems
        << ", itemsInIndex: " << itemsInIndex << ", selectivity: "
        << (idx->hasSelectivityEstimate() ? idx->selectivityEstimate() : -1.0)
        << ", node: " << node;

    if (!supportsFilter) {
      continue;
    }

    // index supports the filter condition

    // this reduces the number of items left
    itemsInIndex = estimatedItems;

    if (bestIndex == nullptr || estimatedCost < bestCost) {
      bestIndex = idx;
      bestCost = estimatedCost;
    }
  }

  if (bestIndex == nullptr) {
    return false;
  }

  node = bestIndex->specializeCondition(node, reference);

  usedIndex = IndexHandle(bestIndex);

  return true;
}

/// @brief Find out if any of the given requests has ended in a refusal
static bool findRefusal(std::vector<ClusterCommRequest> const& requests) {
  for (auto const& it : requests) {
    if (it.done && it.result.status == CL_COMM_RECEIVED &&
        it.result.answer_code == rest::ResponseCode::NOT_ACCEPTABLE) {
      return true;
    }
  }
  return false;
}

transaction::Methods::Methods(std::shared_ptr<transaction::Context> const& transactionContext,
                              transaction::Options const& options)
    : _state(nullptr),
      _transactionContext(transactionContext),
      _transactionContextPtr(transactionContext.get()) {
  TRI_ASSERT(_transactionContextPtr != nullptr);

  // brief initialize the transaction
  // this will first check if the transaction is embedded in a parent
  // transaction. if not, it will create a transaction of its own
  // check in the context if we are running embedded
  TransactionState* parent = _transactionContextPtr->getParentTransaction();

  if (parent != nullptr) {  // yes, we are embedded
    if (!_transactionContextPtr->isEmbeddable()) {
      // we are embedded but this is disallowed...
      THROW_ARANGO_EXCEPTION(TRI_ERROR_TRANSACTION_NESTED);
    }

    _state = parent;
    TRI_ASSERT(_state != nullptr);
    _state->increaseNesting();
  } else {  // non-embedded
    // now start our own transaction
    StorageEngine* engine = EngineSelectorFeature::ENGINE;

    _state = engine
                 ->createTransactionState(_transactionContextPtr->vocbase(),
                                          _transactionContextPtr->generateId(), options)
                 .release();
    TRI_ASSERT(_state != nullptr && _state->isTopLevelTransaction());

    // register the transaction in the context
    _transactionContextPtr->registerTransaction(_state);
  }

  TRI_ASSERT(_state != nullptr);
}

/// @brief create the transaction, used to be UserTransaction
transaction::Methods::Methods(std::shared_ptr<transaction::Context> const& ctx,
                              std::vector<std::string> const& readCollections,
                              std::vector<std::string> const& writeCollections,
                              std::vector<std::string> const& exclusiveCollections,
                              transaction::Options const& options)
    : transaction::Methods(ctx, options) {
  addHint(transaction::Hints::Hint::LOCK_ENTIRELY);

  for (auto const& it : exclusiveCollections) {
    addCollection(it, AccessMode::Type::EXCLUSIVE);
  }
  for (auto const& it : writeCollections) {
    addCollection(it, AccessMode::Type::WRITE);
  }
  for (auto const& it : readCollections) {
    addCollection(it, AccessMode::Type::READ);
  }
}

/// @brief destroy the transaction
transaction::Methods::~Methods() {
  if (_state->isTopLevelTransaction()) {  // _nestingLevel == 0
    // unregister transaction from context
    _transactionContextPtr->unregisterTransaction();

    if (_state->status() == transaction::Status::RUNNING) {
      // auto abort a running transaction
      try {
        this->abort();
        TRI_ASSERT(_state->status() != transaction::Status::RUNNING);
      } catch (...) {
        // must never throw because we are in a dtor
      }
    }

    // free the state associated with the transaction
    TRI_ASSERT(_state->status() != transaction::Status::RUNNING);

    // store result in context
    _transactionContextPtr->storeTransactionResult(_state->id(),
                                                   _state->hasFailedOperations(),
                                                   _state->wasRegistered());

    delete _state;
    _state = nullptr;
  } else {
    _state->decreaseNesting();  // return transaction
  }
}

/// @brief return the collection name resolver
CollectionNameResolver const* transaction::Methods::resolver() const {
  return &(_transactionContextPtr->resolver());
}

/// @brief return the transaction collection for a document collection
TransactionCollection* transaction::Methods::trxCollection(TRI_voc_cid_t cid,
                                                           AccessMode::Type type) const {
  TRI_ASSERT(_state != nullptr);
  TRI_ASSERT(_state->status() == transaction::Status::RUNNING ||
             _state->status() == transaction::Status::CREATED);
  return _state->collection(cid, type);
}

/// @brief order a ditch for a collection
void transaction::Methods::pinData(TRI_voc_cid_t cid) {
  TRI_ASSERT(_state != nullptr);
  TRI_ASSERT(_state->status() == transaction::Status::RUNNING ||
             _state->status() == transaction::Status::CREATED);

  TransactionCollection* trxColl = trxCollection(cid, AccessMode::Type::READ);
  if (trxColl == nullptr) {
    THROW_ARANGO_EXCEPTION_MESSAGE(
        TRI_ERROR_INTERNAL, "unable to determine transaction collection");
  }

  TRI_ASSERT(trxColl->collection() != nullptr);
  _transactionContextPtr->pinData(trxColl->collection().get());
}

/// @brief whether or not a ditch has been created for the collection
bool transaction::Methods::isPinned(TRI_voc_cid_t cid) const {
  return _transactionContextPtr->isPinned(cid);
}

/// @brief extract the _id attribute from a slice, and convert it into a
/// string
std::string transaction::Methods::extractIdString(VPackSlice slice) {
  return transaction::helpers::extractIdString(resolver(), slice, VPackSlice());
}

/// @brief build a VPack object with _id, _key and _rev, the result is
/// added to the builder in the argument as a single object.
void transaction::Methods::buildDocumentIdentity(
    LogicalCollection* collection, VPackBuilder& builder, TRI_voc_cid_t cid,
    arangodb::velocypack::StringRef const& key, TRI_voc_rid_t rid, TRI_voc_rid_t oldRid,
    ManagedDocumentResult const* oldDoc, ManagedDocumentResult const* newDoc) {
  std::string temp;  // TODO: pass a string into this function
  temp.reserve(64);

  if (_state->isRunningInCluster()) {
    std::string resolved = resolver()->getCollectionNameCluster(cid);
#ifdef USE_ENTERPRISE
    if (resolved.compare(0, 7, "_local_") == 0) {
      resolved.erase(0, 7);
    } else if (resolved.compare(0, 6, "_from_") == 0) {
      resolved.erase(0, 6);
    } else if (resolved.compare(0, 4, "_to_") == 0) {
      resolved.erase(0, 4);
    }
#endif
    // build collection name
    temp.append(resolved);
  } else {
    // build collection name
    temp.append(collection->name());
  }

  // append / and key part
  temp.push_back('/');
  temp.append(key.begin(), key.size());

  builder.openObject();
  builder.add(StaticStrings::IdString, VPackValue(temp));

  builder.add(StaticStrings::KeyString,
              VPackValuePair(key.data(), key.length(), VPackValueType::String));

  char ridBuffer[21];
  builder.add(StaticStrings::RevString, TRI_RidToValuePair(rid, &ridBuffer[0]));

  if (oldRid != 0) {
    builder.add("_oldRev", VPackValue(TRI_RidToString(oldRid)));
  }
  if (oldDoc != nullptr) {
    builder.add(VPackValue("old"));
    oldDoc->addToBuilder(builder, true);
  }
  if (newDoc != nullptr) {
    builder.add(VPackValue("new"));
    newDoc->addToBuilder(builder, true);
  }
  builder.close();
}

/// @brief begin the transaction
Result transaction::Methods::begin() {
  if (_state == nullptr) {
    THROW_ARANGO_EXCEPTION_MESSAGE(TRI_ERROR_INTERNAL,
                                   "invalid transaction state");
  }

  if (_state->isCoordinator()) {
    if (_state->isTopLevelTransaction()) {
      _state->updateStatus(transaction::Status::RUNNING);
    }
  } else {
    auto res = _state->beginTransaction(_localHints);

    if (res.fail()) {
      return res;
    }
  }

  applyStatusChangeCallbacks(*this, Status::RUNNING);

  return Result();
}

/// @brief commit / finish the transaction
Result transaction::Methods::commit() {
  TRI_IF_FAILURE("TransactionCommitFail") { return Result(TRI_ERROR_DEBUG); }

  if (_state == nullptr || _state->status() != transaction::Status::RUNNING) {
    // transaction not created or not running
    return Result(TRI_ERROR_TRANSACTION_INTERNAL,
                  "transaction not running on commit");
  }

  ExecContext const* exe = ExecContext::CURRENT;
  if (exe != nullptr && !_state->isReadOnlyTransaction()) {
    bool cancelRW = ServerState::readOnly() && !exe->isSuperuser();
    if (exe->isCanceled() || cancelRW) {
      return Result(TRI_ERROR_ARANGO_READ_ONLY, "server is in read-only mode");
    }
  }

  if (_state->isCoordinator()) {
    if (_state->isTopLevelTransaction()) {
      _state->updateStatus(transaction::Status::COMMITTED);
    }
  } else {
    auto res = _state->commitTransaction(this);

    if (res.fail()) {
      return res;
    }
  }

  applyStatusChangeCallbacks(*this, Status::COMMITTED);

  return Result();
}

/// @brief abort the transaction
Result transaction::Methods::abort() {
  if (_state == nullptr || _state->status() != transaction::Status::RUNNING) {
    // transaction not created or not running
    return Result(TRI_ERROR_TRANSACTION_INTERNAL,
                  "transaction not running on abort");
  }

  if (_state->isCoordinator()) {
    if (_state->isTopLevelTransaction()) {
      _state->updateStatus(transaction::Status::ABORTED);
    }
  } else {
    auto res = _state->abortTransaction(this);

    if (res.fail()) {
      return res;
    }
  }

  applyStatusChangeCallbacks(*this, Status::ABORTED);

  return Result();
}

/// @brief finish a transaction (commit or abort), based on the previous state
Result transaction::Methods::finish(int errorNum) {
  return finish(Result(errorNum));
}

/// @brief finish a transaction (commit or abort), based on the previous state
Result transaction::Methods::finish(Result const& res) {
  if (res.ok()) {
    // there was no previous error, so we'll commit
    return this->commit();
  }

  // there was a previous error, so we'll abort
  this->abort();

  // return original error
  return res;
}

/// @brief return the transaction id
TRI_voc_tid_t transaction::Methods::tid() const {
  TRI_ASSERT(_state != nullptr);
  return _state->id();
}

std::string transaction::Methods::name(TRI_voc_cid_t cid) const {
  auto c = trxCollection(cid);
  if (c == nullptr) {
    THROW_ARANGO_EXCEPTION(TRI_ERROR_ARANGO_DATA_SOURCE_NOT_FOUND);
  }
  return c->collectionName();
}

/// @brief read all master pointers, using skip and limit.
/// The resualt guarantees that all documents are contained exactly once
/// as long as the collection is not modified.
OperationResult transaction::Methods::any(std::string const& collectionName) {
  if (_state->isCoordinator()) {
    return anyCoordinator(collectionName);
  }
  return anyLocal(collectionName);
}

/// @brief fetches documents in a collection in random order, coordinator
OperationResult transaction::Methods::anyCoordinator(std::string const&) {
  THROW_ARANGO_EXCEPTION(TRI_ERROR_NOT_IMPLEMENTED);
}

/// @brief fetches documents in a collection in random order, local
OperationResult transaction::Methods::anyLocal(std::string const& collectionName) {
  TRI_voc_cid_t cid = resolver()->getCollectionIdLocal(collectionName);

  if (cid == 0) {
    throwCollectionNotFound(collectionName.c_str());
  }

  pinData(cid);  // will throw when it fails

  VPackBuilder resultBuilder;
  resultBuilder.openArray();

  Result lockResult = lockRecursive(cid, AccessMode::Type::READ);

  if (!lockResult.ok() && !lockResult.is(TRI_ERROR_LOCKED)) {
    return OperationResult(lockResult);
  }

  OperationCursor cursor(indexScan(collectionName, transaction::Methods::CursorType::ANY));

  cursor.nextDocument(
      [&resultBuilder](LocalDocumentId const& token, VPackSlice slice) {
        resultBuilder.add(slice);
      },
      1);

  if (lockResult.is(TRI_ERROR_LOCKED)) {
    Result res = unlockRecursive(cid, AccessMode::Type::READ);

    if (res.fail()) {
      return OperationResult(res);
    }
  }

  resultBuilder.close();

  return OperationResult(Result(), resultBuilder.steal(),
                         _transactionContextPtr->orderCustomTypeHandler());
}

TRI_voc_cid_t transaction::Methods::addCollectionAtRuntime(TRI_voc_cid_t cid,
                                                           std::string const& cname,
                                                           AccessMode::Type type) {
  auto collection = trxCollection(cid);

  if (collection == nullptr) {
    int res = _state->addCollection(cid, cname, type, _state->nestingLevel(), true);

    if (res != TRI_ERROR_NO_ERROR) {
      if (res == TRI_ERROR_TRANSACTION_UNREGISTERED_COLLECTION) {
        // special error message to indicate which collection was undeclared
        THROW_ARANGO_EXCEPTION_MESSAGE(res, std::string(TRI_errno_string(res)) +
                                                ": " + cname + " [" +
                                                AccessMode::typeString(type) +
                                                "]");
      }
      THROW_ARANGO_EXCEPTION(res);
    }

    auto dataSource = resolver()->getDataSource(cid);

    if (!dataSource) {
      THROW_ARANGO_EXCEPTION(TRI_ERROR_ARANGO_DATA_SOURCE_NOT_FOUND);
    }

    auto result = applyDataSourceRegistrationCallbacks(*dataSource, *this);

    if (!result.ok()) {
      THROW_ARANGO_EXCEPTION(result.errorNumber());
    }

    _state->ensureCollections(_state->nestingLevel());
    collection = trxCollection(cid);

    if (collection == nullptr) {
      throwCollectionNotFound(cname.c_str());
    }
  }

  TRI_ASSERT(collection != nullptr);
  return cid;
}

/// @brief add a collection to the transaction for read, at runtime
TRI_voc_cid_t transaction::Methods::addCollectionAtRuntime(std::string const& collectionName) {
  if (collectionName == _collectionCache.name && !collectionName.empty()) {
    return _collectionCache.cid;
  }

  auto cid = resolver()->getCollectionIdLocal(collectionName);

  if (cid == 0) {
    throwCollectionNotFound(collectionName.c_str());
  }
  addCollectionAtRuntime(cid, collectionName);
  _collectionCache.cid = cid;
  _collectionCache.name = collectionName;
  return cid;
}

/// @brief return the type of a collection
bool transaction::Methods::isEdgeCollection(std::string const& collectionName) const {
  return getCollectionType(collectionName) == TRI_COL_TYPE_EDGE;
}

/// @brief return the type of a collection
bool transaction::Methods::isDocumentCollection(std::string const& collectionName) const {
  return getCollectionType(collectionName) == TRI_COL_TYPE_DOCUMENT;
}

/// @brief return the type of a collection
TRI_col_type_e transaction::Methods::getCollectionType(std::string const& collectionName) const {
  auto collection = resolver()->getCollection(collectionName);

  return collection ? collection->type() : TRI_COL_TYPE_UNKNOWN;
}

/// @brief Iterate over all elements of the collection.
void transaction::Methods::invokeOnAllElements(std::string const& collectionName,
                                               std::function<bool(LocalDocumentId const&)> callback) {
  TRI_ASSERT(_state != nullptr && _state->status() == transaction::Status::RUNNING);
  if (_state == nullptr || _state->status() != transaction::Status::RUNNING) {
    THROW_ARANGO_EXCEPTION(TRI_ERROR_TRANSACTION_INTERNAL);
  } else if (_state->isCoordinator()) {
    THROW_ARANGO_EXCEPTION(TRI_ERROR_NOT_IMPLEMENTED);
  }

  TRI_voc_cid_t cid = addCollectionAtRuntime(collectionName);
  TransactionCollection* trxCol = trxCollection(cid, AccessMode::Type::READ);
  LogicalCollection* collection = documentCollection(trxCol);
  TRI_ASSERT(collection != nullptr);
  _transactionContextPtr->pinData(collection);

  Result lockResult =
      trxCol->lockRecursive(AccessMode::Type::READ, _state->nestingLevel());
  if (!lockResult.ok() && !lockResult.is(TRI_ERROR_LOCKED)) {
    THROW_ARANGO_EXCEPTION(lockResult);
  }

  TRI_ASSERT(isLocked(collection, AccessMode::Type::READ));

  collection->invokeOnAllElements(this, callback);

  if (lockResult.is(TRI_ERROR_LOCKED)) {
    Result res = trxCol->unlockRecursive(AccessMode::Type::READ, _state->nestingLevel());

    if (res.fail()) {
      THROW_ARANGO_EXCEPTION(res);
    }
  }
}

/// @brief return one document from a collection, fast path
///        If everything went well the result will contain the found document
///        (as an external on single_server) and this function will return
///        TRI_ERROR_NO_ERROR.
///        If there was an error the code is returned and it is guaranteed
///        that result remains unmodified.
///        Does not care for revision handling!
Result transaction::Methods::documentFastPath(std::string const& collectionName,
                                              ManagedDocumentResult* mmdr,
                                              VPackSlice const value,
                                              VPackBuilder& result, bool shouldLock) {
  TRI_ASSERT(_state->status() == transaction::Status::RUNNING);
  if (!value.isObject() && !value.isString()) {
    // must provide a document object or string
    THROW_ARANGO_EXCEPTION(TRI_ERROR_ARANGO_DOCUMENT_TYPE_INVALID);
  }

  if (_state->isCoordinator()) {
    OperationOptions options;  // use default configuration
    options.ignoreRevs = true;

    OperationResult opRes = documentCoordinator(collectionName, value, options);
    if (opRes.fail()) {
      return opRes.result;
    }
    result.add(opRes.slice());
    return Result();
  }

  TRI_voc_cid_t cid = addCollectionAtRuntime(collectionName);
  LogicalCollection* collection = documentCollection(trxCollection(cid));

  pinData(cid);  // will throw when it fails

  arangodb::velocypack::StringRef key(transaction::helpers::extractKeyPart(value));
  if (key.empty()) {
    return Result(TRI_ERROR_ARANGO_DOCUMENT_HANDLE_BAD);
  }

  std::unique_ptr<ManagedDocumentResult> tmp;
  if (mmdr == nullptr) {
    tmp.reset(new ManagedDocumentResult);
    mmdr = tmp.get();
  }

  TRI_ASSERT(mmdr != nullptr);

  Result res =
      collection->read(this, key, *mmdr,
                       shouldLock && !isLocked(collection, AccessMode::Type::READ));

  if (res.fail()) {
    return res;
  }

  TRI_ASSERT(isPinned(cid));

  mmdr->addToBuilder(result, true);
  return Result(TRI_ERROR_NO_ERROR);
}

/// @brief return one document from a collection, fast path
///        If everything went well the result will contain the found document
///        (as an external on single_server) and this function will return
///        TRI_ERROR_NO_ERROR.
///        If there was an error the code is returned
///        Does not care for revision handling!
///        Must only be called on a local server, not in cluster case!
Result transaction::Methods::documentFastPathLocal(std::string const& collectionName,
                                                   arangodb::velocypack::StringRef const& key,
                                                   ManagedDocumentResult& result,
                                                   bool shouldLock) {
  TRI_ASSERT(!ServerState::instance()->isCoordinator());
  TRI_ASSERT(_state->status() == transaction::Status::RUNNING);

  TRI_voc_cid_t cid = addCollectionAtRuntime(collectionName);
  TransactionCollection* trxColl = trxCollection(cid);
  LogicalCollection* collection = documentCollection(trxColl);
  TRI_ASSERT(collection != nullptr);
  _transactionContextPtr->pinData(collection);  // will throw when it fails

  if (key.empty()) {
    return TRI_ERROR_ARANGO_DOCUMENT_HANDLE_BAD;
  }

  bool isLocked = trxColl->isLocked(AccessMode::Type::READ, _state->nestingLevel());
  Result res = collection->read(this, key, result, shouldLock && !isLocked);
  TRI_ASSERT(res.fail() || isPinned(cid));
  return res;
}

static OperationResult errorCodeFromClusterResult(std::shared_ptr<VPackBuilder> const& resultBody,
                                                  int defaultErrorCode) {
  // read the error number from the response and use it if present
  if (resultBody != nullptr) {
    VPackSlice slice = resultBody->slice();
    if (slice.isObject()) {
      VPackSlice num = slice.get(StaticStrings::ErrorNum);
      VPackSlice msg = slice.get(StaticStrings::ErrorMessage);
      if (num.isNumber()) {
        if (msg.isString()) {
          // found an error number and an error message, so let's use it!
          return OperationResult(Result(num.getNumericValue<int>(), msg.copyString()));
        }
        // we found an error number, so let's use it!
        return OperationResult(num.getNumericValue<int>());
      }
    }
  }

  return OperationResult(defaultErrorCode);
}

/// @brief Create Cluster Communication result for document
OperationResult transaction::Methods::clusterResultDocument(
    rest::ResponseCode const& responseCode, std::shared_ptr<VPackBuilder> const& resultBody,
    std::unordered_map<int, size_t> const& errorCounter) const {
  switch (responseCode) {
    case rest::ResponseCode::OK:
    case rest::ResponseCode::PRECONDITION_FAILED:
      return OperationResult(Result(responseCode == rest::ResponseCode::OK
                                        ? TRI_ERROR_NO_ERROR
                                        : TRI_ERROR_ARANGO_CONFLICT),
                             resultBody->steal(), nullptr, OperationOptions{}, errorCounter);
    case rest::ResponseCode::NOT_FOUND:
      return errorCodeFromClusterResult(resultBody, TRI_ERROR_ARANGO_DOCUMENT_NOT_FOUND);
    default:
      return errorCodeFromClusterResult(resultBody, TRI_ERROR_INTERNAL);
  }
}

/// @brief Create Cluster Communication result for insert
OperationResult transaction::Methods::clusterResultInsert(
    rest::ResponseCode const& responseCode,
    std::shared_ptr<VPackBuilder> const& resultBody, OperationOptions const& options,
    std::unordered_map<int, size_t> const& errorCounter) const {
  switch (responseCode) {
    case rest::ResponseCode::ACCEPTED:
    case rest::ResponseCode::CREATED: {
      OperationOptions copy = options;
      copy.waitForSync =
          (responseCode == rest::ResponseCode::CREATED);  // wait for sync is abused herea
                                                          // operationResult should get a return
                                                          // code.
      return OperationResult(Result(), resultBody->steal(), nullptr, copy, errorCounter);
    }
    case rest::ResponseCode::PRECONDITION_FAILED:
      return errorCodeFromClusterResult(resultBody, TRI_ERROR_ARANGO_CONFLICT);
    case rest::ResponseCode::BAD:
      return errorCodeFromClusterResult(resultBody, TRI_ERROR_INTERNAL);
    case rest::ResponseCode::NOT_FOUND:
      return errorCodeFromClusterResult(resultBody, TRI_ERROR_ARANGO_DATA_SOURCE_NOT_FOUND);
    case rest::ResponseCode::CONFLICT:
      return errorCodeFromClusterResult(resultBody, TRI_ERROR_ARANGO_UNIQUE_CONSTRAINT_VIOLATED);
    default:
      return errorCodeFromClusterResult(resultBody, TRI_ERROR_INTERNAL);
  }
}

/// @brief Create Cluster Communication result for modify
OperationResult transaction::Methods::clusterResultModify(
    rest::ResponseCode const& responseCode, std::shared_ptr<VPackBuilder> const& resultBody,
    std::unordered_map<int, size_t> const& errorCounter) const {
  int errorCode = TRI_ERROR_NO_ERROR;
  switch (responseCode) {
    case rest::ResponseCode::CONFLICT:
      errorCode = TRI_ERROR_ARANGO_UNIQUE_CONSTRAINT_VIOLATED;
    // Fall through
    case rest::ResponseCode::PRECONDITION_FAILED:
      if (errorCode == TRI_ERROR_NO_ERROR) {
        errorCode = TRI_ERROR_ARANGO_CONFLICT;
      }
    // Fall through
    case rest::ResponseCode::ACCEPTED:
    case rest::ResponseCode::CREATED: {
      OperationOptions options;
      options.waitForSync = (responseCode == rest::ResponseCode::CREATED);
      return OperationResult(Result(errorCode), resultBody->steal(), nullptr,
                             options, errorCounter);
    }
    case rest::ResponseCode::BAD:
      return errorCodeFromClusterResult(resultBody, TRI_ERROR_INTERNAL);
    case rest::ResponseCode::NOT_FOUND:
      return errorCodeFromClusterResult(resultBody, TRI_ERROR_ARANGO_DOCUMENT_NOT_FOUND);
    default:
      return errorCodeFromClusterResult(resultBody, TRI_ERROR_INTERNAL);
  }
}

/// @brief Helper create a Cluster Communication remove result
OperationResult transaction::Methods::clusterResultRemove(
    rest::ResponseCode const& responseCode, std::shared_ptr<VPackBuilder> const& resultBody,
    std::unordered_map<int, size_t> const& errorCounter) const {
  switch (responseCode) {
    case rest::ResponseCode::OK:
    case rest::ResponseCode::ACCEPTED:
    case rest::ResponseCode::PRECONDITION_FAILED: {
      OperationOptions options;
      options.waitForSync = (responseCode != rest::ResponseCode::ACCEPTED);
      return OperationResult(Result(responseCode == rest::ResponseCode::PRECONDITION_FAILED
                                        ? TRI_ERROR_ARANGO_CONFLICT
                                        : TRI_ERROR_NO_ERROR),
                             resultBody->steal(), nullptr, options, errorCounter);
    }
    case rest::ResponseCode::BAD:
      return errorCodeFromClusterResult(resultBody, TRI_ERROR_INTERNAL);
    case rest::ResponseCode::NOT_FOUND:
      return errorCodeFromClusterResult(resultBody, TRI_ERROR_ARANGO_DOCUMENT_NOT_FOUND);
    default:
      return errorCodeFromClusterResult(resultBody, TRI_ERROR_INTERNAL);
  }
}

/// @brief return one or multiple documents from a collection
OperationResult transaction::Methods::document(std::string const& collectionName,
                                               VPackSlice const value,
                                               OperationOptions& options) {
  TRI_ASSERT(_state->status() == transaction::Status::RUNNING);

  if (!value.isObject() && !value.isArray()) {
    // must provide a document object or an array of documents
    THROW_ARANGO_EXCEPTION(TRI_ERROR_ARANGO_DOCUMENT_TYPE_INVALID);
  }

  if (_state->isCoordinator()) {
    return documentCoordinator(collectionName, value, options);
  }

  return documentLocal(collectionName, value, options);
}

/// @brief read one or multiple documents in a collection, coordinator
#ifndef USE_ENTERPRISE
OperationResult transaction::Methods::documentCoordinator(std::string const& collectionName,
                                                          VPackSlice const value,
                                                          OperationOptions& options) {
  rest::ResponseCode responseCode;
  std::unordered_map<int, size_t> errorCounter;
  auto resultBody = std::make_shared<VPackBuilder>();

  if (!value.isArray()) {
    arangodb::velocypack::StringRef key(transaction::helpers::extractKeyPart(value));

    if (key.empty()) {
      return OperationResult(TRI_ERROR_ARANGO_DOCUMENT_KEY_BAD);
    }
  }

  int res = arangodb::getDocumentOnCoordinator(*this, collectionName, value, options,
                                               responseCode, errorCounter, resultBody);

  if (res == TRI_ERROR_NO_ERROR) {
    return clusterResultDocument(responseCode, resultBody, errorCounter);
  }

  return OperationResult(res);
}
#endif

/// @brief read one or multiple documents in a collection, local
OperationResult transaction::Methods::documentLocal(std::string const& collectionName,
                                                    VPackSlice const value,
                                                    OperationOptions& options) {
  TRI_voc_cid_t cid = addCollectionAtRuntime(collectionName);
  LogicalCollection* collection = documentCollection(trxCollection(cid));

  if (!options.silent) {
    pinData(cid);  // will throw when it fails
  }

  VPackBuilder resultBuilder;
  ManagedDocumentResult result;

  auto workForOneDocument = [&](VPackSlice const value, bool isMultiple) -> Result {
    arangodb::velocypack::StringRef key(transaction::helpers::extractKeyPart(value));
    if (key.empty()) {
      return TRI_ERROR_ARANGO_DOCUMENT_HANDLE_BAD;
    }

    TRI_voc_rid_t expectedRevision = 0;
    if (!options.ignoreRevs && value.isObject()) {
      expectedRevision = TRI_ExtractRevisionId(value);
    }

    result.clear();

    Result res = collection->read(this, key, result,
                                  !isLocked(collection, AccessMode::Type::READ));

    if (res.fail()) {
      return res;
    }

    TRI_ASSERT(isPinned(cid));

    if (expectedRevision != 0) {
      TRI_voc_rid_t foundRevision =
          transaction::helpers::extractRevFromDocument(VPackSlice(result.vpack()));
      if (expectedRevision != foundRevision) {
        if (!isMultiple) {
          // still return
          buildDocumentIdentity(collection, resultBuilder, cid, key,
                                foundRevision, 0, nullptr, nullptr);
        }
        return TRI_ERROR_ARANGO_CONFLICT;
      }
    }

    if (!options.silent) {
      result.addToBuilder(resultBuilder, true);
    } else if (isMultiple) {
      resultBuilder.add(VPackSlice::nullSlice());
    }

    return TRI_ERROR_NO_ERROR;
  };

  Result res(TRI_ERROR_NO_ERROR);
  std::unordered_map<int, size_t> countErrorCodes;
  if (!value.isArray()) {
    res = workForOneDocument(value, false);
  } else {
    VPackArrayBuilder guard(&resultBuilder);
    for (VPackSlice s : VPackArrayIterator(value)) {
      res = workForOneDocument(s, true);
      if (res.fail()) {
        createBabiesError(resultBuilder, countErrorCodes, res, options.silent);
      }
    }
    res = TRI_ERROR_NO_ERROR;
  }

  return OperationResult(std::move(res), resultBuilder.steal(),
                         _transactionContextPtr->orderCustomTypeHandler(),
                         options, countErrorCodes);
}

/// @brief create one or multiple documents in a collection
/// the single-document variant of this operation will either succeed or,
/// if it fails, clean up after itself
OperationResult transaction::Methods::insert(std::string const& collectionName,
                                             VPackSlice const value,
                                             OperationOptions const& options) {
  TRI_ASSERT(_state->status() == transaction::Status::RUNNING);

  if (!value.isObject() && !value.isArray()) {
    // must provide a document object or an array of documents
    THROW_ARANGO_EXCEPTION(TRI_ERROR_ARANGO_DOCUMENT_TYPE_INVALID);
  }
  if (value.isArray() && value.length() == 0) {
    return emptyResult(options);
  }

  // Validate Edges
  OperationOptions optionsCopy = options;

  if (_state->isCoordinator()) {
    return insertCoordinator(collectionName, value, optionsCopy);
  }

  return insertLocal(collectionName, value, optionsCopy);
}

/// @brief create one or multiple documents in a collection, coordinator
/// the single-document variant of this operation will either succeed or,
/// if it fails, clean up after itself
#ifndef USE_ENTERPRISE
OperationResult transaction::Methods::insertCoordinator(std::string const& collectionName,
                                                        VPackSlice const value,
                                                        OperationOptions& options) {
  rest::ResponseCode responseCode;
  std::unordered_map<int, size_t> errorCounter;
  auto resultBody = std::make_shared<VPackBuilder>();

  Result res = arangodb::createDocumentOnCoordinator(*this, collectionName,
                                                     options, value, responseCode,
                                                     errorCounter, resultBody);

  if (res.ok()) {
    return clusterResultInsert(responseCode, resultBody, options, errorCounter);
  }
  return OperationResult(res, options);
}
#endif

/// @brief choose a timeout for synchronous replication, based on the
/// number of documents we ship over
static double chooseTimeout(size_t count, size_t totalBytes) {
  // We usually assume that a server can process at least 2500 documents
  // per second (this is a low estimate), and use a low limit of 0.5s
  // and a high timeout of 120s
  double timeout = count / 2500.0;

  // Really big documents need additional adjustment. Using total size
  // of all messages to handle worst case scenario of constrained resource
  // processing all
  timeout += (totalBytes / 4096) * ReplicationTimeoutFeature::timeoutPer4k;

  if (timeout < ReplicationTimeoutFeature::lowerLimit) {
    return ReplicationTimeoutFeature::lowerLimit * ReplicationTimeoutFeature::timeoutFactor;
  }
  return (std::min)(120.0, timeout) * ReplicationTimeoutFeature::timeoutFactor;
}

/// @brief create one or multiple documents in a collection, local
/// the single-document variant of this operation will either succeed or,
/// if it fails, clean up after itself
OperationResult transaction::Methods::insertLocal(std::string const& collectionName,
                                                  VPackSlice const value,
                                                  OperationOptions& options) {
  TRI_voc_cid_t cid = addCollectionAtRuntime(collectionName);
  LogicalCollection* collection = documentCollection(trxCollection(cid));

  bool const needsLock = !isLocked(collection, AccessMode::Type::WRITE);

  // If we maybe will overwrite, we cannot do single document operations, thus:
  // options.overwrite => !needsLock
  TRI_ASSERT(!options.overwrite || !needsLock);

  bool const isMMFiles = EngineSelectorFeature::isMMFiles();

  // Assert my assumption that we don't have a lock only with mmfiles single
  // document operations.

#ifdef ARANGODB_ENABLE_MAINTAINER_MODE
  {
    bool const isMock = EngineSelectorFeature::ENGINE->typeName() == "Mock";
    if (!isMock) {
      // needsLock => isMMFiles
      // needsLock => !value.isArray()
      // needsLock => _localHints.has(Hints::Hint::SINGLE_OPERATION))
      // However, due to nested transactions, there are mmfiles single
      // operations that already have a lock.
      TRI_ASSERT(!needsLock || isMMFiles);
      TRI_ASSERT(!needsLock || !value.isArray());
      TRI_ASSERT(!needsLock || _localHints.has(Hints::Hint::SINGLE_OPERATION));
    }
  }
#endif

  // If we are
  // - not on a single server (i.e. maybe replicating),
  // - using the MMFiles storage engine, and
  // - doing a single document operation,
  // we have to:
  // - Get the list of followers during the time span we actually do hold a
  //   collection level lock. This is to avoid races with the replication where
  //   a follower may otherwise be added between the actual document operation
  //   and the point where we get our copy of the followers, regardless of the
  //   latter happens before or after the document operation.

  // Note that getting the followers this way also doesn't do any harm in other
  // cases, except for babies because it would be done multiple times. Thus this
  // bool.
  // I suppose alternatively we could also do it via the updateFollowers
  // callback and set updateFollowers to nullptr afterwards, so we only do it
  // once.
  bool const needsToGetFollowersUnderLock = needsLock && _state->isDBServer();

  std::shared_ptr<std::vector<ServerID> const> followers;

  std::function<Result(void)> updateFollowers = nullptr;

  if (needsToGetFollowersUnderLock) {
    FollowerInfo const& followerInfo = *collection->followers();

    updateFollowers = [&followerInfo, &followers]() -> Result {
      TRI_ASSERT(followers == nullptr);
      followers = followerInfo.get();

      return Result{};
    };
  } else if (_state->isDBServer()) {
    TRI_ASSERT(followers == nullptr);
    followers = collection->followers()->get();
  }

  // we may need to lock individual keys here so we can ensure that even with
  // concurrent operations on the same keys we have the same order of data
  // application on leader and followers
  KeyLockInfo keyLockInfo;

  ReplicationType replicationType = ReplicationType::NONE;
  if (_state->isDBServer()) {
    // Block operation early if we are not supposed to perform it:
    auto const& followerInfo = collection->followers();
    std::string theLeader = followerInfo->getLeader();
    if (theLeader.empty()) {
      if (!options.isSynchronousReplicationFrom.empty()) {
        return OperationResult(TRI_ERROR_CLUSTER_SHARD_LEADER_REFUSES_REPLICATION, options);
      }

      replicationType = ReplicationType::LEADER;
      if (isMMFiles && needsLock) {
        keyLockInfo.shouldLock = true;
      }
      // We cannot be silent if we may have to replicate later.
      // If we need to get the followers under the single document operation's
      // lock, we don't know yet if we will have followers later and thus cannot
      // be silent.
      // Otherwise, if we already know the followers to replicate to, we can
      // just check if they're empty.
      if (needsToGetFollowersUnderLock || keyLockInfo.shouldLock || !followers->empty()) {
        options.silent = false;
      }
    } else {  // we are a follower following theLeader
      replicationType = ReplicationType::FOLLOWER;
      if (options.isSynchronousReplicationFrom.empty()) {
        return OperationResult(TRI_ERROR_CLUSTER_SHARD_LEADER_RESIGNED, options);
      }
      if (options.isSynchronousReplicationFrom != theLeader) {
        return OperationResult(TRI_ERROR_CLUSTER_SHARD_FOLLOWER_REFUSES_OPERATION, options);
      }
    }
  }  // isDBServer - early block

  if (options.returnOld || options.returnNew) {
    pinData(cid);  // will throw when it fails
  }

  VPackBuilder resultBuilder;
  ManagedDocumentResult documentResult;
  TRI_voc_tick_t maxTick = 0;

  auto workForOneDocument = [&](VPackSlice const value) -> Result {
    if (!value.isObject()) {
      return Result(TRI_ERROR_ARANGO_DOCUMENT_TYPE_INVALID);
    }

#ifdef USE_ENTERPRISE
    int r = validateSmartJoinAttribute(*collection, value);

    if (r != TRI_ERROR_NO_ERROR) {
      return Result(r);
    }
#endif

    TRI_voc_tick_t resultMarkerTick = 0;
    TRI_voc_rid_t revisionId = 0;
    documentResult.clear();

    // insert with overwrite may NOT be a single document operation, as we
    // possibly need to do two separate operations (insert and replace).
    TRI_ASSERT(!(options.overwrite && needsLock));

    TRI_ASSERT(needsLock == !isLocked(collection, AccessMode::Type::WRITE));
    Result res =
        collection->insert(this, value, documentResult, options, resultMarkerTick,
                           needsLock, revisionId, &keyLockInfo, updateFollowers);

    TRI_voc_rid_t previousRevisionId = 0;
    ManagedDocumentResult previousDocumentResult;  // return OLD

    if (options.overwrite && res.is(TRI_ERROR_ARANGO_UNIQUE_CONSTRAINT_VIOLATED)) {
      // RepSert Case - unique_constraint violated -> maxTick has not changed ->
      // try replace
      resultMarkerTick = 0;
      // If we're overwriting, we already have a lock. Therefore we also don't
      // need to get the followers under the lock.
      TRI_ASSERT(!needsLock);
      TRI_ASSERT(!needsToGetFollowersUnderLock);
      TRI_ASSERT(updateFollowers == nullptr);
      res = collection->replace(this, value, documentResult, options,
                                resultMarkerTick, false, previousRevisionId,
                                previousDocumentResult, nullptr);
      if (res.ok() && !options.silent) {
        // If we are silent, then revisionId will not be looked at further
        // down. In the silent case, documentResult is empty, so nobody
        // must actually look at it!
        revisionId = TRI_ExtractRevisionId(VPackSlice(documentResult.vpack()));
      }
    }

    if (resultMarkerTick > 0 && resultMarkerTick > maxTick) {
      maxTick = resultMarkerTick;
    }

    if (res.fail()) {
      // Error reporting in the babies case is done outside of here,
      // in the single document case no body needs to be created at all.
      return res;
    }

    if (!options.silent) {
      TRI_ASSERT(!documentResult.empty());

      arangodb::velocypack::StringRef keyString(transaction::helpers::extractKeyFromDocument(
          VPackSlice(documentResult.vpack())));

      bool showReplaced = false;
      if (options.returnOld && previousRevisionId) {
        showReplaced = true;
        TRI_ASSERT(!previousDocumentResult.empty());
      }

      buildDocumentIdentity(collection, resultBuilder, cid, keyString,
                            revisionId, previousRevisionId,
                            showReplaced ? &previousDocumentResult : nullptr,
                            options.returnNew ? &documentResult : nullptr);
    }
    return Result();
  };

  Result res;
  std::unordered_map<int, size_t> countErrorCodes;
  if (value.isArray()) {
    VPackArrayBuilder b(&resultBuilder);
    for (auto const& s : VPackArrayIterator(value)) {
      res = workForOneDocument(s);
      if (res.fail()) {
        createBabiesError(resultBuilder, countErrorCodes, res, options.silent);
      }
    }
    // With babies the reporting is handled in the body of the result
    res = Result(TRI_ERROR_NO_ERROR);
  } else {
    res = workForOneDocument(value);
  }

  if (res.ok() && replicationType == ReplicationType::LEADER) {
    TRI_ASSERT(collection != nullptr);
    TRI_ASSERT(followers != nullptr);

    // In the multi babies case res is always TRI_ERROR_NO_ERROR if we
    // get here, in the single document case, we do not try to replicate
    // in case of an error.

    // Now replicate the good operations on all followers:
    res = replicateOperations(*collection, followers, options, value,
                              TRI_VOC_DOCUMENT_OPERATION_INSERT, resultBuilder);

    if (!res.ok()) {
      return OperationResult{std::move(res), options};
    }
  }

  // wait for operation(s) to be synced to disk here. On rocksdb maxTick == 0
  if (res.ok() && options.waitForSync && maxTick > 0 && isSingleOperationTransaction()) {
    EngineSelectorFeature::ENGINE->waitForSyncTick(maxTick);
  }

  if (options.silent) {
    // We needed the results, but do not want to report:
    resultBuilder.clear();
  }

  return OperationResult(std::move(res), resultBuilder.steal(), nullptr, options, countErrorCodes);
}

/// @brief update/patch one or multiple documents in a collection
/// the single-document variant of this operation will either succeed or,
/// if it fails, clean up after itself
OperationResult transaction::Methods::update(std::string const& collectionName,
                                             VPackSlice const newValue,
                                             OperationOptions const& options) {
  TRI_ASSERT(_state->status() == transaction::Status::RUNNING);

  if (!newValue.isObject() && !newValue.isArray()) {
    // must provide a document object or an array of documents
    THROW_ARANGO_EXCEPTION(TRI_ERROR_ARANGO_DOCUMENT_TYPE_INVALID);
  }
  if (newValue.isArray() && newValue.length() == 0) {
    return emptyResult(options);
  }

  OperationOptions optionsCopy = options;

  if (_state->isCoordinator()) {
    return updateCoordinator(collectionName, newValue, optionsCopy);
  }

  return modifyLocal(collectionName, newValue, optionsCopy, TRI_VOC_DOCUMENT_OPERATION_UPDATE);
}

/// @brief update one or multiple documents in a collection, coordinator
/// the single-document variant of this operation will either succeed or,
/// if it fails, clean up after itself
#ifndef USE_ENTERPRISE
OperationResult transaction::Methods::updateCoordinator(std::string const& collectionName,
                                                        VPackSlice const newValue,
                                                        OperationOptions& options) {
  auto headers = std::make_unique<std::unordered_map<std::string, std::string>>();
  rest::ResponseCode responseCode;
  std::unordered_map<int, size_t> errorCounter;
  auto resultBody = std::make_shared<VPackBuilder>();
  int res = arangodb::modifyDocumentOnCoordinator(*this, collectionName, newValue,
                                                  options, true /* isPatch */, headers,
                                                  responseCode, errorCounter, resultBody);

  if (res == TRI_ERROR_NO_ERROR) {
    return clusterResultModify(responseCode, resultBody, errorCounter);
  }

  return OperationResult(res);
}
#endif

/// @brief replace one or multiple documents in a collection
/// the single-document variant of this operation will either succeed or,
/// if it fails, clean up after itself
OperationResult transaction::Methods::replace(std::string const& collectionName,
                                              VPackSlice const newValue,
                                              OperationOptions const& options) {
  TRI_ASSERT(_state->status() == transaction::Status::RUNNING);

  if (!newValue.isObject() && !newValue.isArray()) {
    // must provide a document object or an array of documents
    THROW_ARANGO_EXCEPTION(TRI_ERROR_ARANGO_DOCUMENT_TYPE_INVALID);
  }
  if (newValue.isArray() && newValue.length() == 0) {
    return emptyResult(options);
  }

  OperationOptions optionsCopy = options;

  if (_state->isCoordinator()) {
    return replaceCoordinator(collectionName, newValue, optionsCopy);
  }

  return modifyLocal(collectionName, newValue, optionsCopy, TRI_VOC_DOCUMENT_OPERATION_REPLACE);
}

/// @brief replace one or multiple documents in a collection, coordinator
/// the single-document variant of this operation will either succeed or,
/// if it fails, clean up after itself
#ifndef USE_ENTERPRISE
OperationResult transaction::Methods::replaceCoordinator(std::string const& collectionName,
                                                         VPackSlice const newValue,
                                                         OperationOptions& options) {
  auto headers = std::make_unique<std::unordered_map<std::string, std::string>>();
  rest::ResponseCode responseCode;
  std::unordered_map<int, size_t> errorCounter;
  auto resultBody = std::make_shared<VPackBuilder>();
  int res = arangodb::modifyDocumentOnCoordinator(*this, collectionName, newValue,
                                                  options, false /* isPatch */,
                                                  headers, responseCode,
                                                  errorCounter, resultBody);

  if (res == TRI_ERROR_NO_ERROR) {
    return clusterResultModify(responseCode, resultBody, errorCounter);
  }

  return OperationResult(res);
}
#endif

/// @brief replace one or multiple documents in a collection, local
/// the single-document variant of this operation will either succeed or,
/// if it fails, clean up after itself
OperationResult transaction::Methods::modifyLocal(std::string const& collectionName,
                                                  VPackSlice const newValue,
                                                  OperationOptions& options,
                                                  TRI_voc_document_operation_e operation) {
  TRI_voc_cid_t cid = addCollectionAtRuntime(collectionName);
  LogicalCollection* collection = documentCollection(trxCollection(cid));

  bool const needsLock = !isLocked(collection, AccessMode::Type::WRITE);

  // Assert my assumption that we don't have a lock only with mmfiles single
  // document operations.

#ifdef ARANGODB_ENABLE_MAINTAINER_MODE
  {
    bool const isMMFiles = EngineSelectorFeature::isMMFiles();
    bool const isMock = EngineSelectorFeature::ENGINE->typeName() == "Mock";
    if (!isMock) {
      // needsLock => isMMFiles
      // needsLock => !newValue.isArray()
      // needsLock => _localHints.has(Hints::Hint::SINGLE_OPERATION))
      // However, due to nested transactions, there are mmfiles single
      // operations that already have a lock.
      TRI_ASSERT(!needsLock || isMMFiles);
      TRI_ASSERT(!needsLock || !newValue.isArray());
      TRI_ASSERT(!needsLock || _localHints.has(Hints::Hint::SINGLE_OPERATION));
    }
  }
#endif

  // If we are
  // - not on a single server (i.e. maybe replicating),
  // - using the MMFiles storage engine, and
  // - doing a single document operation,
  // we have to:
  // - Get the list of followers during the time span we actually do hold a
  //   collection level lock. This is to avoid races with the replication where
  //   a follower may otherwise be added between the actual document operation
  //   and the point where we get our copy of the followers, regardless of the
  //   latter happens before or after the document operation.
  // In update/replace we do NOT have to get document level locks as in insert
  // or remove, as we still hold a lock during the replication in this case.
  bool const needsToGetFollowersUnderLock = needsLock && _state->isDBServer();

  std::shared_ptr<std::vector<ServerID> const> followers;

  std::function<Result(void)> updateFollowers = nullptr;

  if (needsToGetFollowersUnderLock) {
    auto const& followerInfo = *collection->followers();

    updateFollowers = [&followerInfo, &followers]() -> Result {
      TRI_ASSERT(followers == nullptr);
      followers = followerInfo.get();

      return Result{};
    };
  } else if (_state->isDBServer()) {
    TRI_ASSERT(followers == nullptr);
    followers = collection->followers()->get();
  }

  ReplicationType replicationType = ReplicationType::NONE;
  if (_state->isDBServer()) {
    // Block operation early if we are not supposed to perform it:
    auto const& followerInfo = collection->followers();
    std::string theLeader = followerInfo->getLeader();
    if (theLeader.empty()) {
      if (!options.isSynchronousReplicationFrom.empty()) {
        return OperationResult(TRI_ERROR_CLUSTER_SHARD_LEADER_REFUSES_REPLICATION);
      }

      replicationType = ReplicationType::LEADER;
      // We cannot be silent if we may have to replicate later.
      // If we need to get the followers under the single document operation's
      // lock, we don't know yet if we will have followers later and thus cannot
      // be silent.
      // Otherwise, if we already know the followers to replicate to, we can
      // just check if they're empty.
      if (needsToGetFollowersUnderLock || !followers->empty()) {
        options.silent = false;
      }
    } else {  // we are a follower following theLeader
      replicationType = ReplicationType::FOLLOWER;
      if (options.isSynchronousReplicationFrom.empty()) {
        return OperationResult(TRI_ERROR_CLUSTER_SHARD_LEADER_RESIGNED);
      }
      if (options.isSynchronousReplicationFrom != theLeader) {
        return OperationResult(TRI_ERROR_CLUSTER_SHARD_FOLLOWER_REFUSES_OPERATION);
      }
    }
  }  // isDBServer - early block

  if (options.returnOld || options.returnNew) {
    pinData(cid);  // will throw when it fails
  }

  // Update/replace are a read and a write, let's get the write lock already
  // for the read operation:
  Result lockResult = lockRecursive(cid, AccessMode::Type::WRITE);

  if (!lockResult.ok() && !lockResult.is(TRI_ERROR_LOCKED)) {
    return OperationResult(lockResult);
  }
  // Iff we didn't have a lock before, we got one now.
  TRI_ASSERT(needsLock == lockResult.is(TRI_ERROR_LOCKED));

  VPackBuilder resultBuilder;  // building the complete result
  TRI_voc_tick_t maxTick = 0;
  ManagedDocumentResult previous;
  ManagedDocumentResult result;

  // lambda //////////////
  auto workForOneDocument = [this, &operation, &options, &maxTick, &collection,
                             &resultBuilder, &cid, &previous,
                             &result](VPackSlice const newVal, bool isBabies) -> Result {
    Result res;
    if (!newVal.isObject()) {
      res.reset(TRI_ERROR_ARANGO_DOCUMENT_TYPE_INVALID);
      return res;
    }

    TRI_voc_rid_t actualRevision = 0;
    TRI_voc_tick_t resultMarkerTick = 0;
    result.clear();
    previous.clear();

    // replace and update are two operations each, thus this can and must not be
    // single document operations. We need to have a lock here already.
    TRI_ASSERT(isLocked(collection, AccessMode::Type::WRITE));

    if (operation == TRI_VOC_DOCUMENT_OPERATION_REPLACE) {
      res = collection->replace(this, newVal, result, options, resultMarkerTick,
                                false, actualRevision, previous, nullptr);
    } else {
      res = collection->update(this, newVal, result, options, resultMarkerTick,
                               false, actualRevision, previous, nullptr);
    }

    if (resultMarkerTick > 0 && resultMarkerTick > maxTick) {
      maxTick = resultMarkerTick;
    }

    if (res.fail()) {
      if (res.is(TRI_ERROR_ARANGO_CONFLICT) && !isBabies) {
        arangodb::velocypack::StringRef key(newVal.get(StaticStrings::KeyString));
        buildDocumentIdentity(collection, resultBuilder, cid, key, actualRevision,
                              0, options.returnOld ? &previous : nullptr, nullptr);
      }
      return res;
    }

    if (!options.silent) {
      TRI_ASSERT(!previous.empty());
      TRI_ASSERT(!result.empty());
      arangodb::velocypack::StringRef key(newVal.get(StaticStrings::KeyString));
      buildDocumentIdentity(collection, resultBuilder, cid, key,
                            TRI_ExtractRevisionId(VPackSlice(result.vpack())),
                            actualRevision, options.returnOld ? &previous : nullptr,
                            options.returnNew ? &result : nullptr);
    }

    return res;  // must be ok!
  };             // workForOneDocument
  ///////////////////////

  bool multiCase = newValue.isArray();
  std::unordered_map<int, size_t> errorCounter;
  Result res;
  if (multiCase) {
    {
      VPackArrayBuilder guard(&resultBuilder);
      VPackArrayIterator it(newValue);
      while (it.valid()) {
        res = workForOneDocument(it.value(), true);
        if (res.fail()) {
          createBabiesError(resultBuilder, errorCounter, res.errorNumber(),
                            options.silent);
        }
        ++it;
      }
    }
    res.reset();
  } else {
    res = workForOneDocument(newValue, false);
  }

  if (res.ok() && replicationType == ReplicationType::LEADER) {
    // We still hold a lock here, because this is update/replace and we're
    // therefore not doing single document operations. But if we didn't hold it
    // at the beginning of the method the followers may not be up-to-date.
    TRI_ASSERT(isLocked(collection, AccessMode::Type::WRITE));
    if (needsToGetFollowersUnderLock) {
      followers = collection->followers()->get();
    }

    TRI_ASSERT(collection != nullptr);
    TRI_ASSERT(followers != nullptr);

    // In the multi babies case res is always TRI_ERROR_NO_ERROR if we
    // get here, in the single document case, we do not try to replicate
    // in case of an error.

    // Now replicate the good operations on all followers:
    res = replicateOperations(*collection, followers, options, newValue,
                              operation, resultBuilder);

    if (!res.ok()) {
      return OperationResult{std::move(res), options};
    }
  }

  // wait for operation(s) to be synced to disk here. On rocksdb maxTick == 0
  if (res.ok() && options.waitForSync && maxTick > 0 && isSingleOperationTransaction()) {
    EngineSelectorFeature::ENGINE->waitForSyncTick(maxTick);
  }

  if (options.silent) {
    // We needed the results, but do not want to report:
    resultBuilder.clear();
  }

  return OperationResult(std::move(res), resultBuilder.steal(), nullptr, options, errorCounter);
}

/// @brief remove one or multiple documents in a collection
/// the single-document variant of this operation will either succeed or,
/// if it fails, clean up after itself
OperationResult transaction::Methods::remove(std::string const& collectionName,
                                             VPackSlice const value,
                                             OperationOptions const& options) {
  TRI_ASSERT(_state->status() == transaction::Status::RUNNING);

  if (!value.isObject() && !value.isArray() && !value.isString()) {
    // must provide a document object or an array of documents
    THROW_ARANGO_EXCEPTION(TRI_ERROR_ARANGO_DOCUMENT_TYPE_INVALID);
  }
  if (value.isArray() && value.length() == 0) {
    return emptyResult(options);
  }

  OperationOptions optionsCopy = options;

  if (_state->isCoordinator()) {
    return removeCoordinator(collectionName, value, optionsCopy);
  }

  return removeLocal(collectionName, value, optionsCopy);
}

/// @brief remove one or multiple documents in a collection, coordinator
/// the single-document variant of this operation will either succeed or,
/// if it fails, clean up after itself
#ifndef USE_ENTERPRISE
OperationResult transaction::Methods::removeCoordinator(std::string const& collectionName,
                                                        VPackSlice const value,
                                                        OperationOptions& options) {
  rest::ResponseCode responseCode;
  std::unordered_map<int, size_t> errorCounter;
  auto resultBody = std::make_shared<VPackBuilder>();
  int res = arangodb::deleteDocumentOnCoordinator(*this, collectionName, value,
                                                  options, responseCode,
                                                  errorCounter, resultBody);

  if (res == TRI_ERROR_NO_ERROR) {
    return clusterResultRemove(responseCode, resultBody, errorCounter);
  }

  return OperationResult(res);
}
#endif

/// @brief remove one or multiple documents in a collection, local
/// the single-document variant of this operation will either succeed or,
/// if it fails, clean up after itself
OperationResult transaction::Methods::removeLocal(std::string const& collectionName,
                                                  VPackSlice const value,
                                                  OperationOptions& options) {
  TRI_voc_cid_t cid = addCollectionAtRuntime(collectionName);
  LogicalCollection* collection = documentCollection(trxCollection(cid));

  bool const needsLock = !isLocked(collection, AccessMode::Type::WRITE);
  bool const isMMFiles = EngineSelectorFeature::isMMFiles();

  // Assert my assumption that we don't have a lock only with mmfiles single
  // document operations.

#ifdef ARANGODB_ENABLE_MAINTAINER_MODE
  {
    bool const isMock = EngineSelectorFeature::ENGINE->typeName() == "Mock";
    if (!isMock) {
      // needsLock => isMMFiles
      // needsLock => !value.isArray()
      // needsLock => _localHints.has(Hints::Hint::SINGLE_OPERATION))
      // However, due to nested transactions, there are mmfiles single
      // operations that already have a lock.
      TRI_ASSERT(!needsLock || isMMFiles);
      TRI_ASSERT(!needsLock || !value.isArray());
      TRI_ASSERT(!needsLock || _localHints.has(Hints::Hint::SINGLE_OPERATION));
    }
  }
#endif

  // If we are
  // - not on a single server (i.e. maybe replicating),
  // - using the MMFiles storage engine, and
  // - doing a single document operation,
  // we have to:
  // - Get the list of followers during the time span we actually do hold a
  //   collection level lock. This is to avoid races with the replication where
  //   a follower may otherwise be added between the actual document operation
  //   and the point where we get our copy of the followers, regardless of the
  //   latter happens before or after the document operation.
  bool const needsToGetFollowersUnderLock = needsLock && _state->isDBServer();

  std::shared_ptr<std::vector<ServerID> const> followers;

  std::function<Result(void)> updateFollowers = nullptr;

  if (needsToGetFollowersUnderLock) {
    auto const& followerInfo = *collection->followers();

    updateFollowers = [&followerInfo, &followers]() -> Result {
      TRI_ASSERT(followers == nullptr);
      followers = followerInfo.get();

      return Result{};
    };
  } else if (_state->isDBServer()) {
    TRI_ASSERT(followers == nullptr);
    followers = collection->followers()->get();
  }

  // we may need to lock individual keys here so we can ensure that even with
  // concurrent operations on the same keys we have the same order of data
  // application on leader and followers
  KeyLockInfo keyLockInfo;

  ReplicationType replicationType = ReplicationType::NONE;
  if (_state->isDBServer()) {
    // Block operation early if we are not supposed to perform it:
    auto const& followerInfo = collection->followers();
    std::string theLeader = followerInfo->getLeader();
    if (theLeader.empty()) {
      if (!options.isSynchronousReplicationFrom.empty()) {
        return OperationResult(TRI_ERROR_CLUSTER_SHARD_LEADER_REFUSES_REPLICATION);
      }

      replicationType = ReplicationType::LEADER;
      if (isMMFiles && needsLock) {
        keyLockInfo.shouldLock = true;
      }
      // We cannot be silent if we may have to replicate later.
      // If we need to get the followers under the single document operation's
      // lock, we don't know yet if we will have followers later and thus cannot
      // be silent.
      // Otherwise, if we already know the followers to replicate to, we can
      // just check if they're empty.
      if (needsToGetFollowersUnderLock || !followers->empty()) {
        options.silent = false;
      }
    } else {  // we are a follower following theLeader
      replicationType = ReplicationType::FOLLOWER;
      if (options.isSynchronousReplicationFrom.empty()) {
        return OperationResult(TRI_ERROR_CLUSTER_SHARD_LEADER_RESIGNED);
      }
      if (options.isSynchronousReplicationFrom != theLeader) {
        return OperationResult(TRI_ERROR_CLUSTER_SHARD_FOLLOWER_REFUSES_OPERATION);
      }
    }
  }  // isDBServer - early block

  if (options.returnOld) {
    pinData(cid);  // will throw when it fails
  }

  VPackBuilder resultBuilder;
  ManagedDocumentResult previous;
  TRI_voc_tick_t maxTick = 0;

  auto workForOneDocument = [&](VPackSlice value, bool isBabies) -> Result {
    TRI_voc_rid_t actualRevision = 0;
    transaction::BuilderLeaser builder(this);
    arangodb::velocypack::StringRef key;
    if (value.isString()) {
      key = value;
      size_t pos = key.find('/');
      if (pos != std::string::npos) {
        key = key.substr(pos + 1);
        builder->add(VPackValuePair(key.data(), key.length(), VPackValueType::String));
        value = builder->slice();
      }
    } else if (value.isObject()) {
      VPackSlice keySlice = value.get(StaticStrings::KeyString);
      if (!keySlice.isString()) {
        return Result(TRI_ERROR_ARANGO_DOCUMENT_HANDLE_BAD);
      }
      key = keySlice;
    } else {
      return Result(TRI_ERROR_ARANGO_DOCUMENT_HANDLE_BAD);
    }

    TRI_voc_tick_t resultMarkerTick = 0;
    previous.clear();

    TRI_ASSERT(needsLock == !isLocked(collection, AccessMode::Type::WRITE));

    auto res = collection->remove(*this, value, options, resultMarkerTick, needsLock,
                                  actualRevision, previous, &keyLockInfo, updateFollowers);

    if (resultMarkerTick > 0 && resultMarkerTick > maxTick) {
      maxTick = resultMarkerTick;
    }

    if (res.fail()) {
      if (res.is(TRI_ERROR_ARANGO_CONFLICT) && !isBabies) {
        buildDocumentIdentity(collection, resultBuilder, cid, key, actualRevision,
                              0, options.returnOld ? &previous : nullptr, nullptr);
      }
      return res;
    }

    TRI_ASSERT(!previous.empty());
    if (!options.silent) {
      buildDocumentIdentity(collection, resultBuilder, cid, key, actualRevision,
                            0, options.returnOld ? &previous : nullptr, nullptr);
    }

    return Result();
  };

  Result res;
  std::unordered_map<int, size_t> countErrorCodes;
  if (value.isArray()) {
    VPackArrayBuilder guard(&resultBuilder);
    for (auto const& s : VPackArrayIterator(value)) {
      res = workForOneDocument(s, true);
      if (res.fail()) {
        createBabiesError(resultBuilder, countErrorCodes, res, options.silent);
      }
    }
    // With babies the reporting is handled somewhere else.
    res = Result(TRI_ERROR_NO_ERROR);
  } else {
    res = workForOneDocument(value, false);
  }

  if (res.ok() && replicationType == ReplicationType::LEADER) {
    TRI_ASSERT(collection != nullptr);
    TRI_ASSERT(followers != nullptr);
    // Now replicate the same operation on all followers:

    // In the multi babies case res is always TRI_ERROR_NO_ERROR if we
    // get here, in the single document case, we do not try to replicate
    // in case of an error.

    // Now replicate the good operations on all followers:
    res = replicateOperations(*collection, followers, options, value,
                              TRI_VOC_DOCUMENT_OPERATION_REMOVE, resultBuilder);

    if (!res.ok()) {
      return OperationResult{std::move(res), options};
    }
  }

  // wait for operation(s) to be synced to disk here. On rocksdb maxTick == 0
  if (res.ok() && options.waitForSync && maxTick > 0 && isSingleOperationTransaction()) {
    EngineSelectorFeature::ENGINE->waitForSyncTick(maxTick);
  }

  if (options.silent) {
    // We needed the results, but do not want to report:
    resultBuilder.clear();
  }

  return OperationResult(std::move(res), resultBuilder.steal(), nullptr, options, countErrorCodes);
}

/// @brief fetches all documents in a collection
OperationResult transaction::Methods::all(std::string const& collectionName,
                                          uint64_t skip, uint64_t limit,
                                          OperationOptions const& options) {
  TRI_ASSERT(_state->status() == transaction::Status::RUNNING);

  OperationOptions optionsCopy = options;

  if (_state->isCoordinator()) {
    return allCoordinator(collectionName, skip, limit, optionsCopy);
  }

  return allLocal(collectionName, skip, limit, optionsCopy);
}

/// @brief fetches all documents in a collection, coordinator
OperationResult transaction::Methods::allCoordinator(std::string const& collectionName,
                                                     uint64_t skip, uint64_t limit,
                                                     OperationOptions& options) {
  THROW_ARANGO_EXCEPTION(TRI_ERROR_NOT_IMPLEMENTED);
}

/// @brief fetches all documents in a collection, local
OperationResult transaction::Methods::allLocal(std::string const& collectionName,
                                               uint64_t skip, uint64_t limit,
                                               OperationOptions& options) {
  TRI_voc_cid_t cid = addCollectionAtRuntime(collectionName);

  pinData(cid);  // will throw when it fails

  VPackBuilder resultBuilder;
  resultBuilder.openArray();

  Result lockResult = lockRecursive(cid, AccessMode::Type::READ);

  if (!lockResult.ok() && !lockResult.is(TRI_ERROR_LOCKED)) {
    return OperationResult(lockResult);
  }

  OperationCursor cursor(indexScan(collectionName, transaction::Methods::CursorType::ALL));

  auto cb = [&resultBuilder](LocalDocumentId const& token, VPackSlice slice) {
    resultBuilder.add(slice);
  };
  cursor.allDocuments(cb, 1000);

  if (lockResult.is(TRI_ERROR_LOCKED)) {
    Result res = unlockRecursive(cid, AccessMode::Type::READ);

    if (res.ok()) {
      return OperationResult(res);
    }
  }

  resultBuilder.close();

  return OperationResult(Result(), resultBuilder.steal(),
                         _transactionContextPtr->orderCustomTypeHandler());
}

/// @brief remove all documents in a collection
OperationResult transaction::Methods::truncate(std::string const& collectionName,
                                               OperationOptions const& options) {
  TRI_ASSERT(_state->status() == transaction::Status::RUNNING);

  OperationOptions optionsCopy = options;
  OperationResult result;

  if (_state->isCoordinator()) {
    result = truncateCoordinator(collectionName, optionsCopy);
  } else {
    result = truncateLocal(collectionName, optionsCopy);
  }

  events::TruncateCollection(collectionName, result.errorNumber());
  return result;
}

/// @brief remove all documents in a collection, coordinator
#ifndef USE_ENTERPRISE
OperationResult transaction::Methods::truncateCoordinator(std::string const& collectionName,
                                                          OperationOptions& options) {
  return OperationResult(arangodb::truncateCollectionOnCoordinator(*this, collectionName));
}
#endif

/// @brief remove all documents in a collection, local
OperationResult transaction::Methods::truncateLocal(std::string const& collectionName,
                                                    OperationOptions& options) {
  TRI_voc_cid_t cid = addCollectionAtRuntime(collectionName);

  LogicalCollection* collection = documentCollection(trxCollection(cid));

  std::shared_ptr<std::vector<ServerID> const> followers;

  ReplicationType replicationType = ReplicationType::NONE;
  if (_state->isDBServer()) {
    // Block operation early if we are not supposed to perform it:
    auto const& followerInfo = collection->followers();
    std::string theLeader = followerInfo->getLeader();
    if (theLeader.empty()) {
      if (!options.isSynchronousReplicationFrom.empty()) {
        return OperationResult(TRI_ERROR_CLUSTER_SHARD_LEADER_REFUSES_REPLICATION);
      }

      // fetch followers
      followers = followerInfo->get();
      if (followers->size() > 0) {
        replicationType = ReplicationType::LEADER;
        options.silent = false;
      }
    } else {  // we are a follower following theLeader
      replicationType = ReplicationType::FOLLOWER;
      if (options.isSynchronousReplicationFrom.empty()) {
        return OperationResult(TRI_ERROR_CLUSTER_SHARD_LEADER_RESIGNED);
      }
      if (options.isSynchronousReplicationFrom != theLeader) {
        return OperationResult(TRI_ERROR_CLUSTER_SHARD_FOLLOWER_REFUSES_OPERATION);
      }
    }
  }  // isDBServer - early block

  pinData(cid);  // will throw when it fails

  Result lockResult = lockRecursive(cid, AccessMode::Type::WRITE);

  if (!lockResult.ok() && !lockResult.is(TRI_ERROR_LOCKED)) {
    return OperationResult(lockResult);
  }

  TRI_ASSERT(isLocked(collection, AccessMode::Type::WRITE));

  auto res = collection->truncate(*this, options);
  ;

  if (res.fail()) {
    if (lockResult.is(TRI_ERROR_LOCKED)) {
      unlockRecursive(cid, AccessMode::Type::WRITE);
    }

    return OperationResult(res);
  }

  // Now see whether or not we have to do synchronous replication:
  if (replicationType == ReplicationType::LEADER) {
    TRI_ASSERT(followers != nullptr);

    // Now replicate the good operations on all followers:
    auto cc = arangodb::ClusterComm::instance();

    if (cc != nullptr) {
      // nullptr only happens on controlled shutdown
      std::string path =
          "/_db/" + arangodb::basics::StringUtils::urlEncode(vocbase().name()) +
          "/_api/collection/" + arangodb::basics::StringUtils::urlEncode(collectionName) +
          "/truncate?isSynchronousReplication=" + ServerState::instance()->getId();
      auto body = std::make_shared<std::string>();

      // Now prepare the requests:
      std::vector<ClusterCommRequest> requests;
      requests.reserve(followers->size());

      for (auto const& f : *followers) {
        requests.emplace_back("server:" + f, arangodb::rest::RequestType::PUT, path, body);
      }

      size_t nrDone = 0;
      cc->performRequests(requests, 120.0, nrDone, Logger::REPLICATION, false);
      // If any would-be-follower refused to follow there must be a
      // new leader in the meantime, in this case we must not allow
      // this operation to succeed, we simply return with a refusal
      // error (note that we use the follower version, since we have
      // lost leadership):
      if (findRefusal(requests)) {
        return OperationResult(TRI_ERROR_CLUSTER_SHARD_LEADER_RESIGNED);
      }
      // we drop all followers that were not successful:
      for (size_t i = 0; i < followers->size(); ++i) {
        bool replicationWorked =
            requests[i].done && requests[i].result.status == CL_COMM_RECEIVED &&
            (requests[i].result.answer_code == rest::ResponseCode::ACCEPTED ||
             requests[i].result.answer_code == rest::ResponseCode::OK);
        if (!replicationWorked) {
          auto const& followerInfo = collection->followers();
          if (followerInfo->remove((*followers)[i])) {
            LOG_TOPIC(WARN, Logger::REPLICATION)
                << "truncateLocal: dropping follower " << (*followers)[i]
                << " for shard " << collectionName;
          } else {
            LOG_TOPIC(ERR, Logger::REPLICATION)
                << "truncateLocal: could not drop follower " << (*followers)[i]
                << " for shard " << collectionName;
            THROW_ARANGO_EXCEPTION(TRI_ERROR_CLUSTER_COULD_NOT_DROP_FOLLOWER);
          }
        }
      }
    }
  }

  if (lockResult.is(TRI_ERROR_LOCKED)) {
    res = unlockRecursive(cid, AccessMode::Type::WRITE);
  }

  return OperationResult(res);
}

/// @brief count the number of documents in a collection
OperationResult transaction::Methods::count(std::string const& collectionName,
                                            transaction::CountType type) {
  TRI_ASSERT(_state->status() == transaction::Status::RUNNING);

  if (_state->isCoordinator()) {
    return countCoordinator(collectionName, type);
  }

  if (type == CountType::Detailed) {
    // we are a single-server... we cannot provide detailed per-shard counts,
    // so just downgrade the request to a normal request
    type = CountType::Normal;
  }

  return countLocal(collectionName, type);
}

#ifndef USE_ENTERPRISE
/// @brief count the number of documents in a collection
OperationResult transaction::Methods::countCoordinator(std::string const& collectionName,
                                                       transaction::CountType type) {
  ClusterInfo* ci = ClusterInfo::instance();
  auto cc = ClusterComm::instance();
  if (cc == nullptr) {
    // nullptr happens only during controlled shutdown
    return OperationResult(TRI_ERROR_SHUTTING_DOWN);
  }

  // First determine the collection ID from the name:
  auto collinfo = ci->getCollectionNT(vocbase().name(), collectionName);
  if (collinfo == nullptr) {
    return OperationResult(TRI_ERROR_ARANGO_DATA_SOURCE_NOT_FOUND);
  }

  return countCoordinatorHelper(collinfo, collectionName, type);
}

#endif

OperationResult transaction::Methods::countCoordinatorHelper(
    std::shared_ptr<LogicalCollection> const& collinfo,
    std::string const& collectionName, transaction::CountType type) {
  TRI_ASSERT(collinfo != nullptr);
  auto& cache = collinfo->countCache();

  int64_t documents = CountCache::NotPopulated;
  if (type == transaction::CountType::ForceCache) {
    // always return from the cache, regardless what's in it
    documents = cache.get();
  } else if (type == transaction::CountType::TryCache) {
    documents = cache.get(CountCache::Ttl);
  }

  if (documents == CountCache::NotPopulated) {
    // no cache hit, or detailed results requested
    std::vector<std::pair<std::string, uint64_t>> count;
    auto res = arangodb::countOnCoordinator(*this, collectionName, count);

    if (res != TRI_ERROR_NO_ERROR) {
      return OperationResult(res);
    }

    int64_t total = 0;
    OperationResult opRes = buildCountResult(count, type, total);
    cache.store(total);
    return opRes;
  }

  // cache hit!
  TRI_ASSERT(documents >= 0);
  TRI_ASSERT(type != transaction::CountType::Detailed);

  // return number from cache
  VPackBuilder resultBuilder;
  resultBuilder.add(VPackValue(documents));
  return OperationResult(Result(), resultBuilder.buffer(), nullptr);
}

/// @brief count the number of documents in a collection
OperationResult transaction::Methods::countLocal(std::string const& collectionName,
                                                 transaction::CountType type) {
  TRI_voc_cid_t cid = addCollectionAtRuntime(collectionName);
  LogicalCollection* collection = documentCollection(trxCollection(cid));

  Result lockResult = lockRecursive(cid, AccessMode::Type::READ);

  if (!lockResult.ok() && !lockResult.is(TRI_ERROR_LOCKED)) {
    return OperationResult(lockResult);
  }

  TRI_ASSERT(isLocked(collection, AccessMode::Type::READ));

  uint64_t num = collection->numberDocuments(this, type);

  if (lockResult.is(TRI_ERROR_LOCKED)) {
    Result res = unlockRecursive(cid, AccessMode::Type::READ);

    if (res.fail()) {
      return OperationResult(res);
    }
  }

  VPackBuilder resultBuilder;
  resultBuilder.add(VPackValue(num));

  return OperationResult(Result(), resultBuilder.steal(), nullptr);
}

/// @brief Gets the best fitting index for an AQL condition.
/// note: the caller must have read-locked the underlying collection when
/// calling this method
std::pair<bool, bool> transaction::Methods::getBestIndexHandlesForFilterCondition(
    std::string const& collectionName, arangodb::aql::Ast* ast,
    arangodb::aql::AstNode* root, arangodb::aql::Variable const* reference,
    arangodb::aql::SortCondition const* sortCondition, size_t itemsInCollection,
    std::vector<IndexHandle>& usedIndexes, bool& isSorted) {
  // We can only start after DNF transformation
  TRI_ASSERT(root->type == arangodb::aql::AstNodeType::NODE_TYPE_OPERATOR_NARY_OR);
  auto indexes = indexesForCollection(collectionName);

  // must edit root in place; TODO change so we can replace with copy
  TEMPORARILY_UNLOCK_NODE(root);

  bool canUseForFilter = (root->numMembers() > 0);
  bool canUseForSort = false;
  bool isSparse = false;

  for (size_t i = 0; i < root->numMembers(); ++i) {
    auto node = root->getMemberUnchecked(i);
    arangodb::aql::AstNode* specializedCondition = nullptr;
    auto canUseIndex = findIndexHandleForAndNode(indexes, node, reference, sortCondition,
                                                 itemsInCollection, usedIndexes,
                                                 specializedCondition, isSparse);

    if (canUseIndex.second && !canUseIndex.first) {
      // index can be used for sorting only
      // we need to abort further searching and only return one index
      TRI_ASSERT(!usedIndexes.empty());
      if (usedIndexes.size() > 1) {
        auto sortIndex = usedIndexes.back();

        usedIndexes.clear();
        usedIndexes.emplace_back(sortIndex);
      }

      TRI_ASSERT(usedIndexes.size() == 1);

      if (isSparse) {
        // cannot use a sparse index for sorting alone
        usedIndexes.clear();
      }
      return std::make_pair(false, !usedIndexes.empty());
    }

    canUseForFilter &= canUseIndex.first;
    canUseForSort |= canUseIndex.second;

    root->changeMember(i, specializedCondition);
  }

  if (canUseForFilter) {
    isSorted = sortOrs(ast, root, reference, usedIndexes);
  }

  // should always be true here. maybe not in the future in case a collection
  // has absolutely no indexes
  return std::make_pair(canUseForFilter, canUseForSort);
}

/// @brief Gets the best fitting index for one specific condition.
///        Difference to IndexHandles: Condition is only one NARY_AND
///        and the Condition stays unmodified. Also does not care for sorting
///        Returns false if no index could be found.

bool transaction::Methods::getBestIndexHandleForFilterCondition(
    std::string const& collectionName, arangodb::aql::AstNode*& node,
    arangodb::aql::Variable const* reference, size_t itemsInCollection,
    IndexHandle& usedIndex) {
  // We can only start after DNF transformation and only a single AND
  TRI_ASSERT(node->type == arangodb::aql::AstNodeType::NODE_TYPE_OPERATOR_NARY_AND);
  if (node->numMembers() == 0) {
    // Well no index can serve no condition.
    return false;
  }

  auto indexes = indexesForCollection(collectionName);

  // Const cast is save here. Giving computeSpecialization == false
  // Makes sure node is NOT modified.
  return findIndexHandleForAndNode(indexes, node, reference, itemsInCollection, usedIndex);
}

/// @brief Checks if the index supports the filter condition.
/// note: the caller must have read-locked the underlying collection when
/// calling this method
bool transaction::Methods::supportsFilterCondition(
    IndexHandle const& indexHandle, arangodb::aql::AstNode const* condition,
    arangodb::aql::Variable const* reference, size_t itemsInIndex,
    size_t& estimatedItems, double& estimatedCost) {
  auto idx = indexHandle.getIndex();
  if (nullptr == idx) {
    THROW_ARANGO_EXCEPTION_MESSAGE(TRI_ERROR_BAD_PARAMETER,
                                   "The index id cannot be empty.");
  }

  return idx->supportsFilterCondition(std::vector<std::shared_ptr<Index>>(),
                                      condition, reference, itemsInIndex,
                                      estimatedItems, estimatedCost);
}

/// @brief Get the index features:
///        Returns the covered attributes, and sets the first bool value
///        to isSorted and the second bool value to isSparse
std::vector<std::vector<arangodb::basics::AttributeName>> transaction::Methods::getIndexFeatures(
    IndexHandle const& indexHandle, bool& isSorted, bool& isSparse) {
  auto idx = indexHandle.getIndex();
  if (nullptr == idx) {
    THROW_ARANGO_EXCEPTION_MESSAGE(TRI_ERROR_BAD_PARAMETER,
                                   "The index id cannot be empty.");
  }

  isSorted = idx->isSorted();
  isSparse = idx->sparse();
  return idx->fields();
}

/// @brief Gets the best fitting index for an AQL sort condition
/// note: the caller must have read-locked the underlying collection when
/// calling this method
bool transaction::Methods::getIndexForSortCondition(
    std::string const& collectionName, arangodb::aql::SortCondition const* sortCondition,
    arangodb::aql::Variable const* reference, size_t itemsInIndex,
    std::vector<IndexHandle>& usedIndexes, size_t& coveredAttributes) {
  // We do not have a condition. But we have a sort!
  if (!sortCondition->isEmpty() && sortCondition->isOnlyAttributeAccess() &&
      sortCondition->isUnidirectional()) {
    double bestCost = 0.0;
    std::shared_ptr<Index> bestIndex;

    auto indexes = indexesForCollection(collectionName);

    for (auto const& idx : indexes) {
      if (idx->sparse()) {
        // a sparse index may exclude some documents, so it can't be used to
        // get a sorted view of the ENTIRE collection
        continue;
      }
      double sortCost = 0.0;
      size_t covered = 0;
      if (indexSupportsSort(idx.get(), reference, sortCondition, itemsInIndex,
                            sortCost, covered)) {
        if (bestIndex == nullptr || sortCost < bestCost) {
          bestCost = sortCost;
          bestIndex = idx;
          coveredAttributes = covered;
        }
      }
    }

    if (bestIndex != nullptr) {
      usedIndexes.emplace_back(bestIndex);
    }

    return bestIndex != nullptr;
  }

  // No Index and no sort condition that
  // can be supported by an index.
  // Nothing to do here.
  return false;
}

/// @brief factory for IndexIterator objects from AQL
/// note: the caller must have read-locked the underlying collection when
/// calling this method
std::unique_ptr<IndexIterator> transaction::Methods::indexScanForCondition(
    IndexHandle const& indexId, arangodb::aql::AstNode const* condition,
    arangodb::aql::Variable const* var, IndexIteratorOptions const& opts) {
  if (_state->isCoordinator()) {
    // The index scan is only available on DBServers and Single Server.
    THROW_ARANGO_EXCEPTION(TRI_ERROR_CLUSTER_ONLY_ON_DBSERVER);
  }

  auto idx = indexId.getIndex();
  if (nullptr == idx) {
    THROW_ARANGO_EXCEPTION_MESSAGE(TRI_ERROR_BAD_PARAMETER,
                                   "The index id cannot be empty.");
  }

  // Now create the Iterator
  return std::unique_ptr<IndexIterator>(idx->iteratorForCondition(this, condition, var, opts));
}

/// @brief factory for IndexIterator objects
/// note: the caller must have read-locked the underlying collection when
/// calling this method
std::unique_ptr<IndexIterator> transaction::Methods::indexScan(std::string const& collectionName,
                                                               CursorType cursorType) {
  // For now we assume indexId is the iid part of the index.

  if (_state->isCoordinator()) {
    // The index scan is only available on DBServers and Single Server.
    THROW_ARANGO_EXCEPTION(TRI_ERROR_CLUSTER_ONLY_ON_DBSERVER);
  }

  TRI_voc_cid_t cid = addCollectionAtRuntime(collectionName);
  TransactionCollection* trxColl = trxCollection(cid);
  if (trxColl == nullptr) {
    THROW_ARANGO_EXCEPTION_MESSAGE(
        TRI_ERROR_INTERNAL, "unable to determine transaction collection");
  }
  LogicalCollection* logical = documentCollection(trxColl);
  TRI_ASSERT(logical != nullptr);

  // will throw when it fails
  _transactionContextPtr->pinData(logical);

  std::unique_ptr<IndexIterator> iterator;
  switch (cursorType) {
    case CursorType::ANY: {
      iterator = logical->getAnyIterator(this);
      break;
    }
    case CursorType::ALL: {
      iterator = logical->getAllIterator(this);
      break;
    }
  }

  // the above methods must always return a valid iterator or throw!
  TRI_ASSERT(iterator != nullptr);
  return iterator;
}

/// @brief return the collection
arangodb::LogicalCollection* transaction::Methods::documentCollection(
    TransactionCollection const* trxCollection) const {
  TRI_ASSERT(_state != nullptr);
  TRI_ASSERT(trxCollection != nullptr);
  TRI_ASSERT(_state->status() == transaction::Status::RUNNING);
  TRI_ASSERT(trxCollection->collection() != nullptr);

  return trxCollection->collection().get();
}

/// @brief return the collection
arangodb::LogicalCollection* transaction::Methods::documentCollection(TRI_voc_cid_t cid) const {
  TRI_ASSERT(_state != nullptr);
  TRI_ASSERT(_state->status() == transaction::Status::RUNNING);

  auto trxColl = trxCollection(cid, AccessMode::Type::READ);
  if (trxColl == nullptr) {
    THROW_ARANGO_EXCEPTION_MESSAGE(TRI_ERROR_INTERNAL,
                                   "could not find collection");
  }

  TRI_ASSERT(trxColl != nullptr);
  TRI_ASSERT(trxColl->collection() != nullptr);
  return trxColl->collection().get();
}

/// @brief add a collection by id, with the name supplied
Result transaction::Methods::addCollection(TRI_voc_cid_t cid, std::string const& cname,
                                           AccessMode::Type type) {
  if (_state == nullptr) {
    THROW_ARANGO_EXCEPTION_MESSAGE(TRI_ERROR_INTERNAL,
                                   "cannot add collection without state");
  }

  Status const status = _state->status();

  if (status == transaction::Status::COMMITTED || status == transaction::Status::ABORTED) {
    // transaction already finished?
    THROW_ARANGO_EXCEPTION_MESSAGE(
        TRI_ERROR_INTERNAL,
        "cannot add collection to committed or aborted transaction");
  }

  if (_state->isTopLevelTransaction() && status != transaction::Status::CREATED) {
    // transaction already started?
    THROW_ARANGO_EXCEPTION_MESSAGE(
        TRI_ERROR_TRANSACTION_INTERNAL,
        "cannot add collection to a previously started top-level transaction");
  }

  if (cid == 0) {
    // invalid cid
    throwCollectionNotFound(cname.c_str());
  }

  auto addCollection = [this, &cname, type](TRI_voc_cid_t cid) -> void {
    auto res = _state->addCollection(cid, cname, type, _state->nestingLevel(), false);

    if (TRI_ERROR_NO_ERROR == res) {
      return;
    }

    if (TRI_ERROR_TRANSACTION_UNREGISTERED_COLLECTION == res) {
      // special error message to indicate which collection was undeclared
      THROW_ARANGO_EXCEPTION_MESSAGE(res, std::string(TRI_errno_string(res)) +
                                              ": " + cname + " [" +
                                              AccessMode::typeString(type) +
                                              "]");
    }

    if (TRI_ERROR_ARANGO_DATA_SOURCE_NOT_FOUND == res) {
      throwCollectionNotFound(cname.c_str());
    }

    THROW_ARANGO_EXCEPTION(res);
  };

  Result res;
  bool visited = false;
  std::function<bool(LogicalCollection&)> visitor(
      [this, &addCollection, &res, cid, &visited](LogicalCollection& col) -> bool {
        addCollection(col.id());  // will throw on error
        res = applyDataSourceRegistrationCallbacks(col, *this);
        visited |= cid == col.id();

        return res.ok();  // add the remaining collections (or break on error)
      });

  if (!resolver()->visitCollections(visitor, cid) || res.fail()) {
    // trigger exception as per the original behaviour (tests depend on this)
    if (res.ok() && !visited) {
      addCollection(cid);  // will throw on error
    }

    return res.ok() ? Result(TRI_ERROR_INTERNAL) : res;  // return first error
  }

  // skip provided 'cid' if it was already done by the visitor
  if (visited) {
    return res;
  }

  auto dataSource = resolver()->getDataSource(cid);

  return dataSource ? applyDataSourceRegistrationCallbacks(*dataSource, *this)
                    : Result(TRI_ERROR_ARANGO_DATA_SOURCE_NOT_FOUND);
}

/// @brief add a collection by name
Result transaction::Methods::addCollection(std::string const& name, AccessMode::Type type) {
  return addCollection(resolver()->getCollectionId(name), name, type);
}

bool transaction::Methods::isLockedShard(std::string const& shardName) const {
  return _state->isLockedShard(shardName);
}

void transaction::Methods::setLockedShard(std::string const& shardName) {
  _state->setLockedShard(shardName);
}

void transaction::Methods::setLockedShards(std::unordered_set<std::string> const& lockedShards) {
  _state->setLockedShards(lockedShards);
}

/// @brief test if a collection is already locked
bool transaction::Methods::isLocked(LogicalCollection* document, AccessMode::Type type) const {
  if (_state == nullptr || _state->status() != transaction::Status::RUNNING) {
    return false;
  }
  if (_state->hasHint(Hints::Hint::LOCK_NEVER)) {
    // In the lock never case we have made sure that
    // some other process holds this lock.
    // So we can lie here and report that it actually
    // is locked!
    return true;
  }

  TransactionCollection* trxColl = trxCollection(document->id(), type);
  TRI_ASSERT(trxColl != nullptr);
  return trxColl->isLocked(type, _state->nestingLevel());
}

/// @brief read- or write-lock a collection
Result transaction::Methods::lockRecursive(TRI_voc_cid_t cid, AccessMode::Type type) {
  if (_state == nullptr || _state->status() != transaction::Status::RUNNING) {
    return Result(TRI_ERROR_TRANSACTION_INTERNAL,
                  "transaction not running on lock");
  }
  TransactionCollection* trxColl = trxCollection(cid, type);
  TRI_ASSERT(trxColl != nullptr);
  return Result(trxColl->lockRecursive(type, _state->nestingLevel()));
}

/// @brief read- or write-unlock a collection
Result transaction::Methods::unlockRecursive(TRI_voc_cid_t cid, AccessMode::Type type) {
  if (_state == nullptr || _state->status() != transaction::Status::RUNNING) {
    return Result(TRI_ERROR_TRANSACTION_INTERNAL,
                  "transaction not running on unlock");
  }
  TransactionCollection* trxColl = trxCollection(cid, type);
  TRI_ASSERT(trxColl != nullptr);
  return Result(trxColl->unlockRecursive(type, _state->nestingLevel()));
}

/// @brief get list of indexes for a collection
std::vector<std::shared_ptr<Index>> transaction::Methods::indexesForCollection(
    std::string const& collectionName, bool withHidden) {
  if (_state->isCoordinator()) {
    return indexesForCollectionCoordinator(collectionName);
  }
  // For a DBserver we use the local case.

  TRI_voc_cid_t cid = addCollectionAtRuntime(collectionName);
  LogicalCollection* document = documentCollection(trxCollection(cid));
  std::vector<std::shared_ptr<Index>> indexes = document->getIndexes();
  if (!withHidden) {
    indexes.erase(std::remove_if(indexes.begin(), indexes.end(),
                                 [](std::shared_ptr<Index> x) {
                                   return x->isHidden();
                                 }),
                  indexes.end());
  }
  return indexes;
}

/// @brief Lock all collections. Only works for selected sub-classes
int transaction::Methods::lockCollections() {
  THROW_ARANGO_EXCEPTION(TRI_ERROR_NOT_IMPLEMENTED);
}

/// @brief Clone this transaction. Only works for selected sub-classes
transaction::Methods* transaction::Methods::clone(transaction::Options const&) const {
  THROW_ARANGO_EXCEPTION(TRI_ERROR_NOT_IMPLEMENTED);
}

/// @brief Get all indexes for a collection name, coordinator case
std::shared_ptr<Index> transaction::Methods::indexForCollectionCoordinator(
    std::string const& name, std::string const& id) const {
  auto clusterInfo = arangodb::ClusterInfo::instance();
  auto collectionInfo = clusterInfo->getCollection(vocbase().name(), name);
  auto idxs = collectionInfo->getIndexes();
  TRI_idx_iid_t iid = basics::StringUtils::uint64(id);

  for (auto const& it : idxs) {
    if (it->id() == iid) {
      return it;
    }
  }

  return nullptr;
}

/// @brief Get all indexes for a collection name, coordinator case
std::vector<std::shared_ptr<Index>> transaction::Methods::indexesForCollectionCoordinator(
    std::string const& name) const {
  auto clusterInfo = arangodb::ClusterInfo::instance();
  auto collection = clusterInfo->getCollection(vocbase().name(), name);

  // update selectivity estimates if they were expired
  collection->clusterIndexEstimates(true);
  return collection->getIndexes();
}

/// @brief get the index by it's identifier. Will either throw or
///        return a valid index. nullptr is impossible.
transaction::Methods::IndexHandle transaction::Methods::getIndexByIdentifier(
    std::string const& collectionName, std::string const& indexHandle) {
  if (_state->isCoordinator()) {
    if (indexHandle.empty()) {
      THROW_ARANGO_EXCEPTION_MESSAGE(TRI_ERROR_BAD_PARAMETER,
                                     "The index id cannot be empty.");
    }

    if (!arangodb::Index::validateId(indexHandle.c_str())) {
      THROW_ARANGO_EXCEPTION(TRI_ERROR_ARANGO_INDEX_HANDLE_BAD);
    }

    std::shared_ptr<Index> idx = indexForCollectionCoordinator(collectionName, indexHandle);

    if (idx == nullptr) {
      THROW_ARANGO_EXCEPTION_MESSAGE(TRI_ERROR_ARANGO_INDEX_NOT_FOUND,
                                     "Could not find index '" + indexHandle +
                                         "' in collection '" + collectionName +
                                         "'.");
    }

    // We have successfully found an index with the requested id.
    return IndexHandle(idx);
  }

  TRI_voc_cid_t cid = addCollectionAtRuntime(collectionName);
  LogicalCollection* document = documentCollection(trxCollection(cid));

  if (indexHandle.empty()) {
    THROW_ARANGO_EXCEPTION_MESSAGE(TRI_ERROR_BAD_PARAMETER,
                                   "The index id cannot be empty.");
  }

  if (!arangodb::Index::validateId(indexHandle.c_str())) {
    THROW_ARANGO_EXCEPTION(TRI_ERROR_ARANGO_INDEX_HANDLE_BAD);
  }
  TRI_idx_iid_t iid = arangodb::basics::StringUtils::uint64(indexHandle);
  std::shared_ptr<arangodb::Index> idx = document->lookupIndex(iid);

  if (idx == nullptr) {
    THROW_ARANGO_EXCEPTION_MESSAGE(TRI_ERROR_ARANGO_INDEX_NOT_FOUND,
                                   "Could not find index '" + indexHandle +
                                       "' in collection '" + collectionName +
                                       "'.");
  }

  // We have successfully found an index with the requested id.
  return IndexHandle(idx);
}

Result transaction::Methods::resolveId(char const* handle, size_t length,
                                       std::shared_ptr<LogicalCollection>& collection,
                                       char const*& key, size_t& outLength) {
  char const* p =
      static_cast<char const*>(memchr(handle, TRI_DOCUMENT_HANDLE_SEPARATOR_CHR, length));

  if (p == nullptr || *p == '\0') {
    return TRI_ERROR_ARANGO_DOCUMENT_HANDLE_BAD;
  }

  std::string const name(handle, p - handle);
  collection = resolver()->getCollectionStructCluster(name);

  if (collection == nullptr) {
    return TRI_ERROR_ARANGO_DATA_SOURCE_NOT_FOUND;
  }

  key = p + 1;
  outLength = length - (key - handle);

  return TRI_ERROR_NO_ERROR;
}

// Unified replication of operations. May be inserts (with or without
// overwrite), removes, or modifies (updates/replaces).
Result Methods::replicateOperations(LogicalCollection const& collection,
                                    std::shared_ptr<const std::vector<std::string>> const& followers,
                                    OperationOptions const& options, VPackSlice const value,
                                    TRI_voc_document_operation_e const operation,
                                    VPackBuilder& resultBuilder) {
  TRI_ASSERT(followers != nullptr);

  Result res;
  if (followers->empty()) {
    return res;
  }

  // nullptr only happens on controlled shutdown
  auto cc = arangodb::ClusterComm::instance();
  if (cc == nullptr) {
    return res.reset(TRI_ERROR_SHUTTING_DOWN);
  };

  // path and requestType are different for insert/remove/modify.

  std::stringstream pathStream;
  pathStream << "/_db/" << arangodb::basics::StringUtils::urlEncode(vocbase().name())
             << "/_api/document/"
             << arangodb::basics::StringUtils::urlEncode(collection.name());
  if (operation != TRI_VOC_DOCUMENT_OPERATION_INSERT && !value.isArray()) {
    TRI_ASSERT(value.isObject());
    TRI_ASSERT(value.hasKey(StaticStrings::KeyString));
    pathStream << "/" << value.get(StaticStrings::KeyString).copyString();
  }
  pathStream << "?isRestore=true&isSynchronousReplication="
             << ServerState::instance()->getId() << "&"
             << StaticStrings::SilentString << "=true";

  arangodb::rest::RequestType requestType = RequestType::ILLEGAL;

  switch (operation) {
    case TRI_VOC_DOCUMENT_OPERATION_INSERT:
      requestType = arangodb::rest::RequestType::POST;
      pathStream << "&" << StaticStrings::OverWrite << "="
                 << (options.overwrite ? "true" : "false");
      break;
    case TRI_VOC_DOCUMENT_OPERATION_UPDATE:
      requestType = arangodb::rest::RequestType::PATCH;
      break;
    case TRI_VOC_DOCUMENT_OPERATION_REPLACE:
      requestType = arangodb::rest::RequestType::PUT;
      break;
    case TRI_VOC_DOCUMENT_OPERATION_REMOVE:
      requestType = arangodb::rest::RequestType::DELETE_REQ;
      break;
    case TRI_VOC_DOCUMENT_OPERATION_UNKNOWN:
    default:
      TRI_ASSERT(false);
  }

  std::string const path{pathStream.str()};

  transaction::BuilderLeaser payload(this);

  auto doOneDoc = [&](VPackSlice const& doc, VPackSlice result) {
    VPackObjectBuilder guard(payload.get());
    VPackSlice s = result.get(StaticStrings::KeyString);
    payload->add(StaticStrings::KeyString, s);
    s = result.get(StaticStrings::RevString);
    payload->add(StaticStrings::RevString, s);
    if (operation != TRI_VOC_DOCUMENT_OPERATION_REMOVE) {
      TRI_SanitizeObject(doc, *payload.get());
    }
  };

  VPackSlice ourResult = resultBuilder.slice();
  size_t count = 0;
  if (value.isArray()) {
    VPackArrayBuilder guard(payload.get());
    VPackArrayIterator itValue(value);
    VPackArrayIterator itResult(ourResult);
    while (itValue.valid() && itResult.valid()) {
      TRI_ASSERT((*itResult).isObject());
      if (!(*itResult).hasKey(StaticStrings::Error)) {
        doOneDoc(itValue.value(), itResult.value());
        count++;
      }
      itValue.next();
      itResult.next();
    }
  } else {
    doOneDoc(value, ourResult);
    count++;
  }

  if (count == 0) {
    // nothing to do
    return res;
  }

  auto body = std::make_shared<std::string>();
  *body = payload->slice().toJson();

  // Now prepare the requests:
  std::vector<ClusterCommRequest> requests;
  requests.reserve(followers->size());

  for (auto const& f : *followers) {
    requests.emplace_back("server:" + f, requestType, path, body);
  }

  double const timeout = chooseTimeout(count, body->size() * followers->size());

  size_t nrDone = 0;

  cc->performRequests(requests, timeout, nrDone, Logger::REPLICATION, false);
  // If any would-be-follower refused to follow there are two possiblities:
  // (1) there is a new leader in the meantime, or
  // (2) the follower was restarted and forgot that it is a follower.
  // Unfortunately, we cannot know which is the case.
  // In case (1) case we must not allow
  // this operation to succeed, since the new leader is now responsible.
  // In case (2) we at least have to drop the follower such that it
  // resyncs and we can be sure that it is in sync again.
  // Therefore, we drop the follower here (just in case), and refuse to
  // return with a refusal error (note that we use the follower version,
  // since we have lost leadership):

  // We drop all followers that were not successful:
  for (size_t i = 0; i < followers->size(); ++i) {
    bool replicationWorked =
        requests[i].done && requests[i].result.status == CL_COMM_RECEIVED &&
        (requests[i].result.answer_code == rest::ResponseCode::ACCEPTED ||
         requests[i].result.answer_code == rest::ResponseCode::CREATED ||
         requests[i].result.answer_code == rest::ResponseCode::OK);
    if (replicationWorked) {
      bool found;
      requests[i].result.answer->header(StaticStrings::ErrorCodes, found);
      replicationWorked = !found;
    }
    if (!replicationWorked) {
      auto const& followerInfo = collection.followers();
      if (followerInfo->remove((*followers)[i])) {
        LOG_TOPIC(WARN, Logger::REPLICATION)
            << "synchronous replication: dropping follower " << (*followers)[i]
            << " for shard " << collection.name();
      } else {
        LOG_TOPIC(ERR, Logger::REPLICATION)
            << "synchronous replication: could not drop follower "
            << (*followers)[i] << " for shard " << collection.name();
        THROW_ARANGO_EXCEPTION(TRI_ERROR_CLUSTER_COULD_NOT_DROP_FOLLOWER);
      }
    }
  }

  if (findRefusal(requests)) {
    return res.reset(TRI_ERROR_CLUSTER_SHARD_LEADER_RESIGNED);
  }

<<<<<<< HEAD
  return Result{};
}
  
#ifndef USE_ENTERPRISE
/*static*/ int Methods::validateSmartJoinAttribute(LogicalCollection const&,
                                                   arangodb::velocypack::Slice) {
  return TRI_ERROR_NO_ERROR;
}
#endif
=======
  return res;
}
>>>>>>> 49cc3bcd
<|MERGE_RESOLUTION|>--- conflicted
+++ resolved
@@ -3438,8 +3438,7 @@
     return res.reset(TRI_ERROR_CLUSTER_SHARD_LEADER_RESIGNED);
   }
 
-<<<<<<< HEAD
-  return Result{};
+  return res;
 }
   
 #ifndef USE_ENTERPRISE
@@ -3447,8 +3446,4 @@
                                                    arangodb::velocypack::Slice) {
   return TRI_ERROR_NO_ERROR;
 }
-#endif
-=======
-  return res;
-}
->>>>>>> 49cc3bcd
+#endif