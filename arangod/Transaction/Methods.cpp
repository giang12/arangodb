////////////////////////////////////////////////////////////////////////////////
/// DISCLAIMER
///
/// Copyright 2014-2017 ArangoDB GmbH, Cologne, Germany
/// Copyright 2004-2014 triAGENS GmbH, Cologne, Germany
///
/// Licensed under the Apache License, Version 2.0 (the "License");
/// you may not use this file except in compliance with the License.
/// You may obtain a copy of the License at
///
///     http://www.apache.org/licenses/LICENSE-2.0
///
/// Unless required by applicable law or agreed to in writing, software
/// distributed under the License is distributed on an "AS IS" BASIS,
/// WITHOUT WARRANTIES OR CONDITIONS OF ANY KIND, either express or implied.
/// See the License for the specific language governing permissions and
/// limitations under the License.
///
/// Copyright holder is ArangoDB GmbH, Cologne, Germany
///
/// @author Max Neunhoeffer
////////////////////////////////////////////////////////////////////////////////

#include "Methods.h"

#include "ApplicationFeatures/ApplicationServer.h"
#include "Aql/Ast.h"
#include "Aql/AstNode.h"
#include "Aql/Condition.h"
#include "Aql/SortCondition.h"
#include "Basics/AttributeNameParser.h"
#include "Basics/Exceptions.h"
#include "Basics/NumberUtils.h"
#include "Basics/SmallVector.h"
#include "Basics/StaticStrings.h"
#include "Basics/StringUtils.h"
#include "Basics/VelocyPackHelper.h"
#include "Basics/encoding.h"
#include "Cluster/ClusterComm.h"
#include "Cluster/ClusterFeature.h"
#include "Cluster/ClusterMethods.h"
#include "Cluster/FollowerInfo.h"
#include "Cluster/ReplicationTimeoutFeature.h"
#include "Cluster/ServerState.h"
#include "ClusterEngine/ClusterEngine.h"
#include "Indexes/Index.h"
#include "Logger/Logger.h"
#include "RocksDBEngine/RocksDBEngine.h"
#include "StorageEngine/EngineSelectorFeature.h"
#include "StorageEngine/PhysicalCollection.h"
#include "StorageEngine/StorageEngine.h"
#include "StorageEngine/TransactionCollection.h"
#include "StorageEngine/TransactionState.h"
#include "Transaction/Context.h"
#include "Transaction/Helpers.h"
#include "Transaction/Options.h"
#include "Utils/CollectionNameResolver.h"
#include "Utils/Events.h"
#include "Utils/ExecContext.h"
#include "Utils/OperationCursor.h"
#include "Utils/OperationOptions.h"
#include "VocBase/KeyLockInfo.h"
#include "VocBase/LogicalCollection.h"
#include "VocBase/ManagedDocumentResult.h"
#include "VocBase/Methods/Indexes.h"
#include "VocBase/ticks.h"

#include <velocypack/Builder.h>
#include <velocypack/Collection.h>
#include <velocypack/Options.h>
#include <velocypack/Slice.h>
#include <velocypack/velocypack-aliases.h>

using namespace arangodb;
using namespace arangodb::transaction;
using namespace arangodb::transaction::helpers;

namespace {

enum class ReplicationType { NONE, LEADER, FOLLOWER };

// wrap vector inside a static function to ensure proper initialization order
std::vector<arangodb::transaction::Methods::DataSourceRegistrationCallback>& getDataSourceRegistrationCallbacks() {
  static std::vector<arangodb::transaction::Methods::DataSourceRegistrationCallback> callbacks;

  return callbacks;
}

/// @return the status change callbacks stored in state
///         or nullptr if none and !create
std::vector<arangodb::transaction::Methods::StatusChangeCallback const*>* getStatusChangeCallbacks(
    arangodb::TransactionState& state, bool create = false) {
  struct CookieType : public arangodb::TransactionState::Cookie {
    std::vector<arangodb::transaction::Methods::StatusChangeCallback const*> _callbacks;
  };

  static const int key = 0;  // arbitrary location in memory, common for all

// TODO FIXME find a better way to look up a ViewState
#ifdef ARANGODB_ENABLE_MAINTAINER_MODE
  auto* cookie = dynamic_cast<CookieType*>(state.cookie(&key));
#else
  auto* cookie = static_cast<CookieType*>(state.cookie(&key));
#endif

  if (!cookie && create) {
    auto ptr = std::make_unique<CookieType>();

    cookie = ptr.get();
    state.cookie(&key, std::move(ptr));
  }

  return cookie ? &(cookie->_callbacks) : nullptr;
}

/// @brief notify callbacks of association of 'cid' with this TransactionState
/// @note done separately from addCollection() to avoid creating a
///       TransactionCollection instance for virtual entities, e.g. View
arangodb::Result applyDataSourceRegistrationCallbacks(LogicalDataSource& dataSource,
                                                      arangodb::transaction::Methods& trx) {
  for (auto& callback : getDataSourceRegistrationCallbacks()) {
    TRI_ASSERT(callback);  // addDataSourceRegistrationCallback(...) ensures valid

    try {
      auto res = callback(dataSource, trx);

      if (res.fail()) {
        return res;
      }
    } catch (...) {
      return arangodb::Result(TRI_ERROR_INTERNAL);
    }
  }

  return arangodb::Result();
}

/// @brief notify callbacks of association of 'cid' with this TransactionState
/// @note done separately from addCollection() to avoid creating a
///       TransactionCollection instance for virtual entities, e.g. View
void applyStatusChangeCallbacks(arangodb::transaction::Methods& trx,
                                arangodb::transaction::Status status) noexcept {
  TRI_ASSERT(arangodb::transaction::Status::ABORTED == status ||
             arangodb::transaction::Status::COMMITTED == status ||
             arangodb::transaction::Status::RUNNING == status);
  TRI_ASSERT(!trx.state()  // for embeded transactions status is not always updated
             || (trx.state()->isTopLevelTransaction() && trx.state()->status() == status) ||
             (!trx.state()->isTopLevelTransaction() &&
              arangodb::transaction::Status::RUNNING == trx.state()->status()));

  auto* state = trx.state();

  if (!state) {
    return;  // nothing to apply
  }

  auto* callbacks = getStatusChangeCallbacks(*state);

  if (!callbacks) {
    return;  // no callbacks to apply
  }

  // no need to lock since transactions are single-threaded
  for (auto& callback : *callbacks) {
    TRI_ASSERT(callback);  // addStatusChangeCallback(...) ensures valid

    try {
      (*callback)(trx, status);
    } catch (...) {
      // we must not propagate exceptions from here
    }
  }
}

static void throwCollectionNotFound(char const* name) {
  if (name == nullptr) {
    THROW_ARANGO_EXCEPTION(TRI_ERROR_ARANGO_DATA_SOURCE_NOT_FOUND);
  }
  THROW_ARANGO_EXCEPTION_MESSAGE(TRI_ERROR_ARANGO_DATA_SOURCE_NOT_FOUND,
                                 std::string(TRI_errno_string(TRI_ERROR_ARANGO_DATA_SOURCE_NOT_FOUND)) +
                                     ": " + name);
}

/// @brief tests if the given index supports the sort condition
static bool indexSupportsSort(Index const* idx, arangodb::aql::Variable const* reference,
                              arangodb::aql::SortCondition const* sortCondition,
                              size_t itemsInIndex, double& estimatedCost,
                              size_t& coveredAttributes) {
  if (idx->isSorted() && idx->supportsSortCondition(sortCondition, reference, itemsInIndex,
                                                    estimatedCost, coveredAttributes)) {
    // index supports the sort condition
    return true;
  }

  // index does not support the sort condition
  if (itemsInIndex > 0) {
    estimatedCost = itemsInIndex * std::log2(static_cast<double>(itemsInIndex));
  } else {
    estimatedCost = 0.0;
  }
  return false;
}

/// @brief Insert an error reported instead of the new document
static void createBabiesError(VPackBuilder& builder,
                              std::unordered_map<int, size_t>& countErrorCodes,
                              Result error, bool silent) {
  if (!silent) {
    builder.openObject();
    builder.add(StaticStrings::Error, VPackValue(true));
    builder.add(StaticStrings::ErrorNum, VPackValue(error.errorNumber()));
    builder.add(StaticStrings::ErrorMessage, VPackValue(error.errorMessage()));
    builder.close();
  }

  auto it = countErrorCodes.find(error.errorNumber());
  if (it == countErrorCodes.end()) {
    countErrorCodes.emplace(error.errorNumber(), 1);
  } else {
    it->second++;
  }
}

static OperationResult emptyResult(OperationOptions const& options) {
  VPackBuilder resultBuilder;
  resultBuilder.openArray();
  resultBuilder.close();
  return OperationResult(Result(), resultBuilder.steal(), nullptr, options);
}
}  // namespace

/*static*/ void transaction::Methods::addDataSourceRegistrationCallback(
    DataSourceRegistrationCallback const& callback) {
  if (callback) {
    getDataSourceRegistrationCallbacks().emplace_back(callback);
  }
}

bool transaction::Methods::addStatusChangeCallback(StatusChangeCallback const* callback) {
  if (!callback || !*callback) {
    return true;  // nothing to call back
  } else if (!_state) {
    return false;  // nothing to add to
  }

  auto* statusChangeCallbacks = getStatusChangeCallbacks(*_state, true);

  TRI_ASSERT(nullptr != statusChangeCallbacks);  // 'create' was specified

  // no need to lock since transactions are single-threaded
  statusChangeCallbacks->emplace_back(callback);

  return true;
}

bool transaction::Methods::removeStatusChangeCallback(StatusChangeCallback const* callback) {
  if (!callback || !*callback) {
    return true;  // nothing to call back
  } else if (!_state) {
    return false;  // nothing to add to
  }

  auto* statusChangeCallbacks = getStatusChangeCallbacks(*_state, false);
  if (statusChangeCallbacks) {
    auto it = std::find(statusChangeCallbacks->begin(),
                        statusChangeCallbacks->end(), callback);
    TRI_ASSERT(it != statusChangeCallbacks->end());
    if (ADB_LIKELY(it != statusChangeCallbacks->end())) {
      statusChangeCallbacks->erase(it);
    }
  }
  return true;
}

/*static*/ void transaction::Methods::clearDataSourceRegistrationCallbacks() {
  getDataSourceRegistrationCallbacks().clear();
}

/// @brief Get the field names of the used index
std::vector<std::vector<std::string>> transaction::Methods::IndexHandle::fieldNames() const {
  return _index->fieldNames();
}

/// @brief IndexHandle getter method
std::shared_ptr<arangodb::Index> transaction::Methods::IndexHandle::getIndex() const {
  return _index;
}

/// @brief IndexHandle toVelocyPack method passthrough
void transaction::Methods::IndexHandle::toVelocyPack(
    arangodb::velocypack::Builder& builder,
    std::underlying_type<Index::Serialize>::type flags) const {
  _index->toVelocyPack(builder, flags);
}

TRI_vocbase_t& transaction::Methods::vocbase() const {
  return _state->vocbase();
}

/// @brief whether or not the transaction consists of a single operation only
bool transaction::Methods::isSingleOperationTransaction() const {
  return _state->isSingleOperation();
}

/// @brief get the status of the transaction
transaction::Status transaction::Methods::status() const {
  return _state->status();
}

/// @brief sort ORs for the same attribute so they are in ascending value
/// order. this will only work if the condition is for a single attribute
/// the usedIndexes vector may also be re-sorted
bool transaction::Methods::sortOrs(arangodb::aql::Ast* ast, arangodb::aql::AstNode* root,
                                   arangodb::aql::Variable const* variable,
                                   std::vector<transaction::Methods::IndexHandle>& usedIndexes) {
  if (root == nullptr) {
    return true;
  }

  size_t const n = root->numMembers();

  if (n < 2) {
    return true;
  }

  if (n != usedIndexes.size()) {
    // sorting will break if the number of ORs is unequal to the number of
    // indexes but we shouldn't have got here then
    TRI_ASSERT(false);
    return false;
  }

  typedef std::pair<arangodb::aql::AstNode*, transaction::Methods::IndexHandle> ConditionData;
  SmallVector<ConditionData*>::allocator_type::arena_type a;
  SmallVector<ConditionData*> conditionData{a};

  auto cleanup = [&conditionData]() -> void {
    for (auto& it : conditionData) {
      delete it;
    }
  };

  TRI_DEFER(cleanup());

  std::vector<arangodb::aql::ConditionPart> parts;
  parts.reserve(n);

  std::pair<arangodb::aql::Variable const*, std::vector<arangodb::basics::AttributeName>> result;

  for (size_t i = 0; i < n; ++i) {
    // sort the conditions of each AND
    auto sub = root->getMemberUnchecked(i);

    TRI_ASSERT(sub != nullptr && sub->type == arangodb::aql::AstNodeType::NODE_TYPE_OPERATOR_NARY_AND);
    size_t const nAnd = sub->numMembers();

    if (nAnd != 1) {
      // we can't handle this one
      return false;
    }

    auto operand = sub->getMemberUnchecked(0);

    if (!operand->isComparisonOperator()) {
      return false;
    }

    if (operand->type == arangodb::aql::AstNodeType::NODE_TYPE_OPERATOR_BINARY_NE ||
        operand->type == arangodb::aql::AstNodeType::NODE_TYPE_OPERATOR_BINARY_NIN) {
      return false;
    }

    auto lhs = operand->getMember(0);
    auto rhs = operand->getMember(1);

    if (lhs->type == arangodb::aql::AstNodeType::NODE_TYPE_ATTRIBUTE_ACCESS) {
      result.first = nullptr;
      result.second.clear();

      if (rhs->isConstant() && lhs->isAttributeAccessForVariable(result) &&
          result.first == variable &&
          (operand->type != arangodb::aql::AstNodeType::NODE_TYPE_OPERATOR_BINARY_IN ||
           rhs->isArray())) {
        // create the condition data struct on the heap
        auto data = std::make_unique<ConditionData>(sub, usedIndexes[i]);
        // push it into an owning vector
        conditionData.emplace_back(data.get());
        // vector is now responsible for data
        auto p = data.release();
        // also add the pointer to the (non-owning) parts vector
        parts.emplace_back(result.first, result.second, operand,
                           arangodb::aql::AttributeSideType::ATTRIBUTE_LEFT, p);
      }
    }

    if (rhs->type == arangodb::aql::AstNodeType::NODE_TYPE_ATTRIBUTE_ACCESS ||
        rhs->type == arangodb::aql::AstNodeType::NODE_TYPE_EXPANSION) {
      result.first = nullptr;
      result.second.clear();

      if (lhs->isConstant() && rhs->isAttributeAccessForVariable(result) &&
          result.first == variable) {
        // create the condition data struct on the heap
        auto data = std::make_unique<ConditionData>(sub, usedIndexes[i]);
        // push it into an owning vector
        conditionData.emplace_back(data.get());
        // vector is now responsible for data
        auto p = data.release();
        // also add the pointer to the (non-owning) parts vector
        parts.emplace_back(result.first, result.second, operand,
                           arangodb::aql::AttributeSideType::ATTRIBUTE_RIGHT, p);
      }
    }
  }

  if (parts.size() != root->numMembers()) {
    return false;
  }

  // check if all parts use the same variable and attribute
  for (size_t i = 1; i < n; ++i) {
    auto const& lhs = parts[i - 1];
    auto const& rhs = parts[i];

    if (lhs.variable != rhs.variable || lhs.attributeName != rhs.attributeName) {
      // oops, the different OR parts are on different variables or attributes
      return false;
    }
  }

  size_t previousIn = SIZE_MAX;

  for (size_t i = 0; i < n; ++i) {
    auto& p = parts[i];

    if (p.operatorType == arangodb::aql::AstNodeType::NODE_TYPE_OPERATOR_BINARY_IN &&
        p.valueNode->isArray()) {
      TRI_ASSERT(p.valueNode->isConstant());

      if (previousIn != SIZE_MAX) {
        // merge IN with IN
        TRI_ASSERT(previousIn < i);
        auto emptyArray = ast->createNodeArray();
        auto mergedIn =
            ast->createNodeUnionizedArray(parts[previousIn].valueNode, p.valueNode);

        arangodb::aql::AstNode* clone = ast->clone(root->getMember(previousIn));
        root->changeMember(previousIn, clone);
        static_cast<ConditionData*>(parts[previousIn].data)->first = clone;

        clone = ast->clone(root->getMember(i));
        root->changeMember(i, clone);
        static_cast<ConditionData*>(parts[i].data)->first = clone;

        // can now edit nodes in place...
        parts[previousIn].valueNode = mergedIn;
        {
          auto n1 = root->getMember(previousIn)->getMember(0);
          TRI_ASSERT(n1->type == arangodb::aql::AstNodeType::NODE_TYPE_OPERATOR_BINARY_IN);
          TEMPORARILY_UNLOCK_NODE(n1);
          n1->changeMember(1, mergedIn);
        }

        p.valueNode = emptyArray;
        {
          auto n2 = root->getMember(i)->getMember(0);
          TRI_ASSERT(n2->type == arangodb::aql::AstNodeType::NODE_TYPE_OPERATOR_BINARY_IN);
          TEMPORARILY_UNLOCK_NODE(n2);
          n2->changeMember(1, emptyArray);
        }

      } else {
        // note first IN
        previousIn = i;
      }
    }
  }

  // now sort all conditions by variable name, attribute name, attribute value
  std::sort(parts.begin(), parts.end(),
            [](arangodb::aql::ConditionPart const& lhs,
               arangodb::aql::ConditionPart const& rhs) -> bool {
              // compare variable names first
              auto res = lhs.variable->name.compare(rhs.variable->name);

              if (res != 0) {
                return res < 0;
              }

              // compare attribute names next
              res = lhs.attributeName.compare(rhs.attributeName);

              if (res != 0) {
                return res < 0;
              }

              // compare attribute values next
              auto ll = lhs.lowerBound();
              auto lr = rhs.lowerBound();

              if (ll == nullptr && lr != nullptr) {
                // left lower bound is not set but right
                return true;
              } else if (ll != nullptr && lr == nullptr) {
                // left lower bound is set but not right
                return false;
              }

              if (ll != nullptr && lr != nullptr) {
                // both lower bounds are set
                res = CompareAstNodes(ll, lr, true);

                if (res != 0) {
                  return res < 0;
                }
              }

              if (lhs.isLowerInclusive() && !rhs.isLowerInclusive()) {
                return true;
              }
              if (rhs.isLowerInclusive() && !lhs.isLowerInclusive()) {
                return false;
              }

              // all things equal
              return false;
            });

  TRI_ASSERT(parts.size() == conditionData.size());

  // clean up
  while (root->numMembers()) {
    root->removeMemberUnchecked(0);
  }

  usedIndexes.clear();
  std::unordered_set<std::string> seenIndexConditions;

  // and rebuild
  for (size_t i = 0; i < n; ++i) {
    if (parts[i].operatorType == arangodb::aql::AstNodeType::NODE_TYPE_OPERATOR_BINARY_IN &&
        parts[i].valueNode->isArray() && parts[i].valueNode->numMembers() == 0) {
      // can optimize away empty IN array
      continue;
    }

    auto conditionData = static_cast<ConditionData*>(parts[i].data);
    bool isUnique = true;

    if (!usedIndexes.empty()) {
      // try to find duplicate condition parts, and only return each
      // unique condition part once
      try {
        std::string conditionString =
            conditionData->first->toString() + " - " +
            std::to_string(conditionData->second.getIndex()->id());
        isUnique = seenIndexConditions.emplace(std::move(conditionString)).second;
        // we already saw the same combination of index & condition
        // don't add it again
      } catch (...) {
        // condition stringification may fail. in this case, we simply carry own
        // without simplifying the condition
      }
    }

    if (isUnique) {
      root->addMember(conditionData->first);
      usedIndexes.emplace_back(conditionData->second);
    }
  }

  return true;
}

std::pair<bool, bool> transaction::Methods::findIndexHandleForAndNode(
    std::vector<std::shared_ptr<Index>> const& indexes,
    arangodb::aql::AstNode* node, arangodb::aql::Variable const* reference,
    arangodb::aql::SortCondition const* sortCondition, size_t itemsInCollection,
    std::vector<transaction::Methods::IndexHandle>& usedIndexes,
    arangodb::aql::AstNode*& specializedCondition, bool& isSparse) const {
  std::shared_ptr<Index> bestIndex;
  double bestCost = 0.0;
  bool bestSupportsFilter = false;
  bool bestSupportsSort = false;

  for (auto const& idx : indexes) {
    double filterCost = 0.0;
    double sortCost = 0.0;
    size_t itemsInIndex = itemsInCollection;

    bool supportsFilter = false;
    bool supportsSort = false;

    // check if the index supports the filter expression
    double estimatedCost;
    size_t estimatedItems;
    if (idx->supportsFilterCondition(indexes, node, reference, itemsInIndex,
                                     estimatedItems, estimatedCost)) {
      // index supports the filter condition
      filterCost = estimatedCost;
      // this reduces the number of items left
      itemsInIndex = estimatedItems;
      supportsFilter = true;
    } else {
      // index does not support the filter condition
      filterCost = itemsInIndex * 1.5;
    }

    bool const isOnlyAttributeAccess =
        (!sortCondition->isEmpty() && sortCondition->isOnlyAttributeAccess());

    if (sortCondition->isUnidirectional()) {
      size_t coveredAttributes = 0;
      // only go in here if we actually have a sort condition and it can in
      // general be supported by an index. for this, a sort condition must not
      // be empty, must consist only of attribute access, and all attributes
      // must be sorted in the direction
      if (indexSupportsSort(idx.get(), reference, sortCondition, itemsInIndex,
                            sortCost, coveredAttributes)) {
        supportsSort = true;
      }
    }

    if (!supportsSort && isOnlyAttributeAccess && node->isOnlyEqualityMatch()) {
      // index cannot be used for sorting, but the filter condition consists
      // only of equality lookups (==)
      // now check if the index fields are the same as the sort condition fields
      // e.g. FILTER c.value1 == 1 && c.value2 == 42 SORT c.value1, c.value2
      size_t coveredFields = sortCondition->coveredAttributes(reference, idx->fields());

      if (coveredFields == sortCondition->numAttributes() &&
          (idx->isSorted() || idx->fields().size() == sortCondition->numAttributes())) {
        // no sorting needed
        sortCost = 0.0;
      }
    }

    if (!supportsFilter && !supportsSort) {
      continue;
    }

    double totalCost = filterCost;
    if (!sortCondition->isEmpty()) {
      // only take into account the costs for sorting if there is actually
      // something to sort
      if (supportsSort) {
        totalCost += sortCost;
      } else {
        totalCost += estimatedItems * std::log2(static_cast<double>(estimatedItems));
      }
    }

    LOG_TOPIC(TRACE, Logger::FIXME)
        << "looking at index: " << idx.get() << ", isSorted: " << idx->isSorted()
        << ", isSparse: " << idx->sparse() << ", fields: " << idx->fields().size()
        << ", supportsFilter: " << supportsFilter << ", supportsSort: " << supportsSort
        << ", filterCost: " << filterCost << ", sortCost: " << sortCost
        << ", totalCost: " << totalCost << ", isOnlyAttributeAccess: " << isOnlyAttributeAccess
        << ", isUnidirectional: " << sortCondition->isUnidirectional()
        << ", isOnlyEqualityMatch: " << node->isOnlyEqualityMatch()
        << ", itemsInIndex: " << itemsInIndex;

    if (bestIndex == nullptr || totalCost < bestCost) {
      bestIndex = idx;
      bestCost = totalCost;
      bestSupportsFilter = supportsFilter;
      bestSupportsSort = supportsSort;
    }
  }

  if (bestIndex == nullptr) {
    return std::make_pair(false, false);
  }

  specializedCondition = bestIndex->specializeCondition(node, reference);

  usedIndexes.emplace_back(bestIndex);
  isSparse = bestIndex->sparse();

  return std::make_pair(bestSupportsFilter, bestSupportsSort);
}

bool transaction::Methods::findIndexHandleForAndNode(
    std::vector<std::shared_ptr<Index>> const& indexes,
    arangodb::aql::AstNode*& node, arangodb::aql::Variable const* reference,
    size_t itemsInCollection, transaction::Methods::IndexHandle& usedIndex) const {
  std::shared_ptr<Index> bestIndex;
  double bestCost = 0.0;

  for (auto const& idx : indexes) {
    size_t itemsInIndex = itemsInCollection;

    // check if the index supports the filter expression
    double estimatedCost;
    size_t estimatedItems;
    bool supportsFilter =
        idx->supportsFilterCondition(indexes, node, reference, itemsInIndex,
                                     estimatedItems, estimatedCost);

    // enable the following line to see index candidates considered with their
    // abilities and scores
    LOG_TOPIC(TRACE, Logger::FIXME)
        << "looking at index: " << idx.get() << ", isSorted: " << idx->isSorted()
        << ", isSparse: " << idx->sparse() << ", fields: " << idx->fields().size()
        << ", supportsFilter: " << supportsFilter
        << ", estimatedCost: " << estimatedCost << ", estimatedItems: " << estimatedItems
        << ", itemsInIndex: " << itemsInIndex << ", selectivity: "
        << (idx->hasSelectivityEstimate() ? idx->selectivityEstimate() : -1.0)
        << ", node: " << node;

    if (!supportsFilter) {
      continue;
    }

    // index supports the filter condition

    // this reduces the number of items left
    itemsInIndex = estimatedItems;

    if (bestIndex == nullptr || estimatedCost < bestCost) {
      bestIndex = idx;
      bestCost = estimatedCost;
    }
  }

  if (bestIndex == nullptr) {
    return false;
  }

  node = bestIndex->specializeCondition(node, reference);

  usedIndex = IndexHandle(bestIndex);

  return true;
}

/// @brief Find out if any of the given requests has ended in a refusal
static bool findRefusal(std::vector<ClusterCommRequest> const& requests) {
  for (auto const& it : requests) {
    if (it.done && it.result.status == CL_COMM_RECEIVED &&
        it.result.answer_code == rest::ResponseCode::NOT_ACCEPTABLE) {
      return true;
    }
  }
  return false;
}

transaction::Methods::Methods(std::shared_ptr<transaction::Context> const& transactionContext,
                              transaction::Options const& options)
    : _state(nullptr),
      _transactionContext(transactionContext),
      _transactionContextPtr(transactionContext.get()) {
  TRI_ASSERT(_transactionContextPtr != nullptr);

  // brief initialize the transaction
  // this will first check if the transaction is embedded in a parent
  // transaction. if not, it will create a transaction of its own
  // check in the context if we are running embedded
  TransactionState* parent = _transactionContextPtr->getParentTransaction();

  if (parent != nullptr) {  // yes, we are embedded
    if (!_transactionContextPtr->isEmbeddable()) {
      // we are embedded but this is disallowed...
      THROW_ARANGO_EXCEPTION(TRI_ERROR_TRANSACTION_NESTED);
    }

    _state = parent;
    TRI_ASSERT(_state != nullptr);
    _state->increaseNesting();
  } else {  // non-embedded
    // now start our own transaction
    StorageEngine* engine = EngineSelectorFeature::ENGINE;

    _state = engine
                 ->createTransactionState(_transactionContextPtr->vocbase(),
                                          _transactionContextPtr->generateId(), options)
                 .release();
    TRI_ASSERT(_state != nullptr && _state->isTopLevelTransaction());

    // register the transaction in the context
    _transactionContextPtr->registerTransaction(_state);
  }

  TRI_ASSERT(_state != nullptr);
}

/// @brief create the transaction, used to be UserTransaction
transaction::Methods::Methods(std::shared_ptr<transaction::Context> const& ctx,
                              std::vector<std::string> const& readCollections,
                              std::vector<std::string> const& writeCollections,
                              std::vector<std::string> const& exclusiveCollections,
                              transaction::Options const& options)
    : transaction::Methods(ctx, options) {
  addHint(transaction::Hints::Hint::LOCK_ENTIRELY);

  for (auto const& it : exclusiveCollections) {
    addCollection(it, AccessMode::Type::EXCLUSIVE);
  }
  for (auto const& it : writeCollections) {
    addCollection(it, AccessMode::Type::WRITE);
  }
  for (auto const& it : readCollections) {
    addCollection(it, AccessMode::Type::READ);
  }
}

/// @brief destroy the transaction
transaction::Methods::~Methods() {
  if (_state->isTopLevelTransaction()) {  // _nestingLevel == 0
    // unregister transaction from context
    _transactionContextPtr->unregisterTransaction();

    if (_state->status() == transaction::Status::RUNNING) {
      // auto abort a running transaction
      try {
        this->abort();
        TRI_ASSERT(_state->status() != transaction::Status::RUNNING);
      } catch (...) {
        // must never throw because we are in a dtor
      }
    }

    // free the state associated with the transaction
    TRI_ASSERT(_state->status() != transaction::Status::RUNNING);

    // store result in context
    _transactionContextPtr->storeTransactionResult(_state->id(),
                                                   _state->hasFailedOperations(),
                                                   _state->wasRegistered());

    delete _state;
    _state = nullptr;
  } else {
    _state->decreaseNesting();  // return transaction
  }
}

/// @brief return the collection name resolver
CollectionNameResolver const* transaction::Methods::resolver() const {
  return &(_transactionContextPtr->resolver());
}

/// @brief return the transaction collection for a document collection
TransactionCollection* transaction::Methods::trxCollection(TRI_voc_cid_t cid,
                                                           AccessMode::Type type) const {
  TRI_ASSERT(_state != nullptr);
  TRI_ASSERT(_state->status() == transaction::Status::RUNNING ||
             _state->status() == transaction::Status::CREATED);
  return _state->collection(cid, type);
}

/// @brief order a ditch for a collection
void transaction::Methods::pinData(TRI_voc_cid_t cid) {
  TRI_ASSERT(_state != nullptr);
  TRI_ASSERT(_state->status() == transaction::Status::RUNNING ||
             _state->status() == transaction::Status::CREATED);

  TransactionCollection* trxColl = trxCollection(cid, AccessMode::Type::READ);
  if (trxColl == nullptr) {
    THROW_ARANGO_EXCEPTION_MESSAGE(
        TRI_ERROR_INTERNAL, "unable to determine transaction collection");
  }

  TRI_ASSERT(trxColl->collection() != nullptr);
  _transactionContextPtr->pinData(trxColl->collection().get());
}

/// @brief whether or not a ditch has been created for the collection
bool transaction::Methods::isPinned(TRI_voc_cid_t cid) const {
  return _transactionContextPtr->isPinned(cid);
}

/// @brief extract the _id attribute from a slice, and convert it into a
/// string
std::string transaction::Methods::extractIdString(VPackSlice slice) {
  return transaction::helpers::extractIdString(resolver(), slice, VPackSlice());
}

/// @brief build a VPack object with _id, _key and _rev, the result is
/// added to the builder in the argument as a single object.
void transaction::Methods::buildDocumentIdentity(
    LogicalCollection* collection, VPackBuilder& builder, TRI_voc_cid_t cid,
    arangodb::velocypack::StringRef const& key, TRI_voc_rid_t rid, TRI_voc_rid_t oldRid,
    ManagedDocumentResult const* oldDoc, ManagedDocumentResult const* newDoc) {
  std::string temp;  // TODO: pass a string into this function
  temp.reserve(64);

  if (_state->isRunningInCluster()) {
    std::string resolved = resolver()->getCollectionNameCluster(cid);
#ifdef USE_ENTERPRISE
    if (resolved.compare(0, 7, "_local_") == 0) {
      resolved.erase(0, 7);
    } else if (resolved.compare(0, 6, "_from_") == 0) {
      resolved.erase(0, 6);
    } else if (resolved.compare(0, 4, "_to_") == 0) {
      resolved.erase(0, 4);
    }
#endif
    // build collection name
    temp.append(resolved);
  } else {
    // build collection name
    temp.append(collection->name());
  }

  // append / and key part
  temp.push_back('/');
  temp.append(key.begin(), key.size());

  builder.openObject();
  builder.add(StaticStrings::IdString, VPackValue(temp));

  builder.add(StaticStrings::KeyString,
              VPackValuePair(key.data(), key.length(), VPackValueType::String));

  char ridBuffer[21];
  builder.add(StaticStrings::RevString, TRI_RidToValuePair(rid, &ridBuffer[0]));

  if (oldRid != 0) {
    builder.add("_oldRev", VPackValue(TRI_RidToString(oldRid)));
  }
  if (oldDoc != nullptr) {
    builder.add(VPackValue("old"));
    oldDoc->addToBuilder(builder, true);
  }
  if (newDoc != nullptr) {
    builder.add(VPackValue("new"));
    newDoc->addToBuilder(builder, true);
  }
  builder.close();
}

/// @brief begin the transaction
Result transaction::Methods::begin() {
  if (_state == nullptr) {
    THROW_ARANGO_EXCEPTION_MESSAGE(TRI_ERROR_INTERNAL,
                                   "invalid transaction state");
  }

  if (_state->isCoordinator()) {
    if (_state->isTopLevelTransaction()) {
      _state->updateStatus(transaction::Status::RUNNING);
    }
  } else {
    auto res = _state->beginTransaction(_localHints);

    if (res.fail()) {
      return res;
    }
  }

  applyStatusChangeCallbacks(*this, Status::RUNNING);

  return Result();
}

/// @brief commit / finish the transaction
Result transaction::Methods::commit() {
  TRI_IF_FAILURE("TransactionCommitFail") { return Result(TRI_ERROR_DEBUG); }

  if (_state == nullptr || _state->status() != transaction::Status::RUNNING) {
    // transaction not created or not running
    return Result(TRI_ERROR_TRANSACTION_INTERNAL,
                  "transaction not running on commit");
  }

  ExecContext const* exe = ExecContext::CURRENT;
  if (exe != nullptr && !_state->isReadOnlyTransaction()) {
    bool cancelRW = ServerState::readOnly() && !exe->isSuperuser();
    if (exe->isCanceled() || cancelRW) {
      return Result(TRI_ERROR_ARANGO_READ_ONLY, "server is in read-only mode");
    }
  }

  if (_state->isCoordinator()) {
    if (_state->isTopLevelTransaction()) {
      _state->updateStatus(transaction::Status::COMMITTED);
    }
  } else {
    auto res = _state->commitTransaction(this);

    if (res.fail()) {
      return res;
    }
  }

  applyStatusChangeCallbacks(*this, Status::COMMITTED);

  return Result();
}

/// @brief abort the transaction
Result transaction::Methods::abort() {
  if (_state == nullptr || _state->status() != transaction::Status::RUNNING) {
    // transaction not created or not running
    return Result(TRI_ERROR_TRANSACTION_INTERNAL,
                  "transaction not running on abort");
  }

  if (_state->isCoordinator()) {
    if (_state->isTopLevelTransaction()) {
      _state->updateStatus(transaction::Status::ABORTED);
    }
  } else {
    auto res = _state->abortTransaction(this);

    if (res.fail()) {
      return res;
    }
  }

  applyStatusChangeCallbacks(*this, Status::ABORTED);

  return Result();
}

/// @brief finish a transaction (commit or abort), based on the previous state
Result transaction::Methods::finish(int errorNum) {
  return finish(Result(errorNum));
}

/// @brief finish a transaction (commit or abort), based on the previous state
Result transaction::Methods::finish(Result const& res) {
  if (res.ok()) {
    // there was no previous error, so we'll commit
    return this->commit();
  }

  // there was a previous error, so we'll abort
  this->abort();

  // return original error
  return res;
}

/// @brief return the transaction id
TRI_voc_tid_t transaction::Methods::tid() const {
  TRI_ASSERT(_state != nullptr);
  return _state->id();
}

std::string transaction::Methods::name(TRI_voc_cid_t cid) const {
  auto c = trxCollection(cid);
  if (c == nullptr) {
    THROW_ARANGO_EXCEPTION(TRI_ERROR_ARANGO_DATA_SOURCE_NOT_FOUND);
  }
  return c->collectionName();
}

/// @brief read all master pointers, using skip and limit.
/// The resualt guarantees that all documents are contained exactly once
/// as long as the collection is not modified.
OperationResult transaction::Methods::any(std::string const& collectionName) {
  if (_state->isCoordinator()) {
    return anyCoordinator(collectionName);
  }
  return anyLocal(collectionName);
}

/// @brief fetches documents in a collection in random order, coordinator
OperationResult transaction::Methods::anyCoordinator(std::string const&) {
  THROW_ARANGO_EXCEPTION(TRI_ERROR_NOT_IMPLEMENTED);
}

/// @brief fetches documents in a collection in random order, local
OperationResult transaction::Methods::anyLocal(std::string const& collectionName) {
  TRI_voc_cid_t cid = resolver()->getCollectionIdLocal(collectionName);

  if (cid == 0) {
    throwCollectionNotFound(collectionName.c_str());
  }

  pinData(cid);  // will throw when it fails

  VPackBuilder resultBuilder;
  resultBuilder.openArray();

  Result lockResult = lockRecursive(cid, AccessMode::Type::READ);

  if (!lockResult.ok() && !lockResult.is(TRI_ERROR_LOCKED)) {
    return OperationResult(lockResult);
  }

  OperationCursor cursor(indexScan(collectionName, transaction::Methods::CursorType::ANY));

  cursor.nextDocument(
      [&resultBuilder](LocalDocumentId const& token, VPackSlice slice) {
        resultBuilder.add(slice);
      },
      1);

  if (lockResult.is(TRI_ERROR_LOCKED)) {
    Result res = unlockRecursive(cid, AccessMode::Type::READ);

    if (res.fail()) {
      return OperationResult(res);
    }
  }

  resultBuilder.close();

  return OperationResult(Result(), resultBuilder.steal(),
                         _transactionContextPtr->orderCustomTypeHandler());
}

TRI_voc_cid_t transaction::Methods::addCollectionAtRuntime(TRI_voc_cid_t cid,
                                                           std::string const& cname,
                                                           AccessMode::Type type) {
  auto collection = trxCollection(cid);

  if (collection == nullptr) {
    int res = _state->addCollection(cid, cname, type, _state->nestingLevel(), true);

    if (res != TRI_ERROR_NO_ERROR) {
      if (res == TRI_ERROR_TRANSACTION_UNREGISTERED_COLLECTION) {
        // special error message to indicate which collection was undeclared
        THROW_ARANGO_EXCEPTION_MESSAGE(res, std::string(TRI_errno_string(res)) +
                                                ": " + cname + " [" +
                                                AccessMode::typeString(type) +
                                                "]");
      }
      THROW_ARANGO_EXCEPTION(res);
    }

    auto dataSource = resolver()->getDataSource(cid);

    if (!dataSource) {
      THROW_ARANGO_EXCEPTION(TRI_ERROR_ARANGO_DATA_SOURCE_NOT_FOUND);
    }

    auto result = applyDataSourceRegistrationCallbacks(*dataSource, *this);

    if (!result.ok()) {
      THROW_ARANGO_EXCEPTION(result.errorNumber());
    }

    _state->ensureCollections(_state->nestingLevel());
    collection = trxCollection(cid);

    if (collection == nullptr) {
      throwCollectionNotFound(cname.c_str());
    }
  }

  TRI_ASSERT(collection != nullptr);
  return cid;
}

/// @brief add a collection to the transaction for read, at runtime
TRI_voc_cid_t transaction::Methods::addCollectionAtRuntime(std::string const& collectionName) {
  if (collectionName == _collectionCache.name && !collectionName.empty()) {
    return _collectionCache.cid;
  }

  auto cid = resolver()->getCollectionIdLocal(collectionName);

  if (cid == 0) {
    throwCollectionNotFound(collectionName.c_str());
  }
  addCollectionAtRuntime(cid, collectionName);
  _collectionCache.cid = cid;
  _collectionCache.name = collectionName;
  return cid;
}

/// @brief return the type of a collection
bool transaction::Methods::isEdgeCollection(std::string const& collectionName) const {
  return getCollectionType(collectionName) == TRI_COL_TYPE_EDGE;
}

/// @brief return the type of a collection
bool transaction::Methods::isDocumentCollection(std::string const& collectionName) const {
  return getCollectionType(collectionName) == TRI_COL_TYPE_DOCUMENT;
}

/// @brief return the type of a collection
TRI_col_type_e transaction::Methods::getCollectionType(std::string const& collectionName) const {
  auto collection = resolver()->getCollection(collectionName);

  return collection ? collection->type() : TRI_COL_TYPE_UNKNOWN;
}

/// @brief Iterate over all elements of the collection.
void transaction::Methods::invokeOnAllElements(std::string const& collectionName,
                                               std::function<bool(LocalDocumentId const&)> callback) {
  TRI_ASSERT(_state != nullptr && _state->status() == transaction::Status::RUNNING);
  if (_state == nullptr || _state->status() != transaction::Status::RUNNING) {
    THROW_ARANGO_EXCEPTION(TRI_ERROR_TRANSACTION_INTERNAL);
  } else if (_state->isCoordinator()) {
    THROW_ARANGO_EXCEPTION(TRI_ERROR_NOT_IMPLEMENTED);
  }

  TRI_voc_cid_t cid = addCollectionAtRuntime(collectionName);
  TransactionCollection* trxCol = trxCollection(cid, AccessMode::Type::READ);
  LogicalCollection* collection = documentCollection(trxCol);
  TRI_ASSERT(collection != nullptr);
  _transactionContextPtr->pinData(collection);

  Result lockResult =
      trxCol->lockRecursive(AccessMode::Type::READ, _state->nestingLevel());
  if (!lockResult.ok() && !lockResult.is(TRI_ERROR_LOCKED)) {
    THROW_ARANGO_EXCEPTION(lockResult);
  }

  TRI_ASSERT(isLocked(collection, AccessMode::Type::READ));

  collection->invokeOnAllElements(this, callback);

  if (lockResult.is(TRI_ERROR_LOCKED)) {
    Result res = trxCol->unlockRecursive(AccessMode::Type::READ, _state->nestingLevel());

    if (res.fail()) {
      THROW_ARANGO_EXCEPTION(res);
    }
  }
}

/// @brief return one document from a collection, fast path
///        If everything went well the result will contain the found document
///        (as an external on single_server) and this function will return
///        TRI_ERROR_NO_ERROR.
///        If there was an error the code is returned and it is guaranteed
///        that result remains unmodified.
///        Does not care for revision handling!
Result transaction::Methods::documentFastPath(std::string const& collectionName,
                                              ManagedDocumentResult* mmdr,
                                              VPackSlice const value,
                                              VPackBuilder& result, bool shouldLock) {
  TRI_ASSERT(_state->status() == transaction::Status::RUNNING);
  if (!value.isObject() && !value.isString()) {
    // must provide a document object or string
    THROW_ARANGO_EXCEPTION(TRI_ERROR_ARANGO_DOCUMENT_TYPE_INVALID);
  }

  if (_state->isCoordinator()) {
    OperationOptions options;  // use default configuration
    options.ignoreRevs = true;

    OperationResult opRes = documentCoordinator(collectionName, value, options);
    if (opRes.fail()) {
      return opRes.result;
    }
    result.add(opRes.slice());
    return Result();
  }

  TRI_voc_cid_t cid = addCollectionAtRuntime(collectionName);
  LogicalCollection* collection = documentCollection(trxCollection(cid));

  pinData(cid);  // will throw when it fails

  arangodb::velocypack::StringRef key(transaction::helpers::extractKeyPart(value));
  if (key.empty()) {
    return Result(TRI_ERROR_ARANGO_DOCUMENT_HANDLE_BAD);
  }

  std::unique_ptr<ManagedDocumentResult> tmp;
  if (mmdr == nullptr) {
    tmp.reset(new ManagedDocumentResult);
    mmdr = tmp.get();
  }

  TRI_ASSERT(mmdr != nullptr);

  Result res =
      collection->read(this, key, *mmdr,
                       shouldLock && !isLocked(collection, AccessMode::Type::READ));

  if (res.fail()) {
    return res;
  }

  TRI_ASSERT(isPinned(cid));

  mmdr->addToBuilder(result, true);
  return Result(TRI_ERROR_NO_ERROR);
}

/// @brief return one document from a collection, fast path
///        If everything went well the result will contain the found document
///        (as an external on single_server) and this function will return
///        TRI_ERROR_NO_ERROR.
///        If there was an error the code is returned
///        Does not care for revision handling!
///        Must only be called on a local server, not in cluster case!
Result transaction::Methods::documentFastPathLocal(std::string const& collectionName,
                                                   arangodb::velocypack::StringRef const& key,
                                                   ManagedDocumentResult& result,
                                                   bool shouldLock) {
  TRI_ASSERT(!ServerState::instance()->isCoordinator());
  TRI_ASSERT(_state->status() == transaction::Status::RUNNING);

  TRI_voc_cid_t cid = addCollectionAtRuntime(collectionName);
  TransactionCollection* trxColl = trxCollection(cid);
  LogicalCollection* collection = documentCollection(trxColl);
  TRI_ASSERT(collection != nullptr);
  _transactionContextPtr->pinData(collection);  // will throw when it fails

  if (key.empty()) {
    return TRI_ERROR_ARANGO_DOCUMENT_HANDLE_BAD;
  }

  bool isLocked = trxColl->isLocked(AccessMode::Type::READ, _state->nestingLevel());
  Result res = collection->read(this, key, result, shouldLock && !isLocked);
  TRI_ASSERT(res.fail() || isPinned(cid));
  return res;
}

static OperationResult errorCodeFromClusterResult(std::shared_ptr<VPackBuilder> const& resultBody,
                                                  int defaultErrorCode) {
  // read the error number from the response and use it if present
  if (resultBody != nullptr) {
    VPackSlice slice = resultBody->slice();
    if (slice.isObject()) {
      VPackSlice num = slice.get(StaticStrings::ErrorNum);
      VPackSlice msg = slice.get(StaticStrings::ErrorMessage);
      if (num.isNumber()) {
        if (msg.isString()) {
          // found an error number and an error message, so let's use it!
          return OperationResult(Result(num.getNumericValue<int>(), msg.copyString()));
        }
        // we found an error number, so let's use it!
        return OperationResult(num.getNumericValue<int>());
      }
    }
  }

  return OperationResult(defaultErrorCode);
}

/// @brief Create Cluster Communication result for document
OperationResult transaction::Methods::clusterResultDocument(
    rest::ResponseCode const& responseCode, std::shared_ptr<VPackBuilder> const& resultBody,
    std::unordered_map<int, size_t> const& errorCounter) const {
  switch (responseCode) {
    case rest::ResponseCode::OK:
    case rest::ResponseCode::PRECONDITION_FAILED:
      return OperationResult(Result(responseCode == rest::ResponseCode::OK
                                        ? TRI_ERROR_NO_ERROR
                                        : TRI_ERROR_ARANGO_CONFLICT),
                             resultBody->steal(), nullptr, OperationOptions{}, errorCounter);
    case rest::ResponseCode::NOT_FOUND:
      return errorCodeFromClusterResult(resultBody, TRI_ERROR_ARANGO_DOCUMENT_NOT_FOUND);
    default:
      return errorCodeFromClusterResult(resultBody, TRI_ERROR_INTERNAL);
  }
}

/// @brief Create Cluster Communication result for insert
OperationResult transaction::Methods::clusterResultInsert(
    rest::ResponseCode const& responseCode,
    std::shared_ptr<VPackBuilder> const& resultBody, OperationOptions const& options,
    std::unordered_map<int, size_t> const& errorCounter) const {
  switch (responseCode) {
    case rest::ResponseCode::ACCEPTED:
    case rest::ResponseCode::CREATED: {
      OperationOptions copy = options;
      copy.waitForSync =
          (responseCode == rest::ResponseCode::CREATED);  // wait for sync is abused herea
                                                          // operationResult should get a return
                                                          // code.
      return OperationResult(Result(), resultBody->steal(), nullptr, copy, errorCounter);
    }
    case rest::ResponseCode::PRECONDITION_FAILED:
      return errorCodeFromClusterResult(resultBody, TRI_ERROR_ARANGO_CONFLICT);
    case rest::ResponseCode::BAD:
      return errorCodeFromClusterResult(resultBody, TRI_ERROR_INTERNAL);
    case rest::ResponseCode::NOT_FOUND:
      return errorCodeFromClusterResult(resultBody, TRI_ERROR_ARANGO_DATA_SOURCE_NOT_FOUND);
    case rest::ResponseCode::CONFLICT:
      return errorCodeFromClusterResult(resultBody, TRI_ERROR_ARANGO_UNIQUE_CONSTRAINT_VIOLATED);
    default:
      return errorCodeFromClusterResult(resultBody, TRI_ERROR_INTERNAL);
  }
}

/// @brief Create Cluster Communication result for modify
OperationResult transaction::Methods::clusterResultModify(
    rest::ResponseCode const& responseCode, std::shared_ptr<VPackBuilder> const& resultBody,
    std::unordered_map<int, size_t> const& errorCounter) const {
  int errorCode = TRI_ERROR_NO_ERROR;
  switch (responseCode) {
    case rest::ResponseCode::CONFLICT:
      errorCode = TRI_ERROR_ARANGO_UNIQUE_CONSTRAINT_VIOLATED;
    // Fall through
    case rest::ResponseCode::PRECONDITION_FAILED:
      if (errorCode == TRI_ERROR_NO_ERROR) {
        errorCode = TRI_ERROR_ARANGO_CONFLICT;
      }
    // Fall through
    case rest::ResponseCode::ACCEPTED:
    case rest::ResponseCode::CREATED: {
      OperationOptions options;
      options.waitForSync = (responseCode == rest::ResponseCode::CREATED);
      return OperationResult(Result(errorCode), resultBody->steal(), nullptr,
                             options, errorCounter);
    }
    case rest::ResponseCode::BAD:
      return errorCodeFromClusterResult(resultBody, TRI_ERROR_INTERNAL);
    case rest::ResponseCode::NOT_FOUND:
      return errorCodeFromClusterResult(resultBody, TRI_ERROR_ARANGO_DOCUMENT_NOT_FOUND);
    default:
      return errorCodeFromClusterResult(resultBody, TRI_ERROR_INTERNAL);
  }
}

/// @brief Helper create a Cluster Communication remove result
OperationResult transaction::Methods::clusterResultRemove(
    rest::ResponseCode const& responseCode, std::shared_ptr<VPackBuilder> const& resultBody,
    std::unordered_map<int, size_t> const& errorCounter) const {
  switch (responseCode) {
    case rest::ResponseCode::OK:
    case rest::ResponseCode::ACCEPTED:
    case rest::ResponseCode::PRECONDITION_FAILED: {
      OperationOptions options;
      options.waitForSync = (responseCode != rest::ResponseCode::ACCEPTED);
      return OperationResult(Result(responseCode == rest::ResponseCode::PRECONDITION_FAILED
                                        ? TRI_ERROR_ARANGO_CONFLICT
                                        : TRI_ERROR_NO_ERROR),
                             resultBody->steal(), nullptr, options, errorCounter);
    }
    case rest::ResponseCode::BAD:
      return errorCodeFromClusterResult(resultBody, TRI_ERROR_INTERNAL);
    case rest::ResponseCode::NOT_FOUND:
      return errorCodeFromClusterResult(resultBody, TRI_ERROR_ARANGO_DOCUMENT_NOT_FOUND);
    default:
      return errorCodeFromClusterResult(resultBody, TRI_ERROR_INTERNAL);
  }
}

/// @brief return one or multiple documents from a collection
OperationResult transaction::Methods::document(std::string const& collectionName,
                                               VPackSlice const value,
                                               OperationOptions& options) {
  TRI_ASSERT(_state->status() == transaction::Status::RUNNING);

  if (!value.isObject() && !value.isArray()) {
    // must provide a document object or an array of documents
    THROW_ARANGO_EXCEPTION(TRI_ERROR_ARANGO_DOCUMENT_TYPE_INVALID);
  }

  if (_state->isCoordinator()) {
    return documentCoordinator(collectionName, value, options);
  }

  return documentLocal(collectionName, value, options);
}

/// @brief read one or multiple documents in a collection, coordinator
#ifndef USE_ENTERPRISE
OperationResult transaction::Methods::documentCoordinator(std::string const& collectionName,
                                                          VPackSlice const value,
                                                          OperationOptions& options) {
  rest::ResponseCode responseCode;
  std::unordered_map<int, size_t> errorCounter;
  auto resultBody = std::make_shared<VPackBuilder>();

  if (!value.isArray()) {
    arangodb::velocypack::StringRef key(transaction::helpers::extractKeyPart(value));

    if (key.empty()) {
      return OperationResult(TRI_ERROR_ARANGO_DOCUMENT_KEY_BAD);
    }
  }

  int res = arangodb::getDocumentOnCoordinator(*this, collectionName, value, options,
                                               responseCode, errorCounter, resultBody);

  if (res == TRI_ERROR_NO_ERROR) {
    return clusterResultDocument(responseCode, resultBody, errorCounter);
  }

  return OperationResult(res);
}
#endif

/// @brief read one or multiple documents in a collection, local
OperationResult transaction::Methods::documentLocal(std::string const& collectionName,
                                                    VPackSlice const value,
                                                    OperationOptions& options) {
  TRI_voc_cid_t cid = addCollectionAtRuntime(collectionName);
  LogicalCollection* collection = documentCollection(trxCollection(cid));

  if (!options.silent) {
    pinData(cid);  // will throw when it fails
  }

  VPackBuilder resultBuilder;
  ManagedDocumentResult result;

  auto workForOneDocument = [&](VPackSlice const value, bool isMultiple) -> Result {
    arangodb::velocypack::StringRef key(transaction::helpers::extractKeyPart(value));
    if (key.empty()) {
      return TRI_ERROR_ARANGO_DOCUMENT_HANDLE_BAD;
    }

    TRI_voc_rid_t expectedRevision = 0;
    if (!options.ignoreRevs && value.isObject()) {
      expectedRevision = TRI_ExtractRevisionId(value);
    }

    result.clear();

    Result res = collection->read(this, key, result,
                                  !isLocked(collection, AccessMode::Type::READ));

    if (res.fail()) {
      return res;
    }

    TRI_ASSERT(isPinned(cid));

    if (expectedRevision != 0) {
      TRI_voc_rid_t foundRevision =
          transaction::helpers::extractRevFromDocument(VPackSlice(result.vpack()));
      if (expectedRevision != foundRevision) {
        if (!isMultiple) {
          // still return
          buildDocumentIdentity(collection, resultBuilder, cid, key,
                                foundRevision, 0, nullptr, nullptr);
        }
        return TRI_ERROR_ARANGO_CONFLICT;
      }
    }

    if (!options.silent) {
      result.addToBuilder(resultBuilder, true);
    } else if (isMultiple) {
      resultBuilder.add(VPackSlice::nullSlice());
    }

    return TRI_ERROR_NO_ERROR;
  };

  Result res(TRI_ERROR_NO_ERROR);
  std::unordered_map<int, size_t> countErrorCodes;
  if (!value.isArray()) {
    res = workForOneDocument(value, false);
  } else {
    VPackArrayBuilder guard(&resultBuilder);
    for (VPackSlice s : VPackArrayIterator(value)) {
      res = workForOneDocument(s, true);
      if (res.fail()) {
        createBabiesError(resultBuilder, countErrorCodes, res, options.silent);
      }
    }
    res = TRI_ERROR_NO_ERROR;
  }

  return OperationResult(std::move(res), resultBuilder.steal(),
                         _transactionContextPtr->orderCustomTypeHandler(),
                         options, countErrorCodes);
}

/// @brief create one or multiple documents in a collection
/// the single-document variant of this operation will either succeed or,
/// if it fails, clean up after itself
OperationResult transaction::Methods::insert(std::string const& collectionName,
                                             VPackSlice const value,
                                             OperationOptions const& options) {
  TRI_ASSERT(_state->status() == transaction::Status::RUNNING);

  if (!value.isObject() && !value.isArray()) {
    // must provide a document object or an array of documents
    THROW_ARANGO_EXCEPTION(TRI_ERROR_ARANGO_DOCUMENT_TYPE_INVALID);
  }
  if (value.isArray() && value.length() == 0) {
    return emptyResult(options);
  }

  // Validate Edges
  OperationOptions optionsCopy = options;

  if (_state->isCoordinator()) {
    return insertCoordinator(collectionName, value, optionsCopy);
  }

  return insertLocal(collectionName, value, optionsCopy);
}

/// @brief create one or multiple documents in a collection, coordinator
/// the single-document variant of this operation will either succeed or,
/// if it fails, clean up after itself
#ifndef USE_ENTERPRISE
OperationResult transaction::Methods::insertCoordinator(std::string const& collectionName,
                                                        VPackSlice const value,
                                                        OperationOptions& options) {
  rest::ResponseCode responseCode;
  std::unordered_map<int, size_t> errorCounter;
  auto resultBody = std::make_shared<VPackBuilder>();

  Result res = arangodb::createDocumentOnCoordinator(*this, collectionName,
                                                     options, value, responseCode,
                                                     errorCounter, resultBody);

  if (res.ok()) {
    return clusterResultInsert(responseCode, resultBody, options, errorCounter);
  }
  return OperationResult(res, options);
}
#endif

/// @brief choose a timeout for synchronous replication, based on the
/// number of documents we ship over
static double chooseTimeout(size_t count, size_t totalBytes) {
  // We usually assume that a server can process at least 2500 documents
  // per second (this is a low estimate), and use a low limit of 0.5s
  // and a high timeout of 120s
  double timeout = count / 2500.0;

  // Really big documents need additional adjustment. Using total size
  // of all messages to handle worst case scenario of constrained resource
  // processing all
  timeout += (totalBytes / 4096) * ReplicationTimeoutFeature::timeoutPer4k;

  if (timeout < ReplicationTimeoutFeature::lowerLimit) {
    return ReplicationTimeoutFeature::lowerLimit * ReplicationTimeoutFeature::timeoutFactor;
  }
  return (std::min)(120.0, timeout) * ReplicationTimeoutFeature::timeoutFactor;
}

/// @brief create one or multiple documents in a collection, local
/// the single-document variant of this operation will either succeed or,
/// if it fails, clean up after itself
OperationResult transaction::Methods::insertLocal(std::string const& collectionName,
                                                  VPackSlice const value,
                                                  OperationOptions& options) {
  TRI_voc_cid_t cid = addCollectionAtRuntime(collectionName);
  LogicalCollection* collection = documentCollection(trxCollection(cid));

  bool const needsLock = !isLocked(collection, AccessMode::Type::WRITE);

  // If we maybe will overwrite, we cannot do single document operations, thus:
  // options.overwrite => !needsLock
  TRI_ASSERT(!options.overwrite || !needsLock);

  bool const isMMFiles = EngineSelectorFeature::isMMFiles();

  // Assert my assumption that we don't have a lock only with mmfiles single
  // document operations.

#ifdef ARANGODB_ENABLE_MAINTAINER_MODE
  {
    bool const isMock = EngineSelectorFeature::ENGINE->typeName() == "Mock";
    if (!isMock) {
      // needsLock => isMMFiles
      // needsLock => !value.isArray()
      // needsLock => _localHints.has(Hints::Hint::SINGLE_OPERATION))
      // However, due to nested transactions, there are mmfiles single
      // operations that already have a lock.
      TRI_ASSERT(!needsLock || isMMFiles);
      TRI_ASSERT(!needsLock || !value.isArray());
      TRI_ASSERT(!needsLock || _localHints.has(Hints::Hint::SINGLE_OPERATION));
    }
  }
#endif

  // If we are
  // - not on a single server (i.e. maybe replicating),
  // - using the MMFiles storage engine, and
  // - doing a single document operation,
  // we have to:
  // - Get the list of followers during the time span we actually do hold a
  //   collection level lock. This is to avoid races with the replication where
  //   a follower may otherwise be added between the actual document operation
  //   and the point where we get our copy of the followers, regardless of the
  //   latter happens before or after the document operation.

  // Note that getting the followers this way also doesn't do any harm in other
  // cases, except for babies because it would be done multiple times. Thus this
  // bool.
  // I suppose alternatively we could also do it via the updateFollowers
  // callback and set updateFollowers to nullptr afterwards, so we only do it
  // once.
  bool const needsToGetFollowersUnderLock = needsLock && _state->isDBServer();

  std::shared_ptr<std::vector<ServerID> const> followers;

  std::function<Result(void)> updateFollowers = nullptr;

  if (needsToGetFollowersUnderLock) {
    FollowerInfo const& followerInfo = *collection->followers();

    updateFollowers = [&followerInfo, &followers]() -> Result {
      TRI_ASSERT(followers == nullptr);
      followers = followerInfo.get();

      return Result{};
    };
  } else if (_state->isDBServer()) {
    TRI_ASSERT(followers == nullptr);
    followers = collection->followers()->get();
  }

  // we may need to lock individual keys here so we can ensure that even with
  // concurrent operations on the same keys we have the same order of data
  // application on leader and followers
  KeyLockInfo keyLockInfo;

  ReplicationType replicationType = ReplicationType::NONE;
  if (_state->isDBServer()) {
    // Block operation early if we are not supposed to perform it:
    auto const& followerInfo = collection->followers();
    std::string theLeader = followerInfo->getLeader();
    if (theLeader.empty()) {
      if (!options.isSynchronousReplicationFrom.empty()) {
        return OperationResult(TRI_ERROR_CLUSTER_SHARD_LEADER_REFUSES_REPLICATION, options);
      }

      replicationType = ReplicationType::LEADER;
      if (isMMFiles && needsLock) {
        keyLockInfo.shouldLock = true;
      }
      // We cannot be silent if we may have to replicate later.
      // If we need to get the followers under the single document operation's
      // lock, we don't know yet if we will have followers later and thus cannot
      // be silent.
      // Otherwise, if we already know the followers to replicate to, we can
      // just check if they're empty.
      if (needsToGetFollowersUnderLock || keyLockInfo.shouldLock || !followers->empty()) {
        options.silent = false;
      }
    } else {  // we are a follower following theLeader
      replicationType = ReplicationType::FOLLOWER;
      if (options.isSynchronousReplicationFrom.empty()) {
        return OperationResult(TRI_ERROR_CLUSTER_SHARD_LEADER_RESIGNED, options);
      }
      if (options.isSynchronousReplicationFrom != theLeader) {
        return OperationResult(TRI_ERROR_CLUSTER_SHARD_FOLLOWER_REFUSES_OPERATION, options);
      }
    }
  }  // isDBServer - early block

  if (options.returnOld || options.returnNew) {
    pinData(cid);  // will throw when it fails
  }

  VPackBuilder resultBuilder;
  ManagedDocumentResult documentResult;
  TRI_voc_tick_t maxTick = 0;

  auto workForOneDocument = [&](VPackSlice const value) -> Result {
    if (!value.isObject()) {
      return Result(TRI_ERROR_ARANGO_DOCUMENT_TYPE_INVALID);
    }

    TRI_voc_tick_t resultMarkerTick = 0;
    TRI_voc_rid_t revisionId = 0;
    documentResult.clear();

    // insert with overwrite may NOT be a single document operation, as we
    // possibly need to do two separate operations (insert and replace).
    TRI_ASSERT(!(options.overwrite && needsLock));

    TRI_ASSERT(needsLock == !isLocked(collection, AccessMode::Type::WRITE));
    Result res =
        collection->insert(this, value, documentResult, options, resultMarkerTick,
                           needsLock, revisionId, &keyLockInfo, updateFollowers);

    TRI_voc_rid_t previousRevisionId = 0;
    ManagedDocumentResult previousDocumentResult;  // return OLD

    if (options.overwrite && res.is(TRI_ERROR_ARANGO_UNIQUE_CONSTRAINT_VIOLATED)) {
      // RepSert Case - unique_constraint violated -> maxTick has not changed ->
      // try replace
      resultMarkerTick = 0;
      // If we're overwriting, we already have a lock. Therefore we also don't
      // need to get the followers under the lock.
      TRI_ASSERT(!needsLock);
      TRI_ASSERT(!needsToGetFollowersUnderLock);
      TRI_ASSERT(updateFollowers == nullptr);
      res = collection->replace(this, value, documentResult, options,
                                resultMarkerTick, false, previousRevisionId,
                                previousDocumentResult, nullptr);
      if (res.ok() && !options.silent) {
        // If we are silent, then revisionId will not be looked at further
        // down. In the silent case, documentResult is empty, so nobody
        // must actually look at it!
        revisionId = TRI_ExtractRevisionId(VPackSlice(documentResult.vpack()));
      }
    }

    if (resultMarkerTick > 0 && resultMarkerTick > maxTick) {
      maxTick = resultMarkerTick;
    }

    if (res.fail()) {
      // Error reporting in the babies case is done outside of here,
      // in the single document case no body needs to be created at all.
      return res;
    }

    if (!options.silent) {
      TRI_ASSERT(!documentResult.empty());

      arangodb::velocypack::StringRef keyString(transaction::helpers::extractKeyFromDocument(
          VPackSlice(documentResult.vpack())));

      bool showReplaced = false;
      if (options.returnOld && previousRevisionId) {
        showReplaced = true;
        TRI_ASSERT(!previousDocumentResult.empty());
      }

      buildDocumentIdentity(collection, resultBuilder, cid, keyString,
                            revisionId, previousRevisionId,
                            showReplaced ? &previousDocumentResult : nullptr,
                            options.returnNew ? &documentResult : nullptr);
    }
    return Result();
  };

  Result res;
  std::unordered_map<int, size_t> countErrorCodes;
  if (value.isArray()) {
    VPackArrayBuilder b(&resultBuilder);
    for (auto const& s : VPackArrayIterator(value)) {
      res = workForOneDocument(s);
      if (res.fail()) {
        createBabiesError(resultBuilder, countErrorCodes, res, options.silent);
      }
    }
    // With babies the reporting is handled in the body of the result
    res = Result(TRI_ERROR_NO_ERROR);
  } else {
    res = workForOneDocument(value);
  }

  if (res.ok() && replicationType == ReplicationType::LEADER) {
    TRI_ASSERT(collection != nullptr);
    TRI_ASSERT(followers != nullptr);

    // In the multi babies case res is always TRI_ERROR_NO_ERROR if we
    // get here, in the single document case, we do not try to replicate
    // in case of an error.

    // Now replicate the good operations on all followers:
    res = replicateOperations(*collection, followers, options, value,
                              TRI_VOC_DOCUMENT_OPERATION_INSERT, resultBuilder);

    if (!res.ok()) {
      return OperationResult{std::move(res), options};
    }
  }

  // wait for operation(s) to be synced to disk here. On rocksdb maxTick == 0
  if (res.ok() && options.waitForSync && maxTick > 0 && isSingleOperationTransaction()) {
    EngineSelectorFeature::ENGINE->waitForSyncTick(maxTick);
  }

  if (options.silent) {
    // We needed the results, but do not want to report:
    resultBuilder.clear();
  }

  return OperationResult(std::move(res), resultBuilder.steal(), nullptr, options, countErrorCodes);
}

/// @brief update/patch one or multiple documents in a collection
/// the single-document variant of this operation will either succeed or,
/// if it fails, clean up after itself
OperationResult transaction::Methods::update(std::string const& collectionName,
                                             VPackSlice const newValue,
                                             OperationOptions const& options) {
  TRI_ASSERT(_state->status() == transaction::Status::RUNNING);

  if (!newValue.isObject() && !newValue.isArray()) {
    // must provide a document object or an array of documents
    THROW_ARANGO_EXCEPTION(TRI_ERROR_ARANGO_DOCUMENT_TYPE_INVALID);
  }
  if (newValue.isArray() && newValue.length() == 0) {
    return emptyResult(options);
  }

  OperationOptions optionsCopy = options;

  if (_state->isCoordinator()) {
    return updateCoordinator(collectionName, newValue, optionsCopy);
  }

  return modifyLocal(collectionName, newValue, optionsCopy, TRI_VOC_DOCUMENT_OPERATION_UPDATE);
}

/// @brief update one or multiple documents in a collection, coordinator
/// the single-document variant of this operation will either succeed or,
/// if it fails, clean up after itself
#ifndef USE_ENTERPRISE
OperationResult transaction::Methods::updateCoordinator(std::string const& collectionName,
                                                        VPackSlice const newValue,
                                                        OperationOptions& options) {
  auto headers = std::make_unique<std::unordered_map<std::string, std::string>>();
  rest::ResponseCode responseCode;
  std::unordered_map<int, size_t> errorCounter;
  auto resultBody = std::make_shared<VPackBuilder>();
  int res = arangodb::modifyDocumentOnCoordinator(*this, collectionName, newValue,
                                                  options, true /* isPatch */, headers,
                                                  responseCode, errorCounter, resultBody);

  if (res == TRI_ERROR_NO_ERROR) {
    return clusterResultModify(responseCode, resultBody, errorCounter);
  }

  return OperationResult(res);
}
#endif

/// @brief replace one or multiple documents in a collection
/// the single-document variant of this operation will either succeed or,
/// if it fails, clean up after itself
OperationResult transaction::Methods::replace(std::string const& collectionName,
                                              VPackSlice const newValue,
                                              OperationOptions const& options) {
  TRI_ASSERT(_state->status() == transaction::Status::RUNNING);

  if (!newValue.isObject() && !newValue.isArray()) {
    // must provide a document object or an array of documents
    THROW_ARANGO_EXCEPTION(TRI_ERROR_ARANGO_DOCUMENT_TYPE_INVALID);
  }
  if (newValue.isArray() && newValue.length() == 0) {
    return emptyResult(options);
  }

  OperationOptions optionsCopy = options;

  if (_state->isCoordinator()) {
    return replaceCoordinator(collectionName, newValue, optionsCopy);
  }

  return modifyLocal(collectionName, newValue, optionsCopy, TRI_VOC_DOCUMENT_OPERATION_REPLACE);
}

/// @brief replace one or multiple documents in a collection, coordinator
/// the single-document variant of this operation will either succeed or,
/// if it fails, clean up after itself
#ifndef USE_ENTERPRISE
OperationResult transaction::Methods::replaceCoordinator(std::string const& collectionName,
                                                         VPackSlice const newValue,
                                                         OperationOptions& options) {
  auto headers = std::make_unique<std::unordered_map<std::string, std::string>>();
  rest::ResponseCode responseCode;
  std::unordered_map<int, size_t> errorCounter;
  auto resultBody = std::make_shared<VPackBuilder>();
  int res = arangodb::modifyDocumentOnCoordinator(*this, collectionName, newValue,
                                                  options, false /* isPatch */,
                                                  headers, responseCode,
                                                  errorCounter, resultBody);

  if (res == TRI_ERROR_NO_ERROR) {
    return clusterResultModify(responseCode, resultBody, errorCounter);
  }

  return OperationResult(res);
}
#endif

/// @brief replace one or multiple documents in a collection, local
/// the single-document variant of this operation will either succeed or,
/// if it fails, clean up after itself
OperationResult transaction::Methods::modifyLocal(std::string const& collectionName,
                                                  VPackSlice const newValue,
                                                  OperationOptions& options,
                                                  TRI_voc_document_operation_e operation) {
  TRI_voc_cid_t cid = addCollectionAtRuntime(collectionName);
  LogicalCollection* collection = documentCollection(trxCollection(cid));

  bool const needsLock = !isLocked(collection, AccessMode::Type::WRITE);

  // Assert my assumption that we don't have a lock only with mmfiles single
  // document operations.

#ifdef ARANGODB_ENABLE_MAINTAINER_MODE
  {
    bool const isMMFiles = EngineSelectorFeature::isMMFiles();
    bool const isMock = EngineSelectorFeature::ENGINE->typeName() == "Mock";
    if (!isMock) {
      // needsLock => isMMFiles
      // needsLock => !newValue.isArray()
      // needsLock => _localHints.has(Hints::Hint::SINGLE_OPERATION))
      // However, due to nested transactions, there are mmfiles single
      // operations that already have a lock.
      TRI_ASSERT(!needsLock || isMMFiles);
      TRI_ASSERT(!needsLock || !newValue.isArray());
      TRI_ASSERT(!needsLock || _localHints.has(Hints::Hint::SINGLE_OPERATION));
    }
  }
#endif

  // If we are
  // - not on a single server (i.e. maybe replicating),
  // - using the MMFiles storage engine, and
  // - doing a single document operation,
  // we have to:
  // - Get the list of followers during the time span we actually do hold a
  //   collection level lock. This is to avoid races with the replication where
  //   a follower may otherwise be added between the actual document operation
  //   and the point where we get our copy of the followers, regardless of the
  //   latter happens before or after the document operation.
  // In update/replace we do NOT have to get document level locks as in insert
  // or remove, as we still hold a lock during the replication in this case.
  bool const needsToGetFollowersUnderLock = needsLock && _state->isDBServer();

  std::shared_ptr<std::vector<ServerID> const> followers;

  std::function<Result(void)> updateFollowers = nullptr;

  if (needsToGetFollowersUnderLock) {
    auto const& followerInfo = *collection->followers();

    updateFollowers = [&followerInfo, &followers]() -> Result {
      TRI_ASSERT(followers == nullptr);
      followers = followerInfo.get();

      return Result{};
    };
  } else if (_state->isDBServer()) {
    TRI_ASSERT(followers == nullptr);
    followers = collection->followers()->get();
  }

  ReplicationType replicationType = ReplicationType::NONE;
  if (_state->isDBServer()) {
    // Block operation early if we are not supposed to perform it:
    auto const& followerInfo = collection->followers();
    std::string theLeader = followerInfo->getLeader();
    if (theLeader.empty()) {
      if (!options.isSynchronousReplicationFrom.empty()) {
        return OperationResult(TRI_ERROR_CLUSTER_SHARD_LEADER_REFUSES_REPLICATION);
      }

      replicationType = ReplicationType::LEADER;
      // We cannot be silent if we may have to replicate later.
      // If we need to get the followers under the single document operation's
      // lock, we don't know yet if we will have followers later and thus cannot
      // be silent.
      // Otherwise, if we already know the followers to replicate to, we can
      // just check if they're empty.
      if (needsToGetFollowersUnderLock || !followers->empty()) {
        options.silent = false;
      }
    } else {  // we are a follower following theLeader
      replicationType = ReplicationType::FOLLOWER;
      if (options.isSynchronousReplicationFrom.empty()) {
        return OperationResult(TRI_ERROR_CLUSTER_SHARD_LEADER_RESIGNED);
      }
      if (options.isSynchronousReplicationFrom != theLeader) {
        return OperationResult(TRI_ERROR_CLUSTER_SHARD_FOLLOWER_REFUSES_OPERATION);
      }
    }
  }  // isDBServer - early block

  if (options.returnOld || options.returnNew) {
    pinData(cid);  // will throw when it fails
  }

  // Update/replace are a read and a write, let's get the write lock already
  // for the read operation:
  Result lockResult = lockRecursive(cid, AccessMode::Type::WRITE);

  if (!lockResult.ok() && !lockResult.is(TRI_ERROR_LOCKED)) {
    return OperationResult(lockResult);
  }
  // Iff we didn't have a lock before, we got one now.
  TRI_ASSERT(needsLock == lockResult.is(TRI_ERROR_LOCKED));

  VPackBuilder resultBuilder;  // building the complete result
  TRI_voc_tick_t maxTick = 0;
  ManagedDocumentResult previous;
  ManagedDocumentResult result;

  // lambda //////////////
  auto workForOneDocument = [this, &operation, &options, &maxTick, &collection,
                             &resultBuilder, &cid, &previous,
                             &result](VPackSlice const newVal, bool isBabies) -> Result {
    Result res;
    if (!newVal.isObject()) {
      res.reset(TRI_ERROR_ARANGO_DOCUMENT_TYPE_INVALID);
      return res;
    }

    TRI_voc_rid_t actualRevision = 0;
    TRI_voc_tick_t resultMarkerTick = 0;
    result.clear();
    previous.clear();

    // replace and update are two operations each, thus this can and must not be
    // single document operations. We need to have a lock here already.
    TRI_ASSERT(isLocked(collection, AccessMode::Type::WRITE));

    if (operation == TRI_VOC_DOCUMENT_OPERATION_REPLACE) {
      res = collection->replace(this, newVal, result, options, resultMarkerTick,
                                false, actualRevision, previous, nullptr);
    } else {
      res = collection->update(this, newVal, result, options, resultMarkerTick,
                               false, actualRevision, previous, nullptr);
    }

    if (resultMarkerTick > 0 && resultMarkerTick > maxTick) {
      maxTick = resultMarkerTick;
    }

    if (res.fail()) {
      if (res.is(TRI_ERROR_ARANGO_CONFLICT) && !isBabies) {
        arangodb::velocypack::StringRef key(newVal.get(StaticStrings::KeyString));
        buildDocumentIdentity(collection, resultBuilder, cid, key, actualRevision,
                              0, options.returnOld ? &previous : nullptr, nullptr);
      }
      return res;
    }

    if (!options.silent) {
      TRI_ASSERT(!previous.empty());
      TRI_ASSERT(!result.empty());
      arangodb::velocypack::StringRef key(newVal.get(StaticStrings::KeyString));
      buildDocumentIdentity(collection, resultBuilder, cid, key,
                            TRI_ExtractRevisionId(VPackSlice(result.vpack())),
                            actualRevision, options.returnOld ? &previous : nullptr,
                            options.returnNew ? &result : nullptr);
    }

    return res;  // must be ok!
  };             // workForOneDocument
  ///////////////////////

  bool multiCase = newValue.isArray();
  std::unordered_map<int, size_t> errorCounter;
  Result res;
  if (multiCase) {
    {
      VPackArrayBuilder guard(&resultBuilder);
      VPackArrayIterator it(newValue);
      while (it.valid()) {
        res = workForOneDocument(it.value(), true);
        if (res.fail()) {
          createBabiesError(resultBuilder, errorCounter, res.errorNumber(),
                            options.silent);
        }
        ++it;
      }
    }
    res.reset();
  } else {
    res = workForOneDocument(newValue, false);
  }

  if (res.ok() && replicationType == ReplicationType::LEADER) {
    // We still hold a lock here, because this is update/replace and we're
    // therefore not doing single document operations. But if we didn't hold it
    // at the beginning of the method the followers may not be up-to-date.
    TRI_ASSERT(isLocked(collection, AccessMode::Type::WRITE));
    if (needsToGetFollowersUnderLock) {
      followers = collection->followers()->get();
    }

    TRI_ASSERT(collection != nullptr);
    TRI_ASSERT(followers != nullptr);

    // In the multi babies case res is always TRI_ERROR_NO_ERROR if we
    // get here, in the single document case, we do not try to replicate
    // in case of an error.

    // Now replicate the good operations on all followers:
    res = replicateOperations(*collection, followers, options, newValue,
                              operation, resultBuilder);

    if (!res.ok()) {
      return OperationResult{std::move(res), options};
    }
  }

  // wait for operation(s) to be synced to disk here. On rocksdb maxTick == 0
  if (res.ok() && options.waitForSync && maxTick > 0 && isSingleOperationTransaction()) {
    EngineSelectorFeature::ENGINE->waitForSyncTick(maxTick);
  }

  if (options.silent) {
    // We needed the results, but do not want to report:
    resultBuilder.clear();
  }

  return OperationResult(std::move(res), resultBuilder.steal(), nullptr, options, errorCounter);
}

/// @brief remove one or multiple documents in a collection
/// the single-document variant of this operation will either succeed or,
/// if it fails, clean up after itself
OperationResult transaction::Methods::remove(std::string const& collectionName,
                                             VPackSlice const value,
                                             OperationOptions const& options) {
  TRI_ASSERT(_state->status() == transaction::Status::RUNNING);

  if (!value.isObject() && !value.isArray() && !value.isString()) {
    // must provide a document object or an array of documents
    THROW_ARANGO_EXCEPTION(TRI_ERROR_ARANGO_DOCUMENT_TYPE_INVALID);
  }
  if (value.isArray() && value.length() == 0) {
    return emptyResult(options);
  }

  OperationOptions optionsCopy = options;

  if (_state->isCoordinator()) {
    return removeCoordinator(collectionName, value, optionsCopy);
  }

  return removeLocal(collectionName, value, optionsCopy);
}

/// @brief remove one or multiple documents in a collection, coordinator
/// the single-document variant of this operation will either succeed or,
/// if it fails, clean up after itself
#ifndef USE_ENTERPRISE
OperationResult transaction::Methods::removeCoordinator(std::string const& collectionName,
                                                        VPackSlice const value,
                                                        OperationOptions& options) {
  rest::ResponseCode responseCode;
  std::unordered_map<int, size_t> errorCounter;
  auto resultBody = std::make_shared<VPackBuilder>();
  int res = arangodb::deleteDocumentOnCoordinator(*this, collectionName, value,
                                                  options, responseCode,
                                                  errorCounter, resultBody);

  if (res == TRI_ERROR_NO_ERROR) {
    return clusterResultRemove(responseCode, resultBody, errorCounter);
  }

  return OperationResult(res);
}
#endif

/// @brief remove one or multiple documents in a collection, local
/// the single-document variant of this operation will either succeed or,
/// if it fails, clean up after itself
OperationResult transaction::Methods::removeLocal(std::string const& collectionName,
                                                  VPackSlice const value,
                                                  OperationOptions& options) {
  TRI_voc_cid_t cid = addCollectionAtRuntime(collectionName);
  LogicalCollection* collection = documentCollection(trxCollection(cid));

  bool const needsLock = !isLocked(collection, AccessMode::Type::WRITE);
  bool const isMMFiles = EngineSelectorFeature::isMMFiles();

  // Assert my assumption that we don't have a lock only with mmfiles single
  // document operations.

#ifdef ARANGODB_ENABLE_MAINTAINER_MODE
  {
    bool const isMock = EngineSelectorFeature::ENGINE->typeName() == "Mock";
    if (!isMock) {
      // needsLock => isMMFiles
      // needsLock => !value.isArray()
      // needsLock => _localHints.has(Hints::Hint::SINGLE_OPERATION))
      // However, due to nested transactions, there are mmfiles single
      // operations that already have a lock.
      TRI_ASSERT(!needsLock || isMMFiles);
      TRI_ASSERT(!needsLock || !value.isArray());
      TRI_ASSERT(!needsLock || _localHints.has(Hints::Hint::SINGLE_OPERATION));
    }
  }
#endif

  // If we are
  // - not on a single server (i.e. maybe replicating),
  // - using the MMFiles storage engine, and
  // - doing a single document operation,
  // we have to:
  // - Get the list of followers during the time span we actually do hold a
  //   collection level lock. This is to avoid races with the replication where
  //   a follower may otherwise be added between the actual document operation
  //   and the point where we get our copy of the followers, regardless of the
  //   latter happens before or after the document operation.
  bool const needsToGetFollowersUnderLock = needsLock && _state->isDBServer();

  std::shared_ptr<std::vector<ServerID> const> followers;

  std::function<Result(void)> updateFollowers = nullptr;

  if (needsToGetFollowersUnderLock) {
    auto const& followerInfo = *collection->followers();

    updateFollowers = [&followerInfo, &followers]() -> Result {
      TRI_ASSERT(followers == nullptr);
      followers = followerInfo.get();

      return Result{};
    };
  } else if (_state->isDBServer()) {
    TRI_ASSERT(followers == nullptr);
    followers = collection->followers()->get();
  }

  // we may need to lock individual keys here so we can ensure that even with
  // concurrent operations on the same keys we have the same order of data
  // application on leader and followers
  KeyLockInfo keyLockInfo;

  ReplicationType replicationType = ReplicationType::NONE;
  if (_state->isDBServer()) {
    // Block operation early if we are not supposed to perform it:
    auto const& followerInfo = collection->followers();
    std::string theLeader = followerInfo->getLeader();
    if (theLeader.empty()) {
      if (!options.isSynchronousReplicationFrom.empty()) {
        return OperationResult(TRI_ERROR_CLUSTER_SHARD_LEADER_REFUSES_REPLICATION);
      }

      replicationType = ReplicationType::LEADER;
      if (isMMFiles && needsLock) {
        keyLockInfo.shouldLock = true;
      }
      // We cannot be silent if we may have to replicate later.
      // If we need to get the followers under the single document operation's
      // lock, we don't know yet if we will have followers later and thus cannot
      // be silent.
      // Otherwise, if we already know the followers to replicate to, we can
      // just check if they're empty.
      if (needsToGetFollowersUnderLock || !followers->empty()) {
        options.silent = false;
      }
    } else {  // we are a follower following theLeader
      replicationType = ReplicationType::FOLLOWER;
      if (options.isSynchronousReplicationFrom.empty()) {
        return OperationResult(TRI_ERROR_CLUSTER_SHARD_LEADER_RESIGNED);
      }
      if (options.isSynchronousReplicationFrom != theLeader) {
        return OperationResult(TRI_ERROR_CLUSTER_SHARD_FOLLOWER_REFUSES_OPERATION);
      }
    }
  }  // isDBServer - early block

  if (options.returnOld) {
    pinData(cid);  // will throw when it fails
  }

  VPackBuilder resultBuilder;
  ManagedDocumentResult previous;
  TRI_voc_tick_t maxTick = 0;

  auto workForOneDocument = [&](VPackSlice value, bool isBabies) -> Result {
    TRI_voc_rid_t actualRevision = 0;
    transaction::BuilderLeaser builder(this);
    arangodb::velocypack::StringRef key;
    if (value.isString()) {
      key = value;
      size_t pos = key.find('/');
      if (pos != std::string::npos) {
        key = key.substr(pos + 1);
        builder->add(VPackValuePair(key.data(), key.length(), VPackValueType::String));
        value = builder->slice();
      }
    } else if (value.isObject()) {
      VPackSlice keySlice = value.get(StaticStrings::KeyString);
      if (!keySlice.isString()) {
        return Result(TRI_ERROR_ARANGO_DOCUMENT_HANDLE_BAD);
      }
      key = keySlice;
    } else {
      return Result(TRI_ERROR_ARANGO_DOCUMENT_HANDLE_BAD);
    }

    TRI_voc_tick_t resultMarkerTick = 0;
    previous.clear();

    TRI_ASSERT(needsLock == !isLocked(collection, AccessMode::Type::WRITE));

    auto res = collection->remove(*this, value, options, resultMarkerTick, needsLock,
                                  actualRevision, previous, &keyLockInfo, updateFollowers);

    if (resultMarkerTick > 0 && resultMarkerTick > maxTick) {
      maxTick = resultMarkerTick;
    }

    if (res.fail()) {
      if (res.is(TRI_ERROR_ARANGO_CONFLICT) && !isBabies) {
        buildDocumentIdentity(collection, resultBuilder, cid, key, actualRevision,
                              0, options.returnOld ? &previous : nullptr, nullptr);
      }
      return res;
    }

    TRI_ASSERT(!previous.empty());
    if (!options.silent) {
      buildDocumentIdentity(collection, resultBuilder, cid, key, actualRevision,
                            0, options.returnOld ? &previous : nullptr, nullptr);
    }

    return Result();
  };

  Result res;
  std::unordered_map<int, size_t> countErrorCodes;
  if (value.isArray()) {
    VPackArrayBuilder guard(&resultBuilder);
    for (auto const& s : VPackArrayIterator(value)) {
      res = workForOneDocument(s, true);
      if (res.fail()) {
        createBabiesError(resultBuilder, countErrorCodes, res, options.silent);
      }
    }
    // With babies the reporting is handled somewhere else.
    res = Result(TRI_ERROR_NO_ERROR);
  } else {
    res = workForOneDocument(value, false);
  }

  if (res.ok() && replicationType == ReplicationType::LEADER) {
    TRI_ASSERT(collection != nullptr);
    TRI_ASSERT(followers != nullptr);
    // Now replicate the same operation on all followers:

    // In the multi babies case res is always TRI_ERROR_NO_ERROR if we
    // get here, in the single document case, we do not try to replicate
    // in case of an error.

    // Now replicate the good operations on all followers:
    res = replicateOperations(*collection, followers, options, value,
                              TRI_VOC_DOCUMENT_OPERATION_REMOVE, resultBuilder);

    if (!res.ok()) {
      return OperationResult{std::move(res), options};
    }
  }

  // wait for operation(s) to be synced to disk here. On rocksdb maxTick == 0
  if (res.ok() && options.waitForSync && maxTick > 0 && isSingleOperationTransaction()) {
    EngineSelectorFeature::ENGINE->waitForSyncTick(maxTick);
  }

  if (options.silent) {
    // We needed the results, but do not want to report:
    resultBuilder.clear();
  }

  return OperationResult(std::move(res), resultBuilder.steal(), nullptr, options, countErrorCodes);
}

/// @brief fetches all documents in a collection
OperationResult transaction::Methods::all(std::string const& collectionName,
                                          uint64_t skip, uint64_t limit,
                                          OperationOptions const& options) {
  TRI_ASSERT(_state->status() == transaction::Status::RUNNING);

  OperationOptions optionsCopy = options;

  if (_state->isCoordinator()) {
    return allCoordinator(collectionName, skip, limit, optionsCopy);
  }

  return allLocal(collectionName, skip, limit, optionsCopy);
}

/// @brief fetches all documents in a collection, coordinator
OperationResult transaction::Methods::allCoordinator(std::string const& collectionName,
                                                     uint64_t skip, uint64_t limit,
                                                     OperationOptions& options) {
  THROW_ARANGO_EXCEPTION(TRI_ERROR_NOT_IMPLEMENTED);
}

/// @brief fetches all documents in a collection, local
OperationResult transaction::Methods::allLocal(std::string const& collectionName,
                                               uint64_t skip, uint64_t limit,
                                               OperationOptions& options) {
  TRI_voc_cid_t cid = addCollectionAtRuntime(collectionName);

  pinData(cid);  // will throw when it fails

  VPackBuilder resultBuilder;
  resultBuilder.openArray();

  Result lockResult = lockRecursive(cid, AccessMode::Type::READ);

  if (!lockResult.ok() && !lockResult.is(TRI_ERROR_LOCKED)) {
    return OperationResult(lockResult);
  }

  OperationCursor cursor(indexScan(collectionName, transaction::Methods::CursorType::ALL));

  auto cb = [&resultBuilder](LocalDocumentId const& token, VPackSlice slice) {
    resultBuilder.add(slice);
  };
  cursor.allDocuments(cb, 1000);

  if (lockResult.is(TRI_ERROR_LOCKED)) {
    Result res = unlockRecursive(cid, AccessMode::Type::READ);

    if (res.ok()) {
      return OperationResult(res);
    }
  }

  resultBuilder.close();

  return OperationResult(Result(), resultBuilder.steal(),
                         _transactionContextPtr->orderCustomTypeHandler());
}

/// @brief remove all documents in a collection
OperationResult transaction::Methods::truncate(std::string const& collectionName,
                                               OperationOptions const& options) {
  TRI_ASSERT(_state->status() == transaction::Status::RUNNING);

  OperationOptions optionsCopy = options;
  OperationResult result;

  if (_state->isCoordinator()) {
    result = truncateCoordinator(collectionName, optionsCopy);
  } else {
    result = truncateLocal(collectionName, optionsCopy);
  }

  events::TruncateCollection(collectionName, result.errorNumber());
  return result;
}

/// @brief remove all documents in a collection, coordinator
#ifndef USE_ENTERPRISE
OperationResult transaction::Methods::truncateCoordinator(std::string const& collectionName,
                                                          OperationOptions& options) {
  return OperationResult(arangodb::truncateCollectionOnCoordinator(*this, collectionName));
}
#endif

/// @brief remove all documents in a collection, local
OperationResult transaction::Methods::truncateLocal(std::string const& collectionName,
                                                    OperationOptions& options) {
  TRI_voc_cid_t cid = addCollectionAtRuntime(collectionName);

  LogicalCollection* collection = documentCollection(trxCollection(cid));

  std::shared_ptr<std::vector<ServerID> const> followers;

  ReplicationType replicationType = ReplicationType::NONE;
  if (_state->isDBServer()) {
    // Block operation early if we are not supposed to perform it:
    auto const& followerInfo = collection->followers();
    std::string theLeader = followerInfo->getLeader();
    if (theLeader.empty()) {
      if (!options.isSynchronousReplicationFrom.empty()) {
        return OperationResult(TRI_ERROR_CLUSTER_SHARD_LEADER_REFUSES_REPLICATION);
      }

      // fetch followers
      followers = followerInfo->get();
      if (followers->size() > 0) {
        replicationType = ReplicationType::LEADER;
        options.silent = false;
      }
    } else {  // we are a follower following theLeader
      replicationType = ReplicationType::FOLLOWER;
      if (options.isSynchronousReplicationFrom.empty()) {
        return OperationResult(TRI_ERROR_CLUSTER_SHARD_LEADER_RESIGNED);
      }
      if (options.isSynchronousReplicationFrom != theLeader) {
        return OperationResult(TRI_ERROR_CLUSTER_SHARD_FOLLOWER_REFUSES_OPERATION);
      }
    }
  }  // isDBServer - early block

  pinData(cid);  // will throw when it fails

  Result lockResult = lockRecursive(cid, AccessMode::Type::WRITE);

  if (!lockResult.ok() && !lockResult.is(TRI_ERROR_LOCKED)) {
    return OperationResult(lockResult);
  }

  TRI_ASSERT(isLocked(collection, AccessMode::Type::WRITE));

  auto res = collection->truncate(*this, options);
  ;

  if (res.fail()) {
    if (lockResult.is(TRI_ERROR_LOCKED)) {
      unlockRecursive(cid, AccessMode::Type::WRITE);
    }

    return OperationResult(res);
  }

  // Now see whether or not we have to do synchronous replication:
  if (replicationType == ReplicationType::LEADER) {
    TRI_ASSERT(followers != nullptr);

    // Now replicate the good operations on all followers:
    auto cc = arangodb::ClusterComm::instance();

    if (cc != nullptr) {
      // nullptr only happens on controlled shutdown
      std::string path =
          "/_db/" + arangodb::basics::StringUtils::urlEncode(vocbase().name()) +
          "/_api/collection/" + arangodb::basics::StringUtils::urlEncode(collectionName) +
          "/truncate?isSynchronousReplication=" + ServerState::instance()->getId();
      auto body = std::make_shared<std::string>();

      // Now prepare the requests:
      std::vector<ClusterCommRequest> requests;
      requests.reserve(followers->size());

      for (auto const& f : *followers) {
        requests.emplace_back("server:" + f, arangodb::rest::RequestType::PUT, path, body);
      }

      size_t nrDone = 0;
      cc->performRequests(requests, 120.0, nrDone, Logger::REPLICATION, false);
      // If any would-be-follower refused to follow there must be a
      // new leader in the meantime, in this case we must not allow
      // this operation to succeed, we simply return with a refusal
      // error (note that we use the follower version, since we have
      // lost leadership):
      if (findRefusal(requests)) {
        return OperationResult(TRI_ERROR_CLUSTER_SHARD_LEADER_RESIGNED);
      }
      // we drop all followers that were not successful:
      for (size_t i = 0; i < followers->size(); ++i) {
        bool replicationWorked =
            requests[i].done && requests[i].result.status == CL_COMM_RECEIVED &&
            (requests[i].result.answer_code == rest::ResponseCode::ACCEPTED ||
             requests[i].result.answer_code == rest::ResponseCode::OK);
        if (!replicationWorked) {
          auto const& followerInfo = collection->followers();
          if (followerInfo->remove((*followers)[i])) {
            LOG_TOPIC(WARN, Logger::REPLICATION)
                << "truncateLocal: dropping follower " << (*followers)[i]
                << " for shard " << collectionName;
          } else {
            LOG_TOPIC(ERR, Logger::REPLICATION)
                << "truncateLocal: could not drop follower " << (*followers)[i]
                << " for shard " << collectionName;
            THROW_ARANGO_EXCEPTION(TRI_ERROR_CLUSTER_COULD_NOT_DROP_FOLLOWER);
          }
        }
      }
    }
  }

  if (lockResult.is(TRI_ERROR_LOCKED)) {
    res = unlockRecursive(cid, AccessMode::Type::WRITE);
  }

  return OperationResult(res);
}

/// @brief count the number of documents in a collection
OperationResult transaction::Methods::count(std::string const& collectionName,
                                            transaction::CountType type) {
  TRI_ASSERT(_state->status() == transaction::Status::RUNNING);

  if (_state->isCoordinator()) {
    return countCoordinator(collectionName, type);
  }

  if (type == CountType::Detailed) {
    // we are a single-server... we cannot provide detailed per-shard counts,
    // so just downgrade the request to a normal request
    type = CountType::Normal;
  }

  return countLocal(collectionName, type);
}

#ifndef USE_ENTERPRISE
/// @brief count the number of documents in a collection
OperationResult transaction::Methods::countCoordinator(std::string const& collectionName,
                                                       transaction::CountType type) {
  ClusterInfo* ci = ClusterInfo::instance();
  auto cc = ClusterComm::instance();
  if (cc == nullptr) {
    // nullptr happens only during controlled shutdown
    return OperationResult(TRI_ERROR_SHUTTING_DOWN);
  }

  // First determine the collection ID from the name:
  auto collinfo = ci->getCollectionNT(vocbase().name(), collectionName);
  if (collinfo == nullptr) {
    return OperationResult(TRI_ERROR_ARANGO_DATA_SOURCE_NOT_FOUND);
  }

  return countCoordinatorHelper(collinfo, collectionName, type);
}

#endif

OperationResult transaction::Methods::countCoordinatorHelper(
    std::shared_ptr<LogicalCollection> const& collinfo,
    std::string const& collectionName, transaction::CountType type) {
  TRI_ASSERT(collinfo != nullptr);
  auto& cache = collinfo->countCache();

  int64_t documents = CountCache::NotPopulated;
  if (type == transaction::CountType::ForceCache) {
    // always return from the cache, regardless what's in it
    documents = cache.get();
  } else if (type == transaction::CountType::TryCache) {
    documents = cache.get(CountCache::Ttl);
  }

  if (documents == CountCache::NotPopulated) {
    // no cache hit, or detailed results requested
    std::vector<std::pair<std::string, uint64_t>> count;
    auto res = arangodb::countOnCoordinator(*this, collectionName, count);

    if (res != TRI_ERROR_NO_ERROR) {
      return OperationResult(res);
    }

    int64_t total = 0;
    OperationResult opRes = buildCountResult(count, type, total);
    cache.store(total);
    return opRes;
  }

  // cache hit!
  TRI_ASSERT(documents >= 0);
  TRI_ASSERT(type != transaction::CountType::Detailed);

  // return number from cache
  VPackBuilder resultBuilder;
  resultBuilder.add(VPackValue(documents));
  return OperationResult(Result(), resultBuilder.buffer(), nullptr);
}

/// @brief count the number of documents in a collection
OperationResult transaction::Methods::countLocal(std::string const& collectionName,
                                                 transaction::CountType type) {
  TRI_voc_cid_t cid = addCollectionAtRuntime(collectionName);
  LogicalCollection* collection = documentCollection(trxCollection(cid));

  Result lockResult = lockRecursive(cid, AccessMode::Type::READ);

  if (!lockResult.ok() && !lockResult.is(TRI_ERROR_LOCKED)) {
    return OperationResult(lockResult);
  }

  TRI_ASSERT(isLocked(collection, AccessMode::Type::READ));

  uint64_t num = collection->numberDocuments(this, type);

  if (lockResult.is(TRI_ERROR_LOCKED)) {
    Result res = unlockRecursive(cid, AccessMode::Type::READ);

    if (res.fail()) {
      return OperationResult(res);
    }
  }

  VPackBuilder resultBuilder;
  resultBuilder.add(VPackValue(num));

  return OperationResult(Result(), resultBuilder.steal(), nullptr);
}

/// @brief Gets the best fitting index for an AQL condition.
/// note: the caller must have read-locked the underlying collection when
/// calling this method
std::pair<bool, bool> transaction::Methods::getBestIndexHandlesForFilterCondition(
    std::string const& collectionName, arangodb::aql::Ast* ast,
    arangodb::aql::AstNode* root, arangodb::aql::Variable const* reference,
    arangodb::aql::SortCondition const* sortCondition, size_t itemsInCollection,
    std::vector<IndexHandle>& usedIndexes, bool& isSorted) {
  // We can only start after DNF transformation
  TRI_ASSERT(root->type == arangodb::aql::AstNodeType::NODE_TYPE_OPERATOR_NARY_OR);
  auto indexes = indexesForCollection(collectionName);

  // must edit root in place; TODO change so we can replace with copy
  TEMPORARILY_UNLOCK_NODE(root);

  bool canUseForFilter = (root->numMembers() > 0);
  bool canUseForSort = false;
  bool isSparse = false;

  for (size_t i = 0; i < root->numMembers(); ++i) {
    auto node = root->getMemberUnchecked(i);
    arangodb::aql::AstNode* specializedCondition = nullptr;
    auto canUseIndex = findIndexHandleForAndNode(indexes, node, reference, sortCondition,
                                                 itemsInCollection, usedIndexes,
                                                 specializedCondition, isSparse);

    if (canUseIndex.second && !canUseIndex.first) {
      // index can be used for sorting only
      // we need to abort further searching and only return one index
      TRI_ASSERT(!usedIndexes.empty());
      if (usedIndexes.size() > 1) {
        auto sortIndex = usedIndexes.back();

        usedIndexes.clear();
        usedIndexes.emplace_back(sortIndex);
      }

      TRI_ASSERT(usedIndexes.size() == 1);

      if (isSparse) {
        // cannot use a sparse index for sorting alone
        usedIndexes.clear();
      }
      return std::make_pair(false, !usedIndexes.empty());
    }

    canUseForFilter &= canUseIndex.first;
    canUseForSort |= canUseIndex.second;

    root->changeMember(i, specializedCondition);
  }

  if (canUseForFilter) {
    isSorted = sortOrs(ast, root, reference, usedIndexes);
  }

  // should always be true here. maybe not in the future in case a collection
  // has absolutely no indexes
  return std::make_pair(canUseForFilter, canUseForSort);
}

/// @brief Gets the best fitting index for one specific condition.
///        Difference to IndexHandles: Condition is only one NARY_AND
///        and the Condition stays unmodified. Also does not care for sorting
///        Returns false if no index could be found.

bool transaction::Methods::getBestIndexHandleForFilterCondition(
    std::string const& collectionName, arangodb::aql::AstNode*& node,
    arangodb::aql::Variable const* reference, size_t itemsInCollection,
    IndexHandle& usedIndex) {
  // We can only start after DNF transformation and only a single AND
  TRI_ASSERT(node->type == arangodb::aql::AstNodeType::NODE_TYPE_OPERATOR_NARY_AND);
  if (node->numMembers() == 0) {
    // Well no index can serve no condition.
    return false;
  }

  auto indexes = indexesForCollection(collectionName);

  // Const cast is save here. Giving computeSpecialization == false
  // Makes sure node is NOT modified.
  return findIndexHandleForAndNode(indexes, node, reference, itemsInCollection, usedIndex);
}

/// @brief Checks if the index supports the filter condition.
/// note: the caller must have read-locked the underlying collection when
/// calling this method
bool transaction::Methods::supportsFilterCondition(
    IndexHandle const& indexHandle, arangodb::aql::AstNode const* condition,
    arangodb::aql::Variable const* reference, size_t itemsInIndex,
    size_t& estimatedItems, double& estimatedCost) {
  auto idx = indexHandle.getIndex();
  if (nullptr == idx) {
    THROW_ARANGO_EXCEPTION_MESSAGE(TRI_ERROR_BAD_PARAMETER,
                                   "The index id cannot be empty.");
  }

  return idx->supportsFilterCondition(std::vector<std::shared_ptr<Index>>(),
                                      condition, reference, itemsInIndex,
                                      estimatedItems, estimatedCost);
}

/// @brief Get the index features:
///        Returns the covered attributes, and sets the first bool value
///        to isSorted and the second bool value to isSparse
std::vector<std::vector<arangodb::basics::AttributeName>> transaction::Methods::getIndexFeatures(
    IndexHandle const& indexHandle, bool& isSorted, bool& isSparse) {
  auto idx = indexHandle.getIndex();
  if (nullptr == idx) {
    THROW_ARANGO_EXCEPTION_MESSAGE(TRI_ERROR_BAD_PARAMETER,
                                   "The index id cannot be empty.");
  }

  isSorted = idx->isSorted();
  isSparse = idx->sparse();
  return idx->fields();
}

/// @brief Gets the best fitting index for an AQL sort condition
/// note: the caller must have read-locked the underlying collection when
/// calling this method
bool transaction::Methods::getIndexForSortCondition(
    std::string const& collectionName, arangodb::aql::SortCondition const* sortCondition,
    arangodb::aql::Variable const* reference, size_t itemsInIndex,
    std::vector<IndexHandle>& usedIndexes, size_t& coveredAttributes) {
  // We do not have a condition. But we have a sort!
  if (!sortCondition->isEmpty() && sortCondition->isOnlyAttributeAccess() &&
      sortCondition->isUnidirectional()) {
    double bestCost = 0.0;
    std::shared_ptr<Index> bestIndex;

    auto indexes = indexesForCollection(collectionName);

    for (auto const& idx : indexes) {
      if (idx->sparse()) {
        // a sparse index may exclude some documents, so it can't be used to
        // get a sorted view of the ENTIRE collection
        continue;
      }
      double sortCost = 0.0;
      size_t covered = 0;
      if (indexSupportsSort(idx.get(), reference, sortCondition, itemsInIndex,
                            sortCost, covered)) {
        if (bestIndex == nullptr || sortCost < bestCost) {
          bestCost = sortCost;
          bestIndex = idx;
          coveredAttributes = covered;
        }
      }
    }

    if (bestIndex != nullptr) {
      usedIndexes.emplace_back(bestIndex);
    }

    return bestIndex != nullptr;
  }

  // No Index and no sort condition that
  // can be supported by an index.
  // Nothing to do here.
  return false;
}

/// @brief factory for IndexIterator objects from AQL
/// note: the caller must have read-locked the underlying collection when
/// calling this method
std::unique_ptr<IndexIterator> transaction::Methods::indexScanForCondition(
    IndexHandle const& indexId, arangodb::aql::AstNode const* condition,
    arangodb::aql::Variable const* var, IndexIteratorOptions const& opts) {
  if (_state->isCoordinator()) {
    // The index scan is only available on DBServers and Single Server.
    THROW_ARANGO_EXCEPTION(TRI_ERROR_CLUSTER_ONLY_ON_DBSERVER);
  }

  auto idx = indexId.getIndex();
  if (nullptr == idx) {
    THROW_ARANGO_EXCEPTION_MESSAGE(TRI_ERROR_BAD_PARAMETER,
                                   "The index id cannot be empty.");
  }

  // Now create the Iterator
  return std::unique_ptr<IndexIterator>(idx->iteratorForCondition(this, condition, var, opts));
}

/// @brief factory for IndexIterator objects
/// note: the caller must have read-locked the underlying collection when
/// calling this method
std::unique_ptr<IndexIterator> transaction::Methods::indexScan(std::string const& collectionName,
                                                               CursorType cursorType) {
  // For now we assume indexId is the iid part of the index.

  if (_state->isCoordinator()) {
    // The index scan is only available on DBServers and Single Server.
    THROW_ARANGO_EXCEPTION(TRI_ERROR_CLUSTER_ONLY_ON_DBSERVER);
  }

  TRI_voc_cid_t cid = addCollectionAtRuntime(collectionName);
  TransactionCollection* trxColl = trxCollection(cid);
  if (trxColl == nullptr) {
    THROW_ARANGO_EXCEPTION_MESSAGE(
        TRI_ERROR_INTERNAL, "unable to determine transaction collection");
  }
  LogicalCollection* logical = documentCollection(trxColl);
  TRI_ASSERT(logical != nullptr);

  // will throw when it fails
  _transactionContextPtr->pinData(logical);

  std::unique_ptr<IndexIterator> iterator;
  switch (cursorType) {
    case CursorType::ANY: {
      iterator = logical->getAnyIterator(this);
      break;
    }
    case CursorType::ALL: {
      iterator = logical->getAllIterator(this);
      break;
    }
  }

  // the above methods must always return a valid iterator or throw!
  TRI_ASSERT(iterator != nullptr);
  return iterator;
}

/// @brief return the collection
arangodb::LogicalCollection* transaction::Methods::documentCollection(
    TransactionCollection const* trxCollection) const {
  TRI_ASSERT(_state != nullptr);
  TRI_ASSERT(trxCollection != nullptr);
  TRI_ASSERT(_state->status() == transaction::Status::RUNNING);
  TRI_ASSERT(trxCollection->collection() != nullptr);

  return trxCollection->collection().get();
}

/// @brief return the collection
arangodb::LogicalCollection* transaction::Methods::documentCollection(TRI_voc_cid_t cid) const {
  TRI_ASSERT(_state != nullptr);
  TRI_ASSERT(_state->status() == transaction::Status::RUNNING);

  auto trxColl = trxCollection(cid, AccessMode::Type::READ);
  if (trxColl == nullptr) {
    THROW_ARANGO_EXCEPTION_MESSAGE(TRI_ERROR_INTERNAL,
                                   "could not find collection");
  }

  TRI_ASSERT(trxColl != nullptr);
  TRI_ASSERT(trxColl->collection() != nullptr);
  return trxColl->collection().get();
}

/// @brief add a collection by id, with the name supplied
Result transaction::Methods::addCollection(TRI_voc_cid_t cid, std::string const& cname,
                                           AccessMode::Type type) {
  if (_state == nullptr) {
    THROW_ARANGO_EXCEPTION_MESSAGE(TRI_ERROR_INTERNAL,
                                   "cannot add collection without state");
  }

  Status const status = _state->status();

  if (status == transaction::Status::COMMITTED || status == transaction::Status::ABORTED) {
    // transaction already finished?
    THROW_ARANGO_EXCEPTION_MESSAGE(
        TRI_ERROR_INTERNAL,
        "cannot add collection to committed or aborted transaction");
  }

  if (_state->isTopLevelTransaction() && status != transaction::Status::CREATED) {
    // transaction already started?
    THROW_ARANGO_EXCEPTION_MESSAGE(
        TRI_ERROR_TRANSACTION_INTERNAL,
        "cannot add collection to a previously started top-level transaction");
  }

  if (cid == 0) {
    // invalid cid
    throwCollectionNotFound(cname.c_str());
  }

  auto addCollection = [this, &cname, type](TRI_voc_cid_t cid) -> void {
    auto res = _state->addCollection(cid, cname, type, _state->nestingLevel(), false);

    if (TRI_ERROR_NO_ERROR == res) {
      return;
    }

    if (TRI_ERROR_TRANSACTION_UNREGISTERED_COLLECTION == res) {
      // special error message to indicate which collection was undeclared
      THROW_ARANGO_EXCEPTION_MESSAGE(res, std::string(TRI_errno_string(res)) +
                                              ": " + cname + " [" +
                                              AccessMode::typeString(type) +
                                              "]");
    }

    if (TRI_ERROR_ARANGO_DATA_SOURCE_NOT_FOUND == res) {
      throwCollectionNotFound(cname.c_str());
    }

    THROW_ARANGO_EXCEPTION(res);
  };

  Result res;
  bool visited = false;
  std::function<bool(LogicalCollection&)> visitor(
      [this, &addCollection, &res, cid, &visited](LogicalCollection& col) -> bool {
        addCollection(col.id());  // will throw on error
        res = applyDataSourceRegistrationCallbacks(col, *this);
        visited |= cid == col.id();

        return res.ok();  // add the remaining collections (or break on error)
      });

  if (!resolver()->visitCollections(visitor, cid) || res.fail()) {
    // trigger exception as per the original behaviour (tests depend on this)
    if (res.ok() && !visited) {
      addCollection(cid);  // will throw on error
    }

    return res.ok() ? Result(TRI_ERROR_INTERNAL) : res;  // return first error
  }

  // skip provided 'cid' if it was already done by the visitor
  if (visited) {
    return res;
  }

  auto dataSource = resolver()->getDataSource(cid);

  return dataSource ? applyDataSourceRegistrationCallbacks(*dataSource, *this)
                    : Result(TRI_ERROR_ARANGO_DATA_SOURCE_NOT_FOUND);
}

/// @brief add a collection by name
Result transaction::Methods::addCollection(std::string const& name, AccessMode::Type type) {
  return addCollection(resolver()->getCollectionId(name), name, type);
}

bool transaction::Methods::isLockedShard(std::string const& shardName) const {
  return _state->isLockedShard(shardName);
}

void transaction::Methods::setLockedShard(std::string const& shardName) {
  _state->setLockedShard(shardName);
}

void transaction::Methods::setLockedShards(std::unordered_set<std::string> const& lockedShards) {
  _state->setLockedShards(lockedShards);
}

/// @brief test if a collection is already locked
bool transaction::Methods::isLocked(LogicalCollection* document, AccessMode::Type type) const {
  if (_state == nullptr || _state->status() != transaction::Status::RUNNING) {
    return false;
  }
  if (_state->hasHint(Hints::Hint::LOCK_NEVER)) {
    // In the lock never case we have made sure that
    // some other process holds this lock.
    // So we can lie here and report that it actually
    // is locked!
    return true;
  }

  TransactionCollection* trxColl = trxCollection(document->id(), type);
  TRI_ASSERT(trxColl != nullptr);
  return trxColl->isLocked(type, _state->nestingLevel());
}

/// @brief read- or write-lock a collection
Result transaction::Methods::lockRecursive(TRI_voc_cid_t cid, AccessMode::Type type) {
  if (_state == nullptr || _state->status() != transaction::Status::RUNNING) {
    return Result(TRI_ERROR_TRANSACTION_INTERNAL,
                  "transaction not running on lock");
  }
  TransactionCollection* trxColl = trxCollection(cid, type);
  TRI_ASSERT(trxColl != nullptr);
  return Result(trxColl->lockRecursive(type, _state->nestingLevel()));
}

/// @brief read- or write-unlock a collection
Result transaction::Methods::unlockRecursive(TRI_voc_cid_t cid, AccessMode::Type type) {
  if (_state == nullptr || _state->status() != transaction::Status::RUNNING) {
    return Result(TRI_ERROR_TRANSACTION_INTERNAL,
                  "transaction not running on unlock");
  }
  TransactionCollection* trxColl = trxCollection(cid, type);
  TRI_ASSERT(trxColl != nullptr);
  return Result(trxColl->unlockRecursive(type, _state->nestingLevel()));
}

/// @brief get list of indexes for a collection
std::vector<std::shared_ptr<Index>> transaction::Methods::indexesForCollection(
    std::string const& collectionName, bool withHidden) {
  if (_state->isCoordinator()) {
    return indexesForCollectionCoordinator(collectionName);
  }
  // For a DBserver we use the local case.

  TRI_voc_cid_t cid = addCollectionAtRuntime(collectionName);
  LogicalCollection* document = documentCollection(trxCollection(cid));
  std::vector<std::shared_ptr<Index>> indexes = document->getIndexes();
  if (!withHidden) {
    indexes.erase(std::remove_if(indexes.begin(), indexes.end(),
                                 [](std::shared_ptr<Index> x) {
                                   return x->isHidden();
                                 }),
                  indexes.end());
  }
  return indexes;
}

/// @brief Lock all collections. Only works for selected sub-classes
int transaction::Methods::lockCollections() {
  THROW_ARANGO_EXCEPTION(TRI_ERROR_NOT_IMPLEMENTED);
}

/// @brief Clone this transaction. Only works for selected sub-classes
transaction::Methods* transaction::Methods::clone(transaction::Options const&) const {
  THROW_ARANGO_EXCEPTION(TRI_ERROR_NOT_IMPLEMENTED);
}

/// @brief Get all indexes for a collection name, coordinator case
std::shared_ptr<Index> transaction::Methods::indexForCollectionCoordinator(
    std::string const& name, std::string const& id) const {
  auto clusterInfo = arangodb::ClusterInfo::instance();
  auto collectionInfo = clusterInfo->getCollection(vocbase().name(), name);
  auto idxs = collectionInfo->getIndexes();
  TRI_idx_iid_t iid = basics::StringUtils::uint64(id);

  for (auto const& it : idxs) {
    if (it->id() == iid) {
      return it;
    }
  }

  return nullptr;
}

/// @brief Get all indexes for a collection name, coordinator case
std::vector<std::shared_ptr<Index>> transaction::Methods::indexesForCollectionCoordinator(
    std::string const& name) const {
  auto clusterInfo = arangodb::ClusterInfo::instance();
  auto collection = clusterInfo->getCollection(vocbase().name(), name);

  // update selectivity estimates if they were expired
  collection->clusterIndexEstimates(true);
  return collection->getIndexes();
}

/// @brief get the index by it's identifier. Will either throw or
///        return a valid index. nullptr is impossible.
transaction::Methods::IndexHandle transaction::Methods::getIndexByIdentifier(
    std::string const& collectionName, std::string const& indexHandle) {
  if (_state->isCoordinator()) {
    if (indexHandle.empty()) {
      THROW_ARANGO_EXCEPTION_MESSAGE(TRI_ERROR_BAD_PARAMETER,
                                     "The index id cannot be empty.");
    }

    if (!arangodb::Index::validateId(indexHandle.c_str())) {
      THROW_ARANGO_EXCEPTION(TRI_ERROR_ARANGO_INDEX_HANDLE_BAD);
    }

    std::shared_ptr<Index> idx = indexForCollectionCoordinator(collectionName, indexHandle);

    if (idx == nullptr) {
      THROW_ARANGO_EXCEPTION_MESSAGE(TRI_ERROR_ARANGO_INDEX_NOT_FOUND,
                                     "Could not find index '" + indexHandle +
                                         "' in collection '" + collectionName +
                                         "'.");
    }

    // We have successfully found an index with the requested id.
    return IndexHandle(idx);
  }

  TRI_voc_cid_t cid = addCollectionAtRuntime(collectionName);
  LogicalCollection* document = documentCollection(trxCollection(cid));

  if (indexHandle.empty()) {
    THROW_ARANGO_EXCEPTION_MESSAGE(TRI_ERROR_BAD_PARAMETER,
                                   "The index id cannot be empty.");
  }

  if (!arangodb::Index::validateId(indexHandle.c_str())) {
    THROW_ARANGO_EXCEPTION(TRI_ERROR_ARANGO_INDEX_HANDLE_BAD);
  }
  TRI_idx_iid_t iid = arangodb::basics::StringUtils::uint64(indexHandle);
  std::shared_ptr<arangodb::Index> idx = document->lookupIndex(iid);

  if (idx == nullptr) {
    THROW_ARANGO_EXCEPTION_MESSAGE(TRI_ERROR_ARANGO_INDEX_NOT_FOUND,
                                   "Could not find index '" + indexHandle +
                                       "' in collection '" + collectionName +
                                       "'.");
  }

  // We have successfully found an index with the requested id.
  return IndexHandle(idx);
}

Result transaction::Methods::resolveId(char const* handle, size_t length,
                                       std::shared_ptr<LogicalCollection>& collection,
                                       char const*& key, size_t& outLength) {
  char const* p =
      static_cast<char const*>(memchr(handle, TRI_DOCUMENT_HANDLE_SEPARATOR_CHR, length));

  if (p == nullptr || *p == '\0') {
    return TRI_ERROR_ARANGO_DOCUMENT_HANDLE_BAD;
  }

  std::string const name(handle, p - handle);
  collection = resolver()->getCollectionStructCluster(name);

  if (collection == nullptr) {
    return TRI_ERROR_ARANGO_DATA_SOURCE_NOT_FOUND;
  }

  key = p + 1;
  outLength = length - (key - handle);

  return TRI_ERROR_NO_ERROR;
}

// Unified replication of operations. May be inserts (with or without
// overwrite), removes, or modifies (updates/replaces).
Result Methods::replicateOperations(LogicalCollection const& collection,
                                    std::shared_ptr<const std::vector<std::string>> const& followers,
                                    OperationOptions const& options, VPackSlice const value,
                                    TRI_voc_document_operation_e const operation,
                                    VPackBuilder& resultBuilder) {
  TRI_ASSERT(followers != nullptr);

  Result res;
  if (followers->empty()) {
    return res;
  }

  // nullptr only happens on controlled shutdown
  auto cc = arangodb::ClusterComm::instance();
  if (cc == nullptr) {
    return res.reset(TRI_ERROR_SHUTTING_DOWN);
  };

  // path and requestType are different for insert/remove/modify.

  std::stringstream pathStream;
  pathStream << "/_db/" << arangodb::basics::StringUtils::urlEncode(vocbase().name())
             << "/_api/document/"
             << arangodb::basics::StringUtils::urlEncode(collection.name());
  if (operation != TRI_VOC_DOCUMENT_OPERATION_INSERT && !value.isArray()) {
    TRI_ASSERT(value.isObject());
    TRI_ASSERT(value.hasKey(StaticStrings::KeyString));
    pathStream << "/" << value.get(StaticStrings::KeyString).copyString();
  }
  pathStream << "?isRestore=true&isSynchronousReplication="
             << ServerState::instance()->getId() << "&"
             << StaticStrings::SilentString << "=true";

  arangodb::rest::RequestType requestType = RequestType::ILLEGAL;

  switch (operation) {
    case TRI_VOC_DOCUMENT_OPERATION_INSERT:
      requestType = arangodb::rest::RequestType::POST;
      pathStream << "&" << StaticStrings::OverWrite << "="
                 << (options.overwrite ? "true" : "false");
      break;
    case TRI_VOC_DOCUMENT_OPERATION_UPDATE:
      requestType = arangodb::rest::RequestType::PATCH;
      break;
    case TRI_VOC_DOCUMENT_OPERATION_REPLACE:
      requestType = arangodb::rest::RequestType::PUT;
      break;
    case TRI_VOC_DOCUMENT_OPERATION_REMOVE:
      requestType = arangodb::rest::RequestType::DELETE_REQ;
      break;
    case TRI_VOC_DOCUMENT_OPERATION_UNKNOWN:
    default:
      TRI_ASSERT(false);
  }

  std::string const path{pathStream.str()};

  transaction::BuilderLeaser payload(this);

  auto doOneDoc = [&](VPackSlice const& doc, VPackSlice result) {
    VPackObjectBuilder guard(payload.get());
    VPackSlice s = result.get(StaticStrings::KeyString);
    payload->add(StaticStrings::KeyString, s);
    s = result.get(StaticStrings::RevString);
    payload->add(StaticStrings::RevString, s);
    if (operation != TRI_VOC_DOCUMENT_OPERATION_REMOVE) {
      TRI_SanitizeObject(doc, *payload.get());
    }
  };

  VPackSlice ourResult = resultBuilder.slice();
  size_t count = 0;
  if (value.isArray()) {
    VPackArrayBuilder guard(payload.get());
    VPackArrayIterator itValue(value);
    VPackArrayIterator itResult(ourResult);
    while (itValue.valid() && itResult.valid()) {
      TRI_ASSERT((*itResult).isObject());
      if (!(*itResult).hasKey(StaticStrings::Error)) {
        doOneDoc(itValue.value(), itResult.value());
        count++;
      }
      itValue.next();
      itResult.next();
    }
  } else {
    doOneDoc(value, ourResult);
    count++;
  }

  if (count == 0) {
    // nothing to do
    return res;
  }

  auto body = std::make_shared<std::string>();
  *body = payload->slice().toJson();

  // Now prepare the requests:
  std::vector<ClusterCommRequest> requests;
  requests.reserve(followers->size());

  for (auto const& f : *followers) {
    requests.emplace_back("server:" + f, requestType, path, body);
  }

  double const timeout = chooseTimeout(count, body->size() * followers->size());

  size_t nrDone = 0;

  cc->performRequests(requests, timeout, nrDone, Logger::REPLICATION, false);
  // If any would-be-follower refused to follow there are two possiblities:
  // (1) there is a new leader in the meantime, or
  // (2) the follower was restarted and forgot that it is a follower.
  // Unfortunately, we cannot know which is the case.
  // In case (1) case we must not allow
  // this operation to succeed, since the new leader is now responsible.
  // In case (2) we at least have to drop the follower such that it
  // resyncs and we can be sure that it is in sync again.
  // Therefore, we drop the follower here (just in case), and refuse to
  // return with a refusal error (note that we use the follower version,
  // since we have lost leadership):

  // We drop all followers that were not successful:
  for (size_t i = 0; i < followers->size(); ++i) {
    bool replicationWorked =
        requests[i].done && requests[i].result.status == CL_COMM_RECEIVED &&
        (requests[i].result.answer_code == rest::ResponseCode::ACCEPTED ||
         requests[i].result.answer_code == rest::ResponseCode::CREATED ||
         requests[i].result.answer_code == rest::ResponseCode::OK);
    if (replicationWorked) {
      bool found;
      requests[i].result.answer->header(StaticStrings::ErrorCodes, found);
      replicationWorked = !found;
    }
    if (!replicationWorked) {
      auto const& followerInfo = collection.followers();
      if (followerInfo->remove((*followers)[i])) {
        LOG_TOPIC(WARN, Logger::REPLICATION)
            << "synchronous replication: dropping follower " << (*followers)[i]
            << " for shard " << collection.name();
      } else {
        LOG_TOPIC(ERR, Logger::REPLICATION)
            << "synchronous replication: could not drop follower "
            << (*followers)[i] << " for shard " << collection.name();
        THROW_ARANGO_EXCEPTION(TRI_ERROR_CLUSTER_COULD_NOT_DROP_FOLLOWER);
      }
    }
  }

  if (findRefusal(requests)) {
    return res.reset(TRI_ERROR_CLUSTER_SHARD_LEADER_RESIGNED);
  }

<<<<<<< HEAD
  return res;
}

/// @brief returns an empty index iterator for the collection
std::unique_ptr<IndexIterator> Methods::createEmptyIndexIterator(std::string const& collectionName) {
  TRI_voc_cid_t cid = addCollectionAtRuntime(collectionName);
  TransactionCollection* trxColl = trxCollection(cid);
  if (trxColl == nullptr) {
    THROW_ARANGO_EXCEPTION_MESSAGE(
        TRI_ERROR_INTERNAL, "unable to determine transaction collection");
  }
  return std::make_unique<EmptyIndexIterator>(documentCollection(trxColl), this);
=======
  return Result{};
>>>>>>> 3156e481
}<|MERGE_RESOLUTION|>--- conflicted
+++ resolved
@@ -3430,20 +3430,5 @@
     return res.reset(TRI_ERROR_CLUSTER_SHARD_LEADER_RESIGNED);
   }
 
-<<<<<<< HEAD
   return res;
-}
-
-/// @brief returns an empty index iterator for the collection
-std::unique_ptr<IndexIterator> Methods::createEmptyIndexIterator(std::string const& collectionName) {
-  TRI_voc_cid_t cid = addCollectionAtRuntime(collectionName);
-  TransactionCollection* trxColl = trxCollection(cid);
-  if (trxColl == nullptr) {
-    THROW_ARANGO_EXCEPTION_MESSAGE(
-        TRI_ERROR_INTERNAL, "unable to determine transaction collection");
-  }
-  return std::make_unique<EmptyIndexIterator>(documentCollection(trxColl), this);
-=======
-  return Result{};
->>>>>>> 3156e481
 }