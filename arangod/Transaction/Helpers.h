////////////////////////////////////////////////////////////////////////////////
/// DISCLAIMER
///
/// Copyright 2014-2016 ArangoDB GmbH, Cologne, Germany
/// Copyright 2004-2014 triAGENS GmbH, Cologne, Germany
///
/// Licensed under the Apache License, Version 2.0 (the "License");
/// you may not use this file except in compliance with the License.
/// You may obtain a copy of the License at
///
///     http://www.apache.org/licenses/LICENSE-2.0
///
/// Unless required by applicable law or agreed to in writing, software
/// distributed under the License is distributed on an "AS IS" BASIS,
/// WITHOUT WARRANTIES OR CONDITIONS OF ANY KIND, either express or implied.
/// See the License for the specific language governing permissions and
/// limitations under the License.
///
/// Copyright holder is ArangoDB GmbH, Cologne, Germany
///
/// @author Jan Steemann
////////////////////////////////////////////////////////////////////////////////

#ifndef ARANGOD_TRANSACTION_HELPERS_H
#define ARANGOD_TRANSACTION_HELPERS_H 1

#include "Basics/Common.h"
#include "Transaction/CountCache.h"
#include "Utils/OperationResult.h"
#include "VocBase/voc-types.h"

#include <velocypack/Slice.h>
#include <velocypack/StringRef.h>
#include <velocypack/velocypack-aliases.h>

namespace arangodb {
class CollectionNameResolver;

namespace basics {
class StringBuffer;
}

namespace velocypack {
class Builder;
}

namespace transaction {
class Context;
class Methods;
  
namespace helpers {
/// @brief extract the _key attribute from a slice
arangodb::velocypack::StringRef extractKeyPart(VPackSlice);

std::string extractIdString(CollectionNameResolver const*, VPackSlice, VPackSlice const&);

/// @brief quick access to the _key attribute in a database document
/// the document must have at least two attributes, and _key is supposed to
/// be the first one
VPackSlice extractKeyFromDocument(VPackSlice);

/// @brief quick access to the _id attribute in a database document
/// the document must have at least two attributes, and _id is supposed to
/// be the second one
/// note that this may return a Slice of type Custom!
/// do NOT call this method when
/// - the input slice is not a database document
/// - you are not willing to deal with slices of type Custom
VPackSlice extractIdFromDocument(VPackSlice);

/// @brief quick access to the _from attribute in a database document
/// the document must have at least five attributes: _key, _id, _from, _to
/// and _rev (in this order)
VPackSlice extractFromFromDocument(VPackSlice);

/// @brief quick access to the _to attribute in a database document
/// the document must have at least five attributes: _key, _id, _from, _to
/// and _rev (in this order)
VPackSlice extractToFromDocument(VPackSlice);

/// @brief extract _key and _rev from a document, in one go
/// this is an optimized version used when loading collections, WAL
/// collection and compaction
void extractKeyAndRevFromDocument(VPackSlice slice, VPackSlice& keySlice,
                                  TRI_voc_rid_t& revisionId);

/// @brief extract _rev from a database document
TRI_voc_rid_t extractRevFromDocument(VPackSlice slice);
VPackSlice extractRevSliceFromDocument(VPackSlice slice);

OperationResult buildCountResult(std::vector<std::pair<std::string, uint64_t>> const& count,
                                 transaction::CountType type, int64_t& total);

/// @brief creates an id string from a custom _id value and the _key string
std::string makeIdFromCustom(CollectionNameResolver const* resolver,
                             VPackSlice const& idPart, VPackSlice const& keyPart);
};  // namespace helpers

/// @brief basics::StringBuffer leaser
/// @deprecated rather use StringLeaser for a shared std::string
class StringBufferLeaser {
 public:
  explicit StringBufferLeaser(Methods*);
  explicit StringBufferLeaser(transaction::Context*);
  ~StringBufferLeaser();
  arangodb::basics::StringBuffer* stringBuffer() const { return _stringBuffer; }
  arangodb::basics::StringBuffer* operator->() const { return _stringBuffer; }
  arangodb::basics::StringBuffer* get() const { return _stringBuffer; }

 private:
  transaction::Context* _transactionContext;
  arangodb::basics::StringBuffer* _stringBuffer;
};

/// @brief std::string leaser
class StringLeaser {
<<<<<<< HEAD
public:
=======
 public:
>>>>>>> 0c6de0c6
  explicit StringLeaser(Methods*);
  explicit StringLeaser(transaction::Context*);
  ~StringLeaser();
  std::string* string() const { return _string; }
  std::string* operator->() const { return _string; }
  std::string* get() const { return _string; }
<<<<<<< HEAD
  
private:
=======

 private:
>>>>>>> 0c6de0c6
  transaction::Context* _transactionContext;
  std::string* _string;
};

<<<<<<< HEAD
  
=======
>>>>>>> 0c6de0c6
class BuilderLeaser {
 public:
  explicit BuilderLeaser(transaction::Methods*);
  explicit BuilderLeaser(transaction::Context*);
  ~BuilderLeaser();
  inline arangodb::velocypack::Builder* builder() const { return _builder; }
  inline arangodb::velocypack::Builder* operator->() const { return _builder; }
  inline arangodb::velocypack::Builder* get() const { return _builder; }
  inline arangodb::velocypack::Builder* steal() {
    arangodb::velocypack::Builder* res = _builder;
    _builder = nullptr;
    return res;
  }

 private:
  transaction::Context* _transactionContext;
  arangodb::velocypack::Builder* _builder;
};

inline bool isCoordinatorTransactionId(TRI_voc_tid_t tid) {
  return (tid % 4) == 0;
}

inline bool isFollowerTransactionId(TRI_voc_tid_t tid) {
  return (tid % 4) == 2;
}

inline bool isLeaderTransactionId(TRI_voc_tid_t tid) {
  return (tid % 4) == 1;
}
  
inline bool isChildTransactionId(TRI_voc_tid_t tid) {
  return isLeaderTransactionId(tid) || isFollowerTransactionId(tid);
}

inline bool isLegacyTransactionId(TRI_voc_tid_t tid) {
  return (tid % 4) == 3;
}
  
}  // namespace transaction
}  // namespace arangodb

#endif<|MERGE_RESOLUTION|>--- conflicted
+++ resolved
@@ -114,32 +114,19 @@
 
 /// @brief std::string leaser
 class StringLeaser {
-<<<<<<< HEAD
-public:
-=======
  public:
->>>>>>> 0c6de0c6
   explicit StringLeaser(Methods*);
   explicit StringLeaser(transaction::Context*);
   ~StringLeaser();
   std::string* string() const { return _string; }
   std::string* operator->() const { return _string; }
   std::string* get() const { return _string; }
-<<<<<<< HEAD
-  
-private:
-=======
 
  private:
->>>>>>> 0c6de0c6
   transaction::Context* _transactionContext;
   std::string* _string;
 };
 
-<<<<<<< HEAD
-  
-=======
->>>>>>> 0c6de0c6
 class BuilderLeaser {
  public:
   explicit BuilderLeaser(transaction::Methods*);
