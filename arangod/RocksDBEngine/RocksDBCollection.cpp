--- conflicted
+++ resolved
@@ -637,20 +637,12 @@
   RocksDBKeyBounds documentBounds =
       RocksDBKeyBounds::CollectionDocuments(this->objectId());
   
-<<<<<<< HEAD
-  rocksdb::Comparator const * cmp = RocksDBColumnFamily::none()->GetComparator();
-=======
   rocksdb::Comparator const * cmp = RocksDBColumnFamily::documents()->GetComparator();
->>>>>>> 5f87674b
   rocksdb::ReadOptions ro = mthd->readOptions();
   rocksdb::Slice const end = documentBounds.end();
   ro.iterate_upper_bound = &end;
   
-<<<<<<< HEAD
-  std::unique_ptr<rocksdb::Iterator> iter = mthd->NewIterator(ro, RocksDBColumnFamily::none());
-=======
   std::unique_ptr<rocksdb::Iterator> iter = mthd->NewIterator(ro, RocksDBColumnFamily::documents());
->>>>>>> 5f87674b
   iter->Seek(documentBounds.start());
 
   while (iter->Valid() && cmp->Compare(iter->key(), end) < 0) {
@@ -666,11 +658,7 @@
     // add possible log statement
     state->prepareOperation(cid, revisionId, StringRef(key),
                             TRI_VOC_DOCUMENT_OPERATION_REMOVE);
-<<<<<<< HEAD
-    Result r = mthd->Delete(RocksDBColumnFamily::none(), iter->key());
-=======
     Result r = mthd->Delete(RocksDBColumnFamily::documents(), iter->key());
->>>>>>> 5f87674b
     if (!r.ok()) {
       THROW_ARANGO_EXCEPTION(r);
     }
@@ -1326,11 +1314,7 @@
   blackListKey(key.string().data(), static_cast<uint32_t>(key.string().size()));
 
   RocksDBMethods* mthd = rocksutils::toRocksMethods(trx);
-<<<<<<< HEAD
-  res = mthd->Put(RocksDBColumnFamily::none(), key, value.string());
-=======
   res = mthd->Put(RocksDBColumnFamily::documents(), key, value.string());
->>>>>>> 5f87674b
   if (!res.ok()) {
     // set keysize that is passed up to the crud operations
     res.keySize(key.string().size());
@@ -1388,11 +1372,7 @@
   // Simon: actually we do, because otherwise the counter recovery is broken
   // if (!isUpdate) {
   RocksDBMethods* mthd = rocksutils::toRocksMethods(trx);
-<<<<<<< HEAD
-  RocksDBOperationResult res = mthd->Delete(RocksDBColumnFamily::none(), key);
-=======
   RocksDBOperationResult res = mthd->Delete(RocksDBColumnFamily::documents(), key);
->>>>>>> 5f87674b
   if (!res.ok()) {
     return res;
   }
@@ -1507,11 +1487,7 @@
   }
 
   RocksDBMethods* mthd = rocksutils::toRocksMethods(trx);
-<<<<<<< HEAD
-  Result res = mthd->Get(RocksDBColumnFamily::none(), key, &value);
-=======
   Result res = mthd->Get(RocksDBColumnFamily::documents(), key, &value);
->>>>>>> 5f87674b
   TRI_ASSERT(value.data());
   if (res.ok()) {
     if (withCache && useCache()) {
