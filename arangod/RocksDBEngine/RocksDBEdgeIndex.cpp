////////////////////////////////////////////////////////////////////////////////
/// DISCLAIMER
///
/// Copyright 2014-2016 ArangoDB GmbH, Cologne, Germany
/// Copyright 2004-2014 triAGENS GmbH, Cologne, Germany
///
/// Licensed under the Apache License, Version 2.0 (the "License");
/// you may not use this file except in compliance with the License.
/// You may obtain a copy of the License at
///
///     http://www.apache.org/licenses/LICENSE-2.0
///
/// Unless required by applicable law or agreed to in writing, software
/// distributed under the License is distributed on an "AS IS" BASIS,
/// WITHOUT WARRANTIES OR CONDITIONS OF ANY KIND, either express or implied.
/// See the License for the specific language governing permissions and
/// limitations under the License.
///
/// Copyright holder is ArangoDB GmbH, Cologne, Germany
///
/// @author Simon Grätzer
/// @author Michael Hackstein
////////////////////////////////////////////////////////////////////////////////

#include "Aql/AstNode.h"
#include "Aql/SortCondition.h"
#include "Basics/Exceptions.h"
#include "Basics/LocalTaskQueue.h"
#include "Basics/StaticStrings.h"
#include "Basics/VelocyPackHelper.h"
#include "Cache/CachedValue.h"
#include "Cache/TransactionalCache.h"
#include "Indexes/SimpleAttributeEqualityMatcher.h"
#include "RocksDBEdgeIndex.h"
#include "RocksDBEngine/RocksDBCollection.h"
#include "RocksDBEngine/RocksDBCommon.h"
#include "RocksDBEngine/RocksDBKey.h"
#include "RocksDBEngine/RocksDBKeyBounds.h"
#include "RocksDBEngine/RocksDBMethods.h"
#include "RocksDBEngine/RocksDBSettingsManager.h"
#include "RocksDBEngine/RocksDBTransactionState.h"
#include "RocksDBEngine/RocksDBTypes.h"
#include "Transaction/Context.h"
#include "Transaction/Helpers.h"
#include "Transaction/Methods.h"
#include "VocBase/LogicalCollection.h"

#include <rocksdb/db.h>
#include <rocksdb/utilities/transaction_db.h>
#include <rocksdb/utilities/write_batch_with_index.h>

#include <velocypack/Iterator.h>
#include <velocypack/StringRef.h>
#include <velocypack/velocypack-aliases.h>

#include <cmath>

using namespace arangodb;
using namespace arangodb::basics;

namespace {
constexpr bool EdgeIndexFillBlockCache = false;
}

RocksDBEdgeIndexWarmupTask::RocksDBEdgeIndexWarmupTask(
    std::shared_ptr<basics::LocalTaskQueue> const& queue, RocksDBEdgeIndex* index,
    transaction::Methods* trx, rocksdb::Slice const& lower, rocksdb::Slice const& upper)
    : LocalTask(queue),
      _index(index),
      _trx(trx),
      _lower(lower.data(), lower.size()),
      _upper(upper.data(), upper.size()) {}

void RocksDBEdgeIndexWarmupTask::run() {
  try {
    _index->warmupInternal(_trx, _lower, _upper);
  } catch (...) {
    _queue->setStatus(TRI_ERROR_INTERNAL);
  }
  _queue->join();
}

namespace arangodb {
class RocksDBEdgeIndexLookupIterator final : public IndexIterator {
 public:
  RocksDBEdgeIndexLookupIterator(LogicalCollection* collection,
                                 transaction::Methods* trx,
                                 arangodb::RocksDBEdgeIndex const* index,
                                 std::unique_ptr<VPackBuilder> keys,
                                 std::shared_ptr<cache::Cache> cache)
      : IndexIterator(collection, trx),
        _keys(std::move(keys)),
        _keysIterator(_keys->slice()),
        _index(index),
        _bounds(RocksDBKeyBounds::EdgeIndex(0)),
        _cache(std::move(cache)),
        _builderIterator(arangodb::velocypack::Slice::emptyArraySlice()),
        _lastKey(VPackSlice::nullSlice()) {
    TRI_ASSERT(_keys != nullptr);
    TRI_ASSERT(_keys->slice().isArray());

    auto* mthds = RocksDBTransactionState::toMethods(trx);
    // intentional copy of the options
    rocksdb::ReadOptions options = mthds->iteratorReadOptions();
    options.fill_cache = EdgeIndexFillBlockCache;
    _iterator = mthds->NewIterator(options, index->columnFamily());
  }

  ~RocksDBEdgeIndexLookupIterator() {
    if (_keys != nullptr) {
      // return the VPackBuilder to the transaction context
      _trx->transactionContextPtr()->returnBuilder(_keys.release());
    }
  }

  char const* typeName() const override { return "edge-index-iterator"; }
  
  bool hasExtra() const override { return true; }
  
  /// @brief we provide a method to provide the index attribute values
  /// while scanning the index
  bool hasCovering() const override { return true; }

  bool next(LocalDocumentIdCallback const& cb, size_t limit) override {
    TRI_ASSERT(_trx->state()->isRunning());
#ifdef ARANGODB_ENABLE_MAINTAINER_MODE
    TRI_ASSERT(limit > 0);  // Someone called with limit == 0. Api broken
#else
    // Gracefully return in production code
    // Nothing bad has happened
    if (limit == 0) {
      return false;
    }
#endif

    while (limit > 0) {
      while (_builderIterator.valid()) {
        // We still have unreturned edges in out memory.
        // Just plainly return those.
        TRI_ASSERT(_builderIterator.value().isNumber());
        cb(LocalDocumentId{_builderIterator.value().getNumericValue<uint64_t>()});
        limit--;

        // Twice advance the iterator
        _builderIterator.next();
        // We always have <revision,_from> pairs
        TRI_ASSERT(_builderIterator.valid());
        _builderIterator.next();

        if (limit == 0) {
          // Limit reached bail out
          return true;
        }
      }

      if (!_keysIterator.valid()) {
        // We are done iterating
        return false;
      }

      // We have exhausted local memory.
      // Now fill it again:
      VPackSlice fromToSlice = _keysIterator.value();
      TRI_ASSERT(fromToSlice.isString());
      arangodb::velocypack::StringRef fromTo(fromToSlice);

      bool needRocksLookup = true;
      if (_cache) {
        for (size_t attempts = 0; attempts < 10; ++attempts) {
          // Try to read from cache
          auto finding = _cache->find(fromTo.data(), (uint32_t)fromTo.size());
          if (finding.found()) {
            needRocksLookup = false;
            // We got sth. in the cache
            VPackSlice cachedData(finding.value()->value());
            TRI_ASSERT(cachedData.isArray());
            if (cachedData.length() / 2 < limit) {
              // Directly return it, no need to copy
              _builderIterator = VPackArrayIterator(cachedData);
              while (_builderIterator.valid()) {
                TRI_ASSERT(_builderIterator.value().isNumber());
                cb(LocalDocumentId{_builderIterator.value().getNumericValue<uint64_t>()});
                limit--;

                // Twice advance the iterator
                _builderIterator.next();
                // We always have <revision,_from> pairs
                TRI_ASSERT(_builderIterator.valid());
                _builderIterator.next();
              }
              _builderIterator =
                  VPackArrayIterator(arangodb::velocypack::Slice::emptyArraySlice());
            } else {
              // We need to copy it.
              // And then we just get back to beginning of the loop
              _builder.clear();
              _builder.add(cachedData);
              TRI_ASSERT(_builder.slice().isArray());
              _builderIterator = VPackArrayIterator(_builder.slice());
              // Do not set limit
            }
            break;
          }
          if (finding.result().isNot(TRI_ERROR_LOCK_TIMEOUT)) {
            // We really have not found an entry.
            // Otherwise we do not know yet
            break;
          }
        }  // attempts
      }    // if (_cache)

      if (needRocksLookup) {
        lookupInRocksDB(fromTo);
      }

      _keysIterator.next();
    }
    TRI_ASSERT(limit == 0);
    return _builderIterator.valid() || _keysIterator.valid();
  }

  bool nextCovering(DocumentCallback const& cb, size_t limit) override {
    TRI_ASSERT(_trx->state()->isRunning());
#ifdef ARANGODB_ENABLE_MAINTAINER_MODE
    TRI_ASSERT(limit > 0);  // Someone called with limit == 0. Api broken
#else
    // Gracefully return in production code
    // Nothing bad has happened
    if (limit == 0) {
      return false;
    }
#endif

    transaction::BuilderLeaser coveringBuilder(_trx);
    while (limit > 0) {
      while (_builderIterator.valid()) {
        // We still have unreturned edges in memory.
        // Just plainly return those.
        TRI_ASSERT(_builderIterator.value().isNumber());
        LocalDocumentId tkn{_builderIterator.value().getNumericValue<uint64_t>()};
        // Advance the iterator
        _builderIterator.next();
        TRI_ASSERT(_builderIterator.valid());
        TRI_ASSERT(_builderIterator.value().isString());
        // We always have <revision,_from> pairs, so now we need this result for
        // the covered attributes

        coveringBuilder->clear();
        coveringBuilder->openArray();
        coveringBuilder->add(_lastKey);
        coveringBuilder->add(_builderIterator.value());
        coveringBuilder->close();
        cb(tkn, coveringBuilder->slice());

        limit--;

        _builderIterator.next();

        if (limit == 0) {
          // Limit reached. bail out
          return true;
        }
      }

      VPackSlice fromToSlice;
      if (!initKey(fromToSlice)) {
        return false;
      }

      arangodb::velocypack::StringRef fromTo(fromToSlice);

      bool needRocksLookup = true;
      if (_cache) {
        for (size_t attempts = 0; attempts < 10; ++attempts) {
          // Try to read from cache
          auto finding = _cache->find(fromTo.data(), (uint32_t)fromTo.size());
          if (finding.found()) {
            needRocksLookup = false;
            // We got sth. in the cache
            VPackSlice cachedData(finding.value()->value());
            TRI_ASSERT(cachedData.isArray());
            if (cachedData.length() / 2 < limit) {
              // Directly return it, no need to copy
              _builderIterator = VPackArrayIterator(cachedData);
              while (_builderIterator.valid()) {
                TRI_ASSERT(_builderIterator.value().isNumber());
                LocalDocumentId tkn{_builderIterator.value().getNumericValue<uint64_t>()};

                // Advance the iterator
                _builderIterator.next();
                TRI_ASSERT(_builderIterator.valid());
                TRI_ASSERT(_builderIterator.value().isString());
                // We always have <revision,_from> pairs, so now we need this
                // result for the covered attributes

                coveringBuilder->clear();
                coveringBuilder->openArray();
                coveringBuilder->add(_lastKey);
                coveringBuilder->add(_builderIterator.value());
                coveringBuilder->close();

                cb(tkn, coveringBuilder->slice());
                limit--;

                _builderIterator.next();
              }
              _builderIterator =
                  VPackArrayIterator(arangodb::velocypack::Slice::emptyArraySlice());
            } else {
              // We need to copy it.
              // And then we just get back to beginning of the loop
              _builder.clear();
              _builder.add(cachedData);
              TRI_ASSERT(_builder.slice().isArray());
              _builderIterator = VPackArrayIterator(_builder.slice());
              // Do not set limit
            }
            break;
          }
          if (finding.result().isNot(TRI_ERROR_LOCK_TIMEOUT)) {
            // We really have not found an entry.
            // Otherwise we do not know yet
            break;
          }
        }  // attempts
      }    // if (_cache)

      if (needRocksLookup) {
        lookupInRocksDB(fromTo);
      }

      _keysIterator.next();
    }
    TRI_ASSERT(limit == 0);
    return _builderIterator.valid() || _keysIterator.valid();
  }

  bool nextExtra(ExtraCallback const& cb, size_t limit) override {
    TRI_ASSERT(_trx->state()->isRunning());
#ifdef ARANGODB_ENABLE_MAINTAINER_MODE
    TRI_ASSERT(limit > 0);  // Someone called with limit == 0. Api broken
#else
    // Gracefully return in production code
    // Nothing bad has happened
    if (limit == 0) {
      return false;
    }
#endif

    while (limit > 0) {
      while (_builderIterator.valid()) {
        // We still have unreturned edges in out memory.
        // Just plainly return those.
        TRI_ASSERT(_builderIterator.value().isNumber());
        LocalDocumentId tkn{_builderIterator.value().getNumericValue<uint64_t>()};
        _builderIterator.next();
        TRI_ASSERT(_builderIterator.valid());
        // For now we store the complete opposite _from/_to value
        TRI_ASSERT(_builderIterator.value().isString());

        cb(tkn, _builderIterator.value());

        _builderIterator.next();
        limit--;

        if (limit == 0) {
          // Limit reached bail out
          return true;
        }
      }

      if (!_keysIterator.valid()) {
        // We are done iterating
        return false;
      }

      // We have exhausted local memory.
      // Now fill it again:
      VPackSlice fromToSlice = _keysIterator.value();
      TRI_ASSERT(fromToSlice.isString());
      arangodb::velocypack::StringRef fromTo(fromToSlice);

      bool needRocksLookup = true;
      if (_cache) {
        for (size_t attempts = 0; attempts < 10; ++attempts) {
          // Try to read from cache
          auto finding = _cache->find(fromTo.data(), (uint32_t)fromTo.size());
          if (finding.found()) {
            needRocksLookup = false;
            // We got sth. in the cache
            VPackSlice cachedData(finding.value()->value());
            TRI_ASSERT(cachedData.isArray());
            if (cachedData.length() / 2 < limit) {
              // Directly return it, no need to copy
              _builderIterator = VPackArrayIterator(cachedData);
              while (_builderIterator.valid()) {
                TRI_ASSERT(_builderIterator.value().isNumber());
                LocalDocumentId tkn{_builderIterator.value().getNumericValue<uint64_t>()};

                _builderIterator.next();

                TRI_ASSERT(_builderIterator.valid());
                TRI_ASSERT(_builderIterator.value().isString());
                cb(tkn, _builderIterator.value());

                _builderIterator.next();
                limit--;
              }
              _builderIterator =
                  VPackArrayIterator(arangodb::velocypack::Slice::emptyArraySlice());
            } else {
              // We need to copy it.
              // And then we just get back to beginning of the loop
              _builder.clear();
              _builder.add(cachedData);
              TRI_ASSERT(_builder.slice().isArray());
              _builderIterator = VPackArrayIterator(_builder.slice());
              // Do not set limit
            }
            break;
          }  // finding found
          if (finding.result().isNot(TRI_ERROR_LOCK_TIMEOUT)) {
            // We really have not found an entry.
            // Otherwise we do not know yet
            break;
          }
        }  // attempts
      }    // if (_cache)

      if (needRocksLookup) {
        lookupInRocksDB(fromTo);
      }

      _keysIterator.next();
    }
    TRI_ASSERT(limit == 0);
    return _builderIterator.valid() || _keysIterator.valid();
  }

  void reset() override {
    resetInplaceMemory();
    _keysIterator.reset();
    _lastKey = VPackSlice::nullSlice();
    _builderIterator = VPackArrayIterator(arangodb::velocypack::Slice::emptyArraySlice());
  }
  
  /// @brief index supports rearming
  bool canRearm() const override { return true; }
  
  /// @brief rearm the index iterator
  bool rearm(arangodb::aql::AstNode const* node,
             arangodb::aql::Variable const* variable,
             IndexIteratorOptions const& opts) override {
    TRI_ASSERT(!_index->isSorted() || opts.sorted);
    
    TRI_ASSERT(node != nullptr);
    TRI_ASSERT(node->type == aql::NODE_TYPE_OPERATOR_NARY_AND);
    TRI_ASSERT(node->numMembers() == 1);
    AttributeAccessParts aap(node->getMember(0), variable);

    TRI_ASSERT(aap.attribute->stringEquals(_index->_directionAttr));
      
    _keys->clear();

    if (aap.opType == aql::NODE_TYPE_OPERATOR_BINARY_EQ) {
      // a.b == value
      _index->fillLookupValue(*(_keys.get()), aap.value);
      _keysIterator = VPackArrayIterator(_keys->slice());
      reset();
      return true;
    } 
    
    if (aap.opType == aql::NODE_TYPE_OPERATOR_BINARY_IN &&
        aap.value->isArray()) {
      // a.b IN values
      _index->fillInLookupValues(_trx, *(_keys.get()), aap.value);
      _keysIterator = VPackArrayIterator(_keys->slice());
      reset();
      return true;
    }

    // a.b IN non-array or operator type unsupported
    return false;
  }

 private:
  // returns true if we have one more key for the index lookup.
  // if true, sets the `key` Slice to point to the new key's value
  // note that the underlying data for the Slice must remain valid
  // as long as the iterator is used and the key is not moved forward.
  // returns false if there are no more keys to look for
  bool initKey(VPackSlice& key) {
    if (!_keysIterator.valid()) {
      // no next key
      _lastKey = VPackSlice::nullSlice();
      return false;
    }

    key = _keysIterator.value();
    if (key.isObject()) {
      key = key.get(StaticStrings::IndexEq);
    }
    TRI_ASSERT(key.isString());
    _lastKey = key;
    return true;
  }

  void resetInplaceMemory() { _builder.clear(); }

  void lookupInRocksDB(arangodb::velocypack::StringRef fromTo) {
    // Bad case read from RocksDB
    _bounds = RocksDBKeyBounds::EdgeIndexVertex(_index->_objectId, fromTo);
    _iterator->Seek(_bounds.start());
    resetInplaceMemory();
    rocksdb::Comparator const* cmp = _index->comparator();

    cache::Cache* cc = _cache.get();
    _builder.openArray(true);
    auto end = _bounds.end();
    while (_iterator->Valid() && (cmp->Compare(_iterator->key(), end) < 0)) {
      LocalDocumentId const documentId =
          RocksDBKey::indexDocumentId(RocksDBEntryType::EdgeIndexValue, _iterator->key());

<<<<<<< HEAD
  cache::Cache* cc = _cache.get();
  _builder.openArray(true);
  auto end = _bounds.end();
  while (_iterator->Valid() && (cmp->Compare(_iterator->key(), end) < 0)) {
    LocalDocumentId const documentId =
        RocksDBKey::indexDocumentId(RocksDBEntryType::EdgeIndexValue, _iterator->key());

    // adding revision ID and _from or _to value
    _builder.add(VPackValue(documentId.id()));
    arangodb::velocypack::StringRef vertexId =
        RocksDBValue::vertexId(_iterator->value());
    _builder.add(VPackValuePair(vertexId.data(), vertexId.size(), VPackValueType::String));

    _iterator->Next();
  }
  _builder.close();
  if (cc != nullptr) {
    // TODO Add cache retry on next call
    // Now we have something in _inplaceMemory.
    // It may be an empty array or a filled one, never mind, we cache both
    auto entry =
        cache::CachedValue::construct(fromTo.data(),
                                      static_cast<uint32_t>(fromTo.size()),
                                      _builder.slice().start(),
                                      static_cast<uint64_t>(_builder.slice().byteSize()));
    if (entry) {
      bool inserted = false;
      for (size_t attempts = 0; attempts < 10; attempts++) {
        auto status = cc->insert(entry);
        if (status.ok()) {
          inserted = true;
          break;
=======
      // adding revision ID and _from or _to value
      _builder.add(VPackValue(documentId.id()));
      arangodb::velocypack::StringRef vertexId = RocksDBValue::vertexId(_iterator->value());
      _builder.add(VPackValuePair(vertexId.data(), vertexId.size(), VPackValueType::String));

      _iterator->Next();
    }
    _builder.close();
    if (cc != nullptr) {
      // TODO Add cache retry on next call
      // Now we have something in _inplaceMemory.
      // It may be an empty array or a filled one, never mind, we cache both
      auto entry =
          cache::CachedValue::construct(fromTo.data(),
                                        static_cast<uint32_t>(fromTo.size()),
                                        _builder.slice().start(),
                                        static_cast<uint64_t>(_builder.slice().byteSize()));
      if (entry) {
        bool inserted = false;
        for (size_t attempts = 0; attempts < 10; attempts++) {
          auto status = cc->insert(entry);
          if (status.ok()) {
            inserted = true;
            break;
          }
          if (status.errorNumber() != TRI_ERROR_LOCK_TIMEOUT) {
            break;
          }
>>>>>>> 9d3327c6
        }
        if (!inserted) {
          LOG_TOPIC(DEBUG, arangodb::Logger::CACHE)
              << "Failed to cache: " << fromTo.toString();
          delete entry;
        }
      }
    }
    TRI_ASSERT(_builder.slice().isArray());
    _builderIterator = VPackArrayIterator(_builder.slice());
  }

  std::unique_ptr<arangodb::velocypack::Builder> _keys;
  arangodb::velocypack::ArrayIterator _keysIterator;
  RocksDBEdgeIndex const* _index;

  // the following 2 values are required for correct batch handling
  std::unique_ptr<rocksdb::Iterator> _iterator;  // iterator position in rocksdb
  RocksDBKeyBounds _bounds;
  std::shared_ptr<cache::Cache> _cache;
  arangodb::velocypack::ArrayIterator _builderIterator;
  arangodb::velocypack::Builder _builder;
  arangodb::velocypack::Slice _lastKey;
};

} // namespace

// ============================= Index ====================================

uint64_t RocksDBEdgeIndex::HashForKey(const rocksdb::Slice& key) {
  std::hash<arangodb::velocypack::StringRef> hasher;
  // NOTE: This function needs to use the same hashing on the
  // indexed VPack as the initial inserter does
  arangodb::velocypack::StringRef tmp = RocksDBKey::vertexId(key);
  return static_cast<uint64_t>(hasher(tmp));
}

RocksDBEdgeIndex::RocksDBEdgeIndex(TRI_idx_iid_t iid, arangodb::LogicalCollection& collection,
                                   arangodb::velocypack::Slice const& info,
                                   std::string const& attr)
    : RocksDBIndex(iid, collection,
                   ((attr == StaticStrings::FromString) ? StaticStrings::IndexNameEdgeFrom
                                                        : StaticStrings::IndexNameEdgeTo),
                   std::vector<std::vector<AttributeName>>({{AttributeName(attr, false)}}),
                   false, false, RocksDBColumnFamily::edge(),
                   basics::VelocyPackHelper::stringUInt64(info, "objectId"),
                   !ServerState::instance()->isCoordinator() /*useCache*/),
      _directionAttr(attr),
      _isFromIndex(attr == StaticStrings::FromString),
      _estimator(nullptr),
      _coveredFields({{AttributeName(attr, false)},
                      {AttributeName((_isFromIndex ? StaticStrings::ToString : StaticStrings::FromString),
                                     false)}}) {
  TRI_ASSERT(_cf == RocksDBColumnFamily::edge());

  if (!ServerState::instance()->isCoordinator()) {
    // We activate the estimator only on DBServers
    _estimator = std::make_unique<RocksDBCuckooIndexEstimator<uint64_t>>(
        RocksDBIndex::ESTIMATOR_SIZE);
    TRI_ASSERT(_estimator != nullptr);
  }
  // edge indexes are always created with ID 1 or 2
  TRI_ASSERT(iid == 1 || iid == 2);
  TRI_ASSERT(_objectId != 0);
}

RocksDBEdgeIndex::~RocksDBEdgeIndex() {}

std::vector<std::vector<arangodb::basics::AttributeName>> const& RocksDBEdgeIndex::coveredFields() const {
  TRI_ASSERT(_coveredFields.size() == 2);  // _from/_to or _to/_from
  return _coveredFields;
}

/// @brief return a selectivity estimate for the index
double RocksDBEdgeIndex::selectivityEstimate(arangodb::velocypack::StringRef const& attribute) const {
  TRI_ASSERT(!ServerState::instance()->isCoordinator());
  if (_unique) {
    return 1.0;
  }
  if (!attribute.empty() && attribute.compare(_directionAttr)) {
    return 0.0;
  }
  TRI_ASSERT(_estimator != nullptr);
  return _estimator->computeEstimate();
}

/// @brief return a VelocyPack representation of the index
void RocksDBEdgeIndex::toVelocyPack(VPackBuilder& builder,
                                    std::underlying_type<Serialize>::type flags) const {
  builder.openObject();
  RocksDBIndex::toVelocyPack(builder, flags);
  builder.add(arangodb::StaticStrings::IndexUnique, arangodb::velocypack::Value(false));
  builder.add(arangodb::StaticStrings::IndexSparse, arangodb::velocypack::Value(false));
  builder.close();
}

Result RocksDBEdgeIndex::insert(transaction::Methods& trx, RocksDBMethods* mthd,
                                LocalDocumentId const& documentId,
                                velocypack::Slice const& doc, Index::OperationMode mode) {
  Result res;
  VPackSlice fromTo = doc.get(_directionAttr);
  TRI_ASSERT(fromTo.isString());
  auto fromToRef = arangodb::velocypack::StringRef(fromTo);
  RocksDBKeyLeaser key(&trx);

  key->constructEdgeIndexValue(_objectId, fromToRef, documentId);
  TRI_ASSERT(key->containsLocalDocumentId(documentId));

  VPackSlice toFrom = _isFromIndex
                          ? transaction::helpers::extractToFromDocument(doc)
                          : transaction::helpers::extractFromFromDocument(doc);
  TRI_ASSERT(toFrom.isString());
  RocksDBValue value =
      RocksDBValue::EdgeIndexValue(arangodb::velocypack::StringRef(toFrom));

  // blacklist key in cache
  blackListKey(fromToRef);

  // acquire rocksdb transaction
  rocksdb::Status s = mthd->PutUntracked(_cf, key.ref(), value.string());

  if (s.ok()) {
    std::hash<arangodb::velocypack::StringRef> hasher;
    uint64_t hash = static_cast<uint64_t>(hasher(fromToRef));
    RocksDBTransactionState::toState(&trx)->trackIndexInsert(_collection.id(), id(), hash);
  } else {
    res.reset(rocksutils::convertStatus(s));
    addErrorMsg(res);
  }

  return res;
}

Result RocksDBEdgeIndex::remove(transaction::Methods& trx, RocksDBMethods* mthd,
                                LocalDocumentId const& documentId,
                                velocypack::Slice const& doc, Index::OperationMode mode) {
  Result res;

  // VPackSlice primaryKey = doc.get(StaticStrings::KeyString);
  VPackSlice fromTo = doc.get(_directionAttr);
  auto fromToRef = arangodb::velocypack::StringRef(fromTo);
  TRI_ASSERT(fromTo.isString());
  RocksDBKeyLeaser key(&trx);
  key->constructEdgeIndexValue(_objectId, fromToRef, documentId);
  VPackSlice toFrom = _isFromIndex
                          ? transaction::helpers::extractToFromDocument(doc)
                          : transaction::helpers::extractFromFromDocument(doc);
  TRI_ASSERT(toFrom.isString());
  RocksDBValue value =
      RocksDBValue::EdgeIndexValue(arangodb::velocypack::StringRef(toFrom));

  // blacklist key in cache
  blackListKey(fromToRef);

  rocksdb::Status s = mthd->Delete(_cf, key.ref());
  if (s.ok()) {
    std::hash<arangodb::velocypack::StringRef> hasher;
    uint64_t hash = static_cast<uint64_t>(hasher(fromToRef));
    RocksDBTransactionState::toState(&trx)->trackIndexRemove(_collection.id(), id(), hash);
  } else {
    res.reset(rocksutils::convertStatus(s));
    addErrorMsg(res);
  }

  return res;
}

/// @brief checks whether the index supports the condition
bool RocksDBEdgeIndex::supportsFilterCondition(
    std::vector<std::shared_ptr<arangodb::Index>> const& allIndexes,
    arangodb::aql::AstNode const* node, arangodb::aql::Variable const* reference,
    size_t itemsInIndex, size_t& estimatedItems, double& estimatedCost) const {
  SimpleAttributeEqualityMatcher matcher(this->_fields);
  return matcher.matchOne(this, node, reference, itemsInIndex, estimatedItems, estimatedCost);
}

/// @brief creates an IndexIterator for the given Condition
IndexIterator* RocksDBEdgeIndex::iteratorForCondition(
    transaction::Methods* trx, arangodb::aql::AstNode const* node,
    arangodb::aql::Variable const* reference, IndexIteratorOptions const& opts) {
  TRI_ASSERT(!isSorted() || opts.sorted);
    
  TRI_ASSERT(node != nullptr);
  TRI_ASSERT(node->type == aql::NODE_TYPE_OPERATOR_NARY_AND);
  TRI_ASSERT(node->numMembers() == 1);
  AttributeAccessParts aap(node->getMember(0), reference);

  TRI_ASSERT(aap.attribute->stringEquals(_directionAttr));

  if (aap.opType == aql::NODE_TYPE_OPERATOR_BINARY_EQ) {
    // a.b == value
    return createEqIterator(trx, aap.attribute, aap.value);
  } else if (aap.opType == aql::NODE_TYPE_OPERATOR_BINARY_IN) {
    // a.b IN values
    if (aap.value->isArray()) {
      return createInIterator(trx, aap.attribute, aap.value);
    }

    // a.b IN non-array
    // fallthrough to empty result
  }

  // operator type unsupported
  return new EmptyIndexIterator(&_collection, trx);
}

/// @brief specializes the condition for use with the index
arangodb::aql::AstNode* RocksDBEdgeIndex::specializeCondition(
    arangodb::aql::AstNode* node, arangodb::aql::Variable const* reference) const {
  // SimpleAttributeEqualityMatcher matcher(IndexAttributes);
  SimpleAttributeEqualityMatcher matcher(this->_fields);
  return matcher.specializeOne(this, node, reference);
}

static std::string FindMedian(rocksdb::Iterator* it, std::string const& start,
                              std::string const& end) {
  // now that we do know the actual bounds calculate a
  // bad approximation for the index median key
  size_t min = std::min(start.size(), end.size());
  std::string median = std::string(min, '\0');
  for (size_t i = 0; i < min; i++) {
    median[i] = (start.data()[i] + end.data()[i]) / 2;
  }

  // now search the beginning of a new vertex ID
  it->Seek(median);
  if (!it->Valid()) {
    return end;
  }
  do {
    median = it->key().ToString();
    it->Next();
  } while (it->Valid() && RocksDBKey::vertexId(it->key()) == RocksDBKey::vertexId(median));
  if (!it->Valid()) {
    return end;
  }
  return it->key().ToString();  // median is exclusive upper bound
}

void RocksDBEdgeIndex::warmup(transaction::Methods* trx,
                              std::shared_ptr<basics::LocalTaskQueue> queue) {
  if (!useCache()) {
    return;
  }

  // prepare transaction for parallel read access
  RocksDBTransactionState::toState(trx)->prepareForParallelReads();

  auto rocksColl = toRocksDBCollection(_collection);
  auto* mthds = RocksDBTransactionState::toMethods(trx);
  auto bounds = RocksDBKeyBounds::EdgeIndex(_objectId);

  uint64_t expectedCount =
      static_cast<uint64_t>(selectivityEstimate() * rocksColl->numberDocuments());

  // Prepare the cache to be resized for this amount of objects to be inserted.
  _cache->sizeHint(expectedCount);
  if (expectedCount < 100000) {
    LOG_TOPIC(DEBUG, Logger::ENGINES) << "Skipping the multithreaded loading";
    auto task = std::make_shared<RocksDBEdgeIndexWarmupTask>(queue, this, trx,
                                                             bounds.start(),
                                                             bounds.end());
    queue->enqueue(task);
    return;
  }

  // try to find the right bounds
  rocksdb::ReadOptions ro = mthds->iteratorReadOptions();
  ro.prefix_same_as_start = false;  // key-prefix includes edge (i.e. "collection/vertex")
  ro.total_order_seek = true;  // otherwise full-index-scan does not work
  ro.verify_checksums = false;
  ro.fill_cache = EdgeIndexFillBlockCache;

  std::unique_ptr<rocksdb::Iterator> it(rocksutils::globalRocksDB()->NewIterator(ro, _cf));
  // get the first and last actual key
  it->Seek(bounds.start());
  if (!it->Valid()) {
    LOG_TOPIC(DEBUG, Logger::ENGINES)
        << "Cannot use multithreaded edge index warmup";
    auto task = std::make_shared<RocksDBEdgeIndexWarmupTask>(queue, this, trx,
                                                             bounds.start(),
                                                             bounds.end());
    queue->enqueue(task);
    return;
  }
  std::string firstKey = it->key().ToString();
  it->SeekForPrev(bounds.end());
  if (!it->Valid()) {
    LOG_TOPIC(DEBUG, Logger::ENGINES)
        << "Cannot use multithreaded edge index warmup";
    auto task = std::make_shared<RocksDBEdgeIndexWarmupTask>(queue, this, trx,
                                                             bounds.start(),
                                                             bounds.end());
    queue->enqueue(task);
    return;
  }
  std::string lastKey = it->key().ToString();

  std::string q1 = firstKey, q2, q3, q4, q5 = lastKey;
  q3 = FindMedian(it.get(), q1, q5);
  if (q3 == lastKey) {
    LOG_TOPIC(DEBUG, Logger::ENGINES)
        << "Cannot use multithreaded edge index warmup";
    auto task = std::make_shared<RocksDBEdgeIndexWarmupTask>(queue, this, trx,
                                                             bounds.start(),
                                                             bounds.end());
    queue->enqueue(task);
    return;
  }

  q2 = FindMedian(it.get(), q1, q3);
  q4 = FindMedian(it.get(), q3, q5);

  auto task1 = std::make_shared<RocksDBEdgeIndexWarmupTask>(queue, this, trx, q1, q2);
  queue->enqueue(task1);

  auto task2 = std::make_shared<RocksDBEdgeIndexWarmupTask>(queue, this, trx, q2, q3);
  queue->enqueue(task2);

  auto task3 = std::make_shared<RocksDBEdgeIndexWarmupTask>(queue, this, trx, q3, q4);
  queue->enqueue(task3);

  auto task4 = std::make_shared<RocksDBEdgeIndexWarmupTask>(queue, this, trx,
                                                            q4, bounds.end());
  queue->enqueue(task4);
}

void RocksDBEdgeIndex::warmupInternal(transaction::Methods* trx, rocksdb::Slice const& lower,
                                      rocksdb::Slice const& upper) {
  auto rocksColl = toRocksDBCollection(_collection);
  bool needsInsert = false;
  std::string previous = "";
  VPackBuilder builder;

  // intentional copy of the read options
  auto* mthds = RocksDBTransactionState::toMethods(trx);
  rocksdb::Slice const end = upper;
  rocksdb::ReadOptions options = mthds->iteratorReadOptions();
  options.iterate_upper_bound = &end;    // safe to use on rocksb::DB directly
  options.prefix_same_as_start = false;  // key-prefix includes edge
  options.total_order_seek = true;  // otherwise full-index-scan does not work
  options.verify_checksums = false;
  options.fill_cache = EdgeIndexFillBlockCache;
  std::unique_ptr<rocksdb::Iterator> it(
      rocksutils::globalRocksDB()->NewIterator(options, _cf));

  size_t n = 0;
  cache::Cache* cc = _cache.get();
  for (it->Seek(lower); it->Valid(); it->Next()) {
    if (application_features::ApplicationServer::isStopping()) {
      return;
    }
    n++;

    rocksdb::Slice key = it->key();
    arangodb::velocypack::StringRef v = RocksDBKey::vertexId(key);
    if (previous.empty()) {
      // First call.
      builder.clear();
      previous = v.toString();
      bool shouldTry = true;
      while (shouldTry) {
        auto finding = cc->find(previous.data(), (uint32_t)previous.size());
        if (finding.found()) {
          shouldTry = false;
          needsInsert = false;
        } else if (  // shouldTry if failed lookup was just a lock timeout
            finding.result().errorNumber() != TRI_ERROR_LOCK_TIMEOUT) {
          shouldTry = false;
          needsInsert = true;
          builder.openArray(true);
        }
      }
    }

    if (v != previous) {
      if (needsInsert) {
        // Switch to next vertex id.
        // Store what we have.
        builder.close();

        while (cc->isBusy()) {
          // We should wait here, the cache will reject
          // any inserts anyways.
          std::this_thread::sleep_for(std::chrono::microseconds(10000));
        }

        auto entry =
            cache::CachedValue::construct(previous.data(),
                                          static_cast<uint32_t>(previous.size()),
                                          builder.slice().start(),
                                          static_cast<uint64_t>(builder.slice().byteSize()));
        if (entry) {
          bool inserted = false;
          for (size_t attempts = 0; attempts < 10; attempts++) {
            auto status = cc->insert(entry);
            if (status.ok()) {
              inserted = true;
              break;
            }
            if (status.errorNumber() != TRI_ERROR_LOCK_TIMEOUT) {
              break;
            }
          }
          if (!inserted) {
            delete entry;
          }
        }
        builder.clear();
      }
      // Need to store
      previous = v.toString();
      auto finding = cc->find(previous.data(), (uint32_t)previous.size());
      if (finding.found()) {
        needsInsert = false;
      } else {
        needsInsert = true;
        builder.openArray(true);
      }
    }
    if (needsInsert) {
      LocalDocumentId const docId =
          RocksDBKey::indexDocumentId(RocksDBEntryType::EdgeIndexValue, key);
      if (!rocksColl->readDocumentWithCallback(trx, docId, [&](LocalDocumentId const&, VPackSlice doc) {
            builder.add(VPackValue(docId.id()));
            VPackSlice toFrom =
                _isFromIndex ? transaction::helpers::extractToFromDocument(doc)
                             : transaction::helpers::extractFromFromDocument(doc);
            TRI_ASSERT(toFrom.isString());
            builder.add(toFrom);
          })) {
#ifdef ARANGODB_ENABLE_MAINTAINER_MODE
        // Data Inconsistency.
        // We have a revision id without a document...
        TRI_ASSERT(false);
#endif
      }
    }
  }

  if (!previous.empty() && needsInsert) {
    // We still have something to store
    builder.close();

    auto entry =
        cache::CachedValue::construct(previous.data(),
                                      static_cast<uint32_t>(previous.size()),
                                      builder.slice().start(),
                                      static_cast<uint64_t>(builder.slice().byteSize()));
    if (entry) {
      bool inserted = false;
      for (size_t attempts = 0; attempts < 10; attempts++) {
        auto status = cc->insert(entry);
        if (status.ok()) {
          inserted = true;
          break;
        }
        if (status.errorNumber() != TRI_ERROR_LOCK_TIMEOUT) {
          break;
        }
      }
      if (!inserted) {
        delete entry;
      }
    }
  }
  LOG_TOPIC(DEBUG, Logger::ENGINES) << "loaded n: " << n;
}

// ===================== Helpers ==================

/// @brief create the iterator
IndexIterator* RocksDBEdgeIndex::createEqIterator(transaction::Methods* trx,
                                                  arangodb::aql::AstNode const* attrNode,
                                                  arangodb::aql::AstNode const* valNode) const {
  // lease builder, but immediately pass it to the unique_ptr so we don't leak
  transaction::BuilderLeaser builder(trx);
  std::unique_ptr<VPackBuilder> keys(builder.steal());

  fillLookupValue(*(keys.get()), valNode);
  return new RocksDBEdgeIndexLookupIterator(&_collection, trx, this, std::move(keys), _cache);
}

/// @brief create the iterator
IndexIterator* RocksDBEdgeIndex::createInIterator(transaction::Methods* trx,
                                                  arangodb::aql::AstNode const* attrNode,
                                                  arangodb::aql::AstNode const* valNode) const {
  // lease builder, but immediately pass it to the unique_ptr so we don't leak
  transaction::BuilderLeaser builder(trx);
  std::unique_ptr<VPackBuilder> keys(builder.steal());

  fillInLookupValues(trx, *(keys.get()), valNode);
  return new RocksDBEdgeIndexLookupIterator(&_collection, trx, this, std::move(keys), _cache);
}
  
void RocksDBEdgeIndex::fillLookupValue(VPackBuilder& keys,
                                       arangodb::aql::AstNode const* value) const {
  keys.openArray(true);

  handleValNode(&keys, value);
  TRI_IF_FAILURE("EdgeIndex::noIterator") {
    THROW_ARANGO_EXCEPTION(TRI_ERROR_DEBUG);
  }
  keys.close();
}

void RocksDBEdgeIndex::fillInLookupValues(transaction::Methods* trx,
                                          VPackBuilder& keys,
                                          arangodb::aql::AstNode const* values) const {
  TRI_ASSERT(values != nullptr);
  TRI_ASSERT(values->type == arangodb::aql::NODE_TYPE_ARRAY);

  keys.clear();
  keys.openArray();

  size_t const n = values->numMembers();
  for (size_t i = 0; i < n; ++i) {
    handleValNode(&keys, values->getMemberUnchecked(i));
    TRI_IF_FAILURE("EdgeIndex::iteratorValNodes") {
      THROW_ARANGO_EXCEPTION(TRI_ERROR_DEBUG);
    }
  }

  TRI_IF_FAILURE("EdgeIndex::noIterator") {
    THROW_ARANGO_EXCEPTION(TRI_ERROR_DEBUG);
  }
  keys.close();
}

/// @brief add a single value node to the iterator's keys
void RocksDBEdgeIndex::handleValNode(VPackBuilder* keys,
                                     arangodb::aql::AstNode const* valNode) const {
  if (!valNode->isStringValue() || valNode->getStringLength() == 0) {
    return;
  }

  keys->add(VPackValuePair(valNode->getStringValue(),
                           valNode->getStringLength(), VPackValueType::String));

  TRI_IF_FAILURE("EdgeIndex::collectKeys") {
    THROW_ARANGO_EXCEPTION(TRI_ERROR_DEBUG);
  }
}

void RocksDBEdgeIndex::afterTruncate(TRI_voc_tick_t tick) {
  TRI_ASSERT(_estimator != nullptr);
  _estimator->bufferTruncate(tick);
  RocksDBIndex::afterTruncate(tick);
}

RocksDBCuckooIndexEstimator<uint64_t>* RocksDBEdgeIndex::estimator() {
  return _estimator.get();
}

void RocksDBEdgeIndex::setEstimator(std::unique_ptr<RocksDBCuckooIndexEstimator<uint64_t>> est) {
  _estimator = std::move(est);
}

void RocksDBEdgeIndex::recalculateEstimates() {
  TRI_ASSERT(_estimator != nullptr);
  _estimator->clear();

  rocksdb::TransactionDB* db = rocksutils::globalRocksDB();
  rocksdb::SequenceNumber seq = db->GetLatestSequenceNumber();

  auto bounds = RocksDBKeyBounds::EdgeIndex(_objectId);
  rocksdb::Slice const end = bounds.end();
  rocksdb::ReadOptions options;
  options.iterate_upper_bound = &end;    // safe to use on rocksb::DB directly
  options.prefix_same_as_start = false;  // key-prefix includes edge
  options.total_order_seek = true;       // otherwise full scan fails
  options.verify_checksums = false;
  options.fill_cache = false;
  std::unique_ptr<rocksdb::Iterator> it(db->NewIterator(options, _cf));
  for (it->Seek(bounds.start()); it->Valid(); it->Next()) {
    uint64_t hash = RocksDBEdgeIndex::HashForKey(it->key());
    _estimator->insert(hash);
  }
  _estimator->setCommitSeq(seq);
}<|MERGE_RESOLUTION|>--- conflicted
+++ resolved
@@ -83,8 +83,7 @@
 namespace arangodb {
 class RocksDBEdgeIndexLookupIterator final : public IndexIterator {
  public:
-  RocksDBEdgeIndexLookupIterator(LogicalCollection* collection,
-                                 transaction::Methods* trx,
+  RocksDBEdgeIndexLookupIterator(LogicalCollection* collection, transaction::Methods* trx,
                                  arangodb::RocksDBEdgeIndex const* index,
                                  std::unique_ptr<VPackBuilder> keys,
                                  std::shared_ptr<cache::Cache> cache)
@@ -114,9 +113,9 @@
   }
 
   char const* typeName() const override { return "edge-index-iterator"; }
-  
+
   bool hasExtra() const override { return true; }
-  
+
   /// @brief we provide a method to provide the index attribute values
   /// while scanning the index
   bool hasCovering() const override { return true; }
@@ -441,25 +440,25 @@
     resetInplaceMemory();
     _keysIterator.reset();
     _lastKey = VPackSlice::nullSlice();
-    _builderIterator = VPackArrayIterator(arangodb::velocypack::Slice::emptyArraySlice());
-  }
-  
+    _builderIterator =
+        VPackArrayIterator(arangodb::velocypack::Slice::emptyArraySlice());
+  }
+
   /// @brief index supports rearming
   bool canRearm() const override { return true; }
-  
+
   /// @brief rearm the index iterator
-  bool rearm(arangodb::aql::AstNode const* node,
-             arangodb::aql::Variable const* variable,
+  bool rearm(arangodb::aql::AstNode const* node, arangodb::aql::Variable const* variable,
              IndexIteratorOptions const& opts) override {
     TRI_ASSERT(!_index->isSorted() || opts.sorted);
-    
+
     TRI_ASSERT(node != nullptr);
     TRI_ASSERT(node->type == aql::NODE_TYPE_OPERATOR_NARY_AND);
     TRI_ASSERT(node->numMembers() == 1);
     AttributeAccessParts aap(node->getMember(0), variable);
 
     TRI_ASSERT(aap.attribute->stringEquals(_index->_directionAttr));
-      
+
     _keys->clear();
 
     if (aap.opType == aql::NODE_TYPE_OPERATOR_BINARY_EQ) {
@@ -468,10 +467,9 @@
       _keysIterator = VPackArrayIterator(_keys->slice());
       reset();
       return true;
-    } 
-    
-    if (aap.opType == aql::NODE_TYPE_OPERATOR_BINARY_IN &&
-        aap.value->isArray()) {
+    }
+
+    if (aap.opType == aql::NODE_TYPE_OPERATOR_BINARY_IN && aap.value->isArray()) {
       // a.b IN values
       _index->fillInLookupValues(_trx, *(_keys.get()), aap.value);
       _keysIterator = VPackArrayIterator(_keys->slice());
@@ -519,45 +517,13 @@
     auto end = _bounds.end();
     while (_iterator->Valid() && (cmp->Compare(_iterator->key(), end) < 0)) {
       LocalDocumentId const documentId =
-          RocksDBKey::indexDocumentId(RocksDBEntryType::EdgeIndexValue, _iterator->key());
-
-<<<<<<< HEAD
-  cache::Cache* cc = _cache.get();
-  _builder.openArray(true);
-  auto end = _bounds.end();
-  while (_iterator->Valid() && (cmp->Compare(_iterator->key(), end) < 0)) {
-    LocalDocumentId const documentId =
-        RocksDBKey::indexDocumentId(RocksDBEntryType::EdgeIndexValue, _iterator->key());
-
-    // adding revision ID and _from or _to value
-    _builder.add(VPackValue(documentId.id()));
-    arangodb::velocypack::StringRef vertexId =
-        RocksDBValue::vertexId(_iterator->value());
-    _builder.add(VPackValuePair(vertexId.data(), vertexId.size(), VPackValueType::String));
-
-    _iterator->Next();
-  }
-  _builder.close();
-  if (cc != nullptr) {
-    // TODO Add cache retry on next call
-    // Now we have something in _inplaceMemory.
-    // It may be an empty array or a filled one, never mind, we cache both
-    auto entry =
-        cache::CachedValue::construct(fromTo.data(),
-                                      static_cast<uint32_t>(fromTo.size()),
-                                      _builder.slice().start(),
-                                      static_cast<uint64_t>(_builder.slice().byteSize()));
-    if (entry) {
-      bool inserted = false;
-      for (size_t attempts = 0; attempts < 10; attempts++) {
-        auto status = cc->insert(entry);
-        if (status.ok()) {
-          inserted = true;
-          break;
-=======
+          RocksDBKey::indexDocumentId(RocksDBEntryType::EdgeIndexValue,
+                                      _iterator->key());
+
       // adding revision ID and _from or _to value
       _builder.add(VPackValue(documentId.id()));
-      arangodb::velocypack::StringRef vertexId = RocksDBValue::vertexId(_iterator->value());
+      arangodb::velocypack::StringRef vertexId =
+          RocksDBValue::vertexId(_iterator->value());
       _builder.add(VPackValuePair(vertexId.data(), vertexId.size(), VPackValueType::String));
 
       _iterator->Next();
@@ -583,7 +549,6 @@
           if (status.errorNumber() != TRI_ERROR_LOCK_TIMEOUT) {
             break;
           }
->>>>>>> 9d3327c6
         }
         if (!inserted) {
           LOG_TOPIC(DEBUG, arangodb::Logger::CACHE)
@@ -609,7 +574,7 @@
   arangodb::velocypack::Slice _lastKey;
 };
 
-} // namespace
+}  // namespace arangodb
 
 // ============================= Index ====================================
 
@@ -765,7 +730,7 @@
     transaction::Methods* trx, arangodb::aql::AstNode const* node,
     arangodb::aql::Variable const* reference, IndexIteratorOptions const& opts) {
   TRI_ASSERT(!isSorted() || opts.sorted);
-    
+
   TRI_ASSERT(node != nullptr);
   TRI_ASSERT(node->type == aql::NODE_TYPE_OPERATOR_NARY_AND);
   TRI_ASSERT(node->numMembers() == 1);
@@ -1078,7 +1043,7 @@
   fillInLookupValues(trx, *(keys.get()), valNode);
   return new RocksDBEdgeIndexLookupIterator(&_collection, trx, this, std::move(keys), _cache);
 }
-  
+
 void RocksDBEdgeIndex::fillLookupValue(VPackBuilder& keys,
                                        arangodb::aql::AstNode const* value) const {
   keys.openArray(true);
@@ -1090,8 +1055,7 @@
   keys.close();
 }
 
-void RocksDBEdgeIndex::fillInLookupValues(transaction::Methods* trx,
-                                          VPackBuilder& keys,
+void RocksDBEdgeIndex::fillInLookupValues(transaction::Methods* trx, VPackBuilder& keys,
                                           arangodb::aql::AstNode const* values) const {
   TRI_ASSERT(values != nullptr);
   TRI_ASSERT(values->type == arangodb::aql::NODE_TYPE_ARRAY);
