////////////////////////////////////////////////////////////////////////////////
/// DISCLAIMER
///
/// Copyright 2014-2017 ArangoDB GmbH, Cologne, Germany
/// Copyright 2004-2014 triAGENS GmbH, Cologne, Germany
///
/// Licensed under the Apache License, Version 2.0 (the "License");
/// you may not use this file except in compliance with the License.
/// You may obtain a copy of the License at
///
///     http://www.apache.org/licenses/LICENSE-2.0
///
/// Unless required by applicable law or agreed to in writing, software
/// distributed under the License is distributed on an "AS IS" BASIS,
/// WITHOUT WARRANTIES OR CONDITIONS OF ANY KIND, either express or implied.
/// See the License for the specific language governing permissions and
/// limitations under the License.
///
/// Copyright holder is ArangoDB GmbH, Cologne, Germany
///
/// @author Jan Steemann
/// @author Jan Christoph Uhde
////////////////////////////////////////////////////////////////////////////////

#include "ApplicationFeatures/RocksDBOptionFeature.h"
#include "RocksDBEngine.h"
#include "Basics/Exceptions.h"
#include "Basics/FileUtils.h"
#include "Basics/Result.h"
#include "Basics/StaticStrings.h"
#include "Basics/VelocyPackHelper.h"
#include "GeneralServer/RestHandlerFactory.h"
#include "Logger/Logger.h"
#include "ProgramOptions/ProgramOptions.h"
#include "ProgramOptions/Section.h"
#include "RestHandler/RestHandlerCreator.h"
#include "RestServer/DatabasePathFeature.h"
#include "RestServer/ViewTypesFeature.h"
#include "RocksDBEngine/RocksDBCollection.h"
#include "RocksDBEngine/RocksDBCommon.h"
#include "RocksDBEngine/RocksDBComparator.h"
#include "RocksDBEngine/RocksDBCounterManager.h"
#include "RocksDBEngine/RocksDBIndex.h"
#include "RocksDBEngine/RocksDBIndexFactory.h"
#include "RocksDBEngine/RocksDBKey.h"
#include "RocksDBEngine/RocksDBRestHandlers.h"
#include "RocksDBEngine/RocksDBTransactionCollection.h"
#include "RocksDBEngine/RocksDBTransactionContextData.h"
#include "RocksDBEngine/RocksDBTransactionState.h"
#include "RocksDBEngine/RocksDBTypes.h"
#include "RocksDBEngine/RocksDBV8Functions.h"
#include "RocksDBEngine/RocksDBValue.h"
#include "RocksDBEngine/RocksDBView.h"
#include "VocBase/ticks.h"

#include <rocksdb/convenience.h>
#include <rocksdb/db.h>
#include <rocksdb/env.h>
#include <rocksdb/filter_policy.h>
#include <rocksdb/iterator.h>
#include <rocksdb/options.h>
#include <rocksdb/slice_transform.h>
#include <rocksdb/table.h>
#include <rocksdb/write_batch.h>

#include <velocypack/Iterator.h>
#include <velocypack/velocypack-aliases.h>

using namespace arangodb;
using namespace arangodb::application_features;
using namespace arangodb::options;

namespace arangodb {

std::string const RocksDBEngine::EngineName("rocksdb");
std::string const RocksDBEngine::FeatureName("RocksDBEngine");

// create the storage engine
RocksDBEngine::RocksDBEngine(application_features::ApplicationServer* server)
    : StorageEngine(server, EngineName, FeatureName, new RocksDBIndexFactory()),
      _db(nullptr),
<<<<<<< HEAD
      _cmp(new RocksDBComparator()) {
  // inherits order from StorageEngine but requires RocksDBOption that are used
  // to configure this Engine and the MMFiles PesistentIndexFeature
  startsAfter("RocksDBOption");
=======
      _cmp(new RocksDBComparator()),
      _maxTransactionSize((std::numeric_limits<uint64_t>::max)()),
      _intermediateTransactionCommitSize(32 * 1024 * 1024),
      _intermediateTransactionCommitCount(100000),
      _intermediateTransactionCommitEnabled(false) {
  // inherits order from StorageEngine
>>>>>>> 8e779aab
}

RocksDBEngine::~RocksDBEngine() { delete _db; }

// inherited from ApplicationFeature
// ---------------------------------

// add the storage engine's specifc options to the global list of options
void RocksDBEngine::collectOptions(
    std::shared_ptr<options::ProgramOptions> options) {
  options->addSection("rocksdb", "RocksDB engine specific configuration");

  // control transaction size for RocksDB engine
  options->addOption("--rocksdb.max-transaction-size",
                     "transaction size limit (in bytes)",
                     new UInt64Parameter(&_maxTransactionSize));

  options->addOption(
      "--rocksdb.intermediate-transaction-count",
      "an intermediate commit will be tried when a transaction has accumulated operations of this size (in bytes)",
      new UInt64Parameter(&_intermediateTransactionCommitSize));

  options->addOption(
      "--rocksdb.intermediate-transaction-count",
      "an intermediate commit will be tried when this number of operations is reached in a transaction",
      new UInt64Parameter(&_intermediateTransactionCommitCount));
  _intermediateTransactionCommitCount = 100 * 1000;

  options->addOption("--rocksdb.intermediate-transaction",
                     "enable intermediate transactions",
                     new BooleanParameter(&_intermediateTransactionCommitEnabled));
}

// validate the storage engine's specific options
void RocksDBEngine::validateOptions(std::shared_ptr<options::ProgramOptions>) {}

// preparation phase for storage engine. can be used for internal setup.
// the storage engine must not start any threads here or write any files
void RocksDBEngine::prepare() {
  // get base path from DatabaseServerFeature
  auto databasePathFeature =
      application_features::ApplicationServer::getFeature<DatabasePathFeature>(
          "DatabasePath");
  _basePath = databasePathFeature->directory();

  TRI_ASSERT(!_basePath.empty());
}

void RocksDBEngine::start() {
  // it is already decided that rocksdb is used
  if (!isEnabled()) {
    return;
  }

  // set the database sub-directory for RocksDB
  auto* databasePathFeature =
      ApplicationServer::getFeature<DatabasePathFeature>("DatabasePath");
  _path = databasePathFeature->subdirectoryName("engine-rocksdb");

  LOG_TOPIC(TRACE, arangodb::Logger::STARTUP) << "initializing rocksdb, path: "
                                              << _path;

  double counter_sync_seconds = 2.5;
  rocksdb::TransactionDBOptions transactionOptions;

  //options imported set by RocksDBOptionFeature
  auto* opts = ApplicationServer::getFeature<arangodb::RocksDBOptionFeature>("RocksDBOption");
  _options.write_buffer_size = static_cast<size_t>(opts->_writeBufferSize);
  _options.max_write_buffer_number = static_cast<int>(opts->_maxWriteBufferNumber);
  _options.delayed_write_rate = opts->_delayedWriteRate;
  _options.min_write_buffer_number_to_merge = static_cast<int>(opts->_minWriteBufferNumberToMerge);
  _options.num_levels = static_cast<int>(opts->_numLevels);
  _options.max_bytes_for_level_base = opts->_maxBytesForLevelBase;
  _options.max_bytes_for_level_multiplier = static_cast<int>(opts->_maxBytesForLevelMultiplier);
  _options.verify_checksums_in_compaction = opts->_verifyChecksumsInCompaction;
  _options.optimize_filters_for_hits = opts->_optimizeFiltersForHits;

  _options.base_background_compactions = static_cast<int>(opts->_baseBackgroundCompactions);
  _options.max_background_compactions = static_cast<int>(opts->_maxBackgroundCompactions);

  _options.max_log_file_size = static_cast<size_t>(opts->_maxLogFileSize);
  _options.keep_log_file_num = static_cast<size_t>(opts->_keepLogFileNum);
  _options.log_file_time_to_roll = static_cast<size_t>(opts->_logFileTimeToRoll);
  _options.compaction_readahead_size = static_cast<size_t>(opts->_compactionReadaheadSize);

  _options.create_if_missing = true;
  _options.max_open_files = -1;
  _options.comparator = _cmp.get();
  // WAL_ttl_seconds needs to be bigger than the sync interval of the count
  // manager
  _options.WAL_ttl_seconds = 60;  //(uint64_t)(counter_sync_seconds * 2.0);
  // TODO: prefix_extractior +  memtable_insert_with_hint_prefix

  rocksdb::Status status =
      rocksdb::TransactionDB::Open(_options, transactionOptions, _path, &_db);

  if (!status.ok()) {
    LOG_TOPIC(FATAL, arangodb::Logger::STARTUP)
        << "unable to initialize RocksDB engine: " << status.ToString();
    FATAL_ERROR_EXIT();
  }

  TRI_ASSERT(_db != nullptr);
  _counterManager.reset(new RocksDBCounterManager(_db, counter_sync_seconds));
  if (!_counterManager->start()) {
    LOG_TOPIC(ERR, Logger::ENGINES)
        << "Could not start rocksdb counter manager";
    TRI_ASSERT(false);
  }

  if (!systemDatabaseExists()) {
    addSystemDatabase();
  }
}

void RocksDBEngine::stop() {}

void RocksDBEngine::unprepare() {
  if (!isEnabled()) {
    return;
  }

  if (_db) {
    if (_counterManager && _counterManager->isRunning()) {
      // stop the press
      _counterManager->beginShutdown();
      _counterManager->sync();
      _counterManager.reset();
    }

    delete _db;
    _db = nullptr;
  }
}

transaction::ContextData* RocksDBEngine::createTransactionContextData() {
  return new RocksDBTransactionContextData;
}

TransactionState* RocksDBEngine::createTransactionState(
    TRI_vocbase_t* vocbase) {
  return new RocksDBTransactionState(
      vocbase, _maxTransactionSize, _intermediateTransactionCommitEnabled,
      _intermediateTransactionCommitSize, _intermediateTransactionCommitCount);
}

TransactionCollection* RocksDBEngine::createTransactionCollection(
    TransactionState* state, TRI_voc_cid_t cid, AccessMode::Type accessType,
    int /*nestingLevel*/) {
  return new RocksDBTransactionCollection(state, cid, accessType);
}

void RocksDBEngine::addParametersForNewCollection(VPackBuilder& builder,
                                                  VPackSlice info) {
  if (!info.hasKey("objectId")) {
    builder.add("objectId", VPackValue(std::to_string(TRI_NewTickServer())));
  }
}

void RocksDBEngine::addParametersForNewIndex(VPackBuilder& builder,
                                             VPackSlice info) {
  if (!info.hasKey("objectId")) {
    builder.add("objectId", VPackValue(std::to_string(TRI_NewTickServer())));
  }
}

// create storage-engine specific collection
PhysicalCollection* RocksDBEngine::createPhysicalCollection(
    LogicalCollection* collection, VPackSlice const& info) {
  return new RocksDBCollection(collection, info);
}

// create storage-engine specific view
PhysicalView* RocksDBEngine::createPhysicalView(LogicalView* view,
                                                VPackSlice const& info) {
  return new RocksDBView(view, info);
}

// inventory functionality
// -----------------------

void RocksDBEngine::getDatabases(arangodb::velocypack::Builder& result) {
  LOG_TOPIC(TRACE, Logger::STARTUP) << "getting existing databases";

  rocksdb::ReadOptions readOptions;
  std::unique_ptr<rocksdb::Iterator> iter(_db->NewIterator(readOptions));

  result.openArray();
  auto rSlice = rocksDBSlice(RocksDBEntryType::Database);
  for (iter->Seek(rSlice); iter->Valid() && iter->key().starts_with(rSlice);
       iter->Next()) {
    auto slice = VPackSlice(iter->value().data());

    //// check format
    // id
    VPackSlice idSlice = slice.get("id");
    if (!idSlice.isString()) {
      LOG_TOPIC(ERR, arangodb::Logger::STARTUP)
          << "found invalid database declaration with non-string id: "
          << slice.toJson();
      THROW_ARANGO_EXCEPTION(TRI_ERROR_ARANGO_ILLEGAL_PARAMETER_FILE);
    }

    // deleted
    if (arangodb::basics::VelocyPackHelper::getBooleanValue(slice, "deleted",
                                                            false)) {
      TRI_voc_tick_t id = static_cast<TRI_voc_tick_t>(
          basics::StringUtils::uint64(idSlice.copyString()));

      // database is deleted, skip it!
      LOG_TOPIC(DEBUG, arangodb::Logger::STARTUP) << "found dropped database "
                                                  << id;

      dropDatabase(id);
      continue;
    }

    // name
    VPackSlice nameSlice = slice.get("name");
    if (!nameSlice.isString()) {
      LOG_TOPIC(ERR, arangodb::Logger::STARTUP)
          << "found invalid database declaration with non-string name: "
          << slice.toJson();
      THROW_ARANGO_EXCEPTION(TRI_ERROR_ARANGO_ILLEGAL_PARAMETER_FILE);
    }

    result.add(slice);
  }
  result.close();
}

void RocksDBEngine::getCollectionInfo(TRI_vocbase_t* vocbase, TRI_voc_cid_t cid,
                                      arangodb::velocypack::Builder& builder,
                                      bool includeIndexes,
                                      TRI_voc_tick_t maxTick) {
  builder.openObject();

  // read collection info from database
  auto key = RocksDBKey::Collection(vocbase->id(), cid);
  auto value = RocksDBValue::Empty(RocksDBEntryType::Collection);
  rocksdb::ReadOptions options;
  rocksdb::Status res = _db->Get(options, key.string(), value.buffer());
  auto result = rocksutils::convertStatus(res);

  if (result.errorNumber() != TRI_ERROR_NO_ERROR) {
    THROW_ARANGO_EXCEPTION(result.errorNumber());
  }

  builder.add("parameters", VPackSlice(value.buffer()->data()));

  if (includeIndexes) {
    // dump index information
    builder.add("indexes", VPackValue(VPackValueType::Array));
    // TODO
    builder.close();
  }

  builder.close();
}

int RocksDBEngine::getCollectionsAndIndexes(
    TRI_vocbase_t* vocbase, arangodb::velocypack::Builder& result,
    bool wasCleanShutdown, bool isUpgrade) {
  rocksdb::ReadOptions readOptions;
  std::unique_ptr<rocksdb::Iterator> iter(_db->NewIterator(readOptions));

  result.openArray();
  auto rSlice = rocksDBSlice(RocksDBEntryType::Collection);
  for (iter->Seek(rSlice); iter->Valid() && iter->key().starts_with(rSlice);
       iter->Next()) {
    if (vocbase->id() != RocksDBKey::databaseId(iter->key())) {
      continue;
    }

    auto slice = VPackSlice(iter->value().data());

    LOG_TOPIC(ERR, Logger::DEVEL) << "FOUND ROCKS COLLECTION: "
                                  << slice.toJson();

    if (arangodb::basics::VelocyPackHelper::readBooleanValue(slice, "deleted",
                                                             false)) {
      continue;
    }
    result.add(slice);
  }

  result.close();

  return TRI_ERROR_NO_ERROR;
}

int RocksDBEngine::getViews(TRI_vocbase_t* vocbase,
                            arangodb::velocypack::Builder& result) {
  rocksdb::ReadOptions readOptions;
  std::unique_ptr<rocksdb::Iterator> iter(_db->NewIterator(readOptions));

  result.openArray();
  auto rSlice = rocksDBSlice(RocksDBEntryType::View);
  for (iter->Seek(rSlice); iter->Valid() && iter->key().starts_with(rSlice);
       iter->Next()) {
    if (vocbase->id() != !RocksDBKey::databaseId(iter->key())) {
      continue;
    }

    auto slice = VPackSlice(iter->value().data());

    LOG_TOPIC(TRACE, Logger::FIXME) << "got view slice: " << slice.toJson();

    if (arangodb::basics::VelocyPackHelper::readBooleanValue(slice, "deleted",
                                                             false)) {
      continue;
    }
    result.add(slice);
  }

  result.close();

  return TRI_ERROR_NO_ERROR;
}

std::string RocksDBEngine::databasePath(TRI_vocbase_t const* vocbase) const {
  return _basePath;
}

std::string RocksDBEngine::versionFilename(TRI_voc_tick_t id) const {
  return _basePath + TRI_DIR_SEPARATOR_CHAR + "VERSION-" + std::to_string(id);
}

std::string RocksDBEngine::collectionPath(TRI_vocbase_t const* vocbase,
                                          TRI_voc_cid_t id) const {
  return std::string();  // no path to be returned here
}

void RocksDBEngine::waitForSync(TRI_voc_tick_t tick) {
  // TODO: does anything need to be done here?
  // THROW_ARANGO_NOT_YET_IMPLEMENTED();
}

std::shared_ptr<arangodb::velocypack::Builder>
RocksDBEngine::getReplicationApplierConfiguration(TRI_vocbase_t* vocbase,
                                                  int& status) {
  // TODO!
  status = TRI_ERROR_FILE_NOT_FOUND;
  return std::shared_ptr<arangodb::velocypack::Builder>();
}

int RocksDBEngine::removeReplicationApplierConfiguration(
    TRI_vocbase_t* vocbase) {
  // TODO!
  return TRI_ERROR_NO_ERROR;
}

int RocksDBEngine::saveReplicationApplierConfiguration(
    TRI_vocbase_t* vocbase, arangodb::velocypack::Slice slice, bool doSync) {
  // TODO!
  return TRI_ERROR_NO_ERROR;
}

// database, collection and index management
// -----------------------------------------

TRI_vocbase_t* RocksDBEngine::openDatabase(
    arangodb::velocypack::Slice const& args, bool isUpgrade, int& status) {
  VPackSlice idSlice = args.get("id");
  TRI_voc_tick_t id = static_cast<TRI_voc_tick_t>(
      basics::StringUtils::uint64(idSlice.copyString()));
  std::string const name = args.get("name").copyString();

  status = TRI_ERROR_NO_ERROR;

  return openExistingDatabase(id, name, true, isUpgrade);
}

RocksDBEngine::Database* RocksDBEngine::createDatabase(
    TRI_voc_tick_t id, arangodb::velocypack::Slice const& args, int& status) {
  status = TRI_ERROR_NO_ERROR;
  auto vocbase = std::make_unique<TRI_vocbase_t>(TRI_VOCBASE_TYPE_NORMAL, id,
                                                 args.get("name").copyString());
  return vocbase.release();
}

int RocksDBEngine::writeCreateDatabaseMarker(TRI_voc_tick_t id,
                                             VPackSlice const& slice) {
  auto key = RocksDBKey::Database(id);
  auto value = RocksDBValue::Database(slice);
  rocksdb::WriteOptions options;  // TODO: check which options would make sense

  rocksdb::Status res = _db->Put(options, key.string(), value.string());
  auto result = rocksutils::convertStatus(res);
  return result.errorNumber();
}

int RocksDBEngine::writeCreateCollectionMarker(TRI_voc_tick_t databaseId,
                                               TRI_voc_cid_t cid,
                                               VPackSlice const& slice) {
  auto key = RocksDBKey::Collection(databaseId, cid);
  auto value = RocksDBValue::Collection(slice);
  rocksdb::WriteOptions options;  // TODO: check which options would make sense

  LOG_TOPIC(ERR, Logger::DEVEL)
      << "PERSISTING ROCKS COLLECTION: " << slice.get("name").copyString()
      << " (" << slice.toJson() << ")";

  rocksdb::Status res = _db->Put(options, key.string(), value.string());
  auto result = rocksutils::convertStatus(res);
  return result.errorNumber();
}

void RocksDBEngine::prepareDropDatabase(TRI_vocbase_t* vocbase,
                                        bool useWriteMarker, int& status) {
  // probably not required
  // THROW_ARANGO_NOT_YET_IMPLEMENTED();

  // status = saveDatabaseParameters(vocbase->id(), vocbase->name(), true);
  VPackBuilder builder;
  builder.openObject();
  builder.add("id", VPackValue(std::to_string(vocbase->id())));
  builder.add("name", VPackValue(vocbase->name()));
  builder.add("deleted", VPackValue(true));
  builder.close();

  status = writeCreateDatabaseMarker(vocbase->id(), builder.slice());
}

Result RocksDBEngine::dropDatabase(Database* database) {
  return dropDatabase(database->id());
}

void RocksDBEngine::waitUntilDeletion(TRI_voc_tick_t /* id */, bool /* force */,
                                      int& status) {
  // can delete databases instantly
  status = TRI_ERROR_NO_ERROR;
}

// wal in recovery
bool RocksDBEngine::inRecovery() {
  // recovery is handled outside of this engine
  return false;
}

void RocksDBEngine::recoveryDone(TRI_vocbase_t* vocbase) {
  // nothing to do here
}

std::string RocksDBEngine::createCollection(
    TRI_vocbase_t* vocbase, TRI_voc_cid_t id,
    arangodb::LogicalCollection const* parameters) {
  VPackBuilder builder = parameters->toVelocyPackIgnore(
      {"path", "statusString"}, /*translate cid*/ true,
      /*for persistence*/ true);
  int res = writeCreateCollectionMarker(vocbase->id(), id, builder.slice());

  if (res != TRI_ERROR_NO_ERROR) {
    THROW_ARANGO_EXCEPTION(res);
  }

  return std::string();  // no need to return a path
}

arangodb::Result RocksDBEngine::persistCollection(
    TRI_vocbase_t* vocbase, arangodb::LogicalCollection const* collection) {
  TRI_ASSERT(collection != nullptr);
  TRI_ASSERT(vocbase != nullptr);
  arangodb::Result result;
  if (inRecovery()) {
    // Nothing to do. In recovery we do not write markers.
    return result;
  }
  VPackBuilder builder =
      collection->toVelocyPackIgnore({"path", "statusString"}, true, true);
  VPackSlice const slice = builder.slice();

  auto cid = collection->cid();
  TRI_ASSERT(cid != 0);
  TRI_UpdateTickServer(static_cast<TRI_voc_tick_t>(cid));

  int res = writeCreateCollectionMarker(vocbase->id(), cid, slice);
  result.reset(res);

#ifdef ARANGODB_ENABLE_MAINTAINER_MODE
  if (result.ok()) {
    RocksDBCollection* rcoll =
        RocksDBCollection::toRocksDBCollection(collection->getPhysical());
    TRI_ASSERT(rcoll->numberDocuments() == 0);
  }
#endif
  return result;
}

arangodb::Result RocksDBEngine::dropCollection(
    TRI_vocbase_t* vocbase, arangodb::LogicalCollection* collection) {
  rocksdb::WriteOptions options;  // TODO: check which options would make sense
  Result res;

  /*
    // drop indexes of collection
    std::vector<std::shared_ptr<Index>> vecShardIndex =
        collection->getPhysical()->getIndexes();
    bool dropFailed = false;
    for (auto& index : vecShardIndex) {
      uint64_t indexId = dynamic_cast<RocksDBIndex*>(index.get())->objectId();
      bool dropped = collection->dropIndex(indexId);
      if (!dropped) {
        LOG_TOPIC(ERR, Logger::ENGINES)
            << "Failed to drop index with IndexId: " << indexId
            << " for collection: " << collection->name();
        dropFailed = true;
      }
    }

    if (dropFailed) {
      res.reset(TRI_ERROR_INTERNAL,
                "Failed to drop at least one Index for collection: " +
                    collection->name());
    }
  */
  // delete documents
  RocksDBCollection* coll =
      RocksDBCollection::toRocksDBCollection(collection->getPhysical());
  RocksDBKeyBounds bounds =
      RocksDBKeyBounds::CollectionDocuments(coll->objectId());
  res = rocksutils::removeLargeRange(_db, bounds);

  if (res.fail()) {
    return res;  // let collection exist so the remaining elements can still be
                 // accessed
  }

  // delete collection
  _counterManager->removeCounter(coll->objectId());
  auto key = RocksDBKey::Collection(vocbase->id(), collection->cid());
  return rocksutils::globalRocksDBRemove(key.string(), options);
}

void RocksDBEngine::destroyCollection(TRI_vocbase_t* vocbase,
                                      arangodb::LogicalCollection*) {
  // not required
}

void RocksDBEngine::changeCollection(
    TRI_vocbase_t* vocbase, TRI_voc_cid_t id,
    arangodb::LogicalCollection const* parameters, bool doSync) {
  createCollection(vocbase, id, parameters);
}

arangodb::Result RocksDBEngine::renameCollection(
    TRI_vocbase_t* vocbase, arangodb::LogicalCollection const* collection,
    std::string const& oldName) {
  VPackBuilder builder =
      collection->toVelocyPackIgnore({"path", "statusString"}, true, true);
  int res = writeCreateCollectionMarker(vocbase->id(), collection->cid(),
                                        builder.slice());
  return arangodb::Result(res);
}

void RocksDBEngine::createIndex(TRI_vocbase_t* vocbase,
                                TRI_voc_cid_t collectionId,
                                TRI_idx_iid_t indexId,
                                arangodb::velocypack::Slice const& data) {
}

void RocksDBEngine::dropIndex(TRI_vocbase_t* vocbase,
                              TRI_voc_cid_t collectionId, TRI_idx_iid_t iid) {
  // probably not required
  THROW_ARANGO_NOT_YET_IMPLEMENTED();
}

void RocksDBEngine::dropIndexWalMarker(TRI_vocbase_t* vocbase,
                                       TRI_voc_cid_t collectionId,
                                       arangodb::velocypack::Slice const& data,
                                       bool writeMarker, int&) {
  // probably not required
  THROW_ARANGO_NOT_YET_IMPLEMENTED();
}

void RocksDBEngine::unloadCollection(TRI_vocbase_t* vocbase,
                                     arangodb::LogicalCollection* collection) {
  // TODO: does anything else have to happen?
  collection->setStatus(TRI_VOC_COL_STATUS_UNLOADED);
}

void RocksDBEngine::createView(TRI_vocbase_t* vocbase, TRI_voc_cid_t id,
                               arangodb::LogicalView const*) {
  auto key = RocksDBKey::View(vocbase->id(), id);
  auto value = RocksDBValue::View(VPackSlice::emptyObjectSlice());

  auto status = rocksutils::globalRocksDBPut(key.string(), value.string());
  if (!status.ok()) {
    THROW_ARANGO_EXCEPTION(status.errorNumber());
  }
}

arangodb::Result RocksDBEngine::persistView(
    TRI_vocbase_t* vocbase, arangodb::LogicalView const* logical) {
  auto physical = static_cast<RocksDBView*>(logical->getPhysical());
  return physical->persistProperties();
}

arangodb::Result RocksDBEngine::dropView(TRI_vocbase_t* vocbase,
                                         arangodb::LogicalView*) {
  // nothing to do here
  return {TRI_ERROR_NO_ERROR};
}

void RocksDBEngine::destroyView(TRI_vocbase_t* vocbase,
                                arangodb::LogicalView*) {
  // nothing to do here
}

void RocksDBEngine::changeView(TRI_vocbase_t* vocbase, TRI_voc_cid_t id,
                               arangodb::LogicalView const*, bool doSync) {
  // nothing to do here
}

void RocksDBEngine::signalCleanup(TRI_vocbase_t*) {
  // nothing to do here
}

// document operations
// -------------------
void RocksDBEngine::iterateDocuments(
    TRI_voc_tick_t databaseId, TRI_voc_cid_t collectionId,
    std::function<void(arangodb::velocypack::Slice const&)> const& cb) {
  THROW_ARANGO_NOT_YET_IMPLEMENTED();
}

void RocksDBEngine::addDocumentRevision(
    TRI_voc_tick_t databaseId, TRI_voc_cid_t collectionId,
    arangodb::velocypack::Slice const& document) {
  THROW_ARANGO_NOT_YET_IMPLEMENTED();
}

void RocksDBEngine::removeDocumentRevision(
    TRI_voc_tick_t databaseId, TRI_voc_cid_t collectionId,
    arangodb::velocypack::Slice const& document) {
  THROW_ARANGO_NOT_YET_IMPLEMENTED();
}

/// @brief remove data of expired compaction blockers
bool RocksDBEngine::cleanupCompactionBlockers(TRI_vocbase_t* vocbase) {
  THROW_ARANGO_NOT_YET_IMPLEMENTED();
  return true;
}

/// @brief insert a compaction blocker
int RocksDBEngine::insertCompactionBlocker(TRI_vocbase_t* vocbase, double ttl,
                                           TRI_voc_tick_t& id) {
  // THROW_ARANGO_NOT_YET_IMPLEMENTED();
  return TRI_ERROR_NO_ERROR;
}

/// @brief touch an existing compaction blocker
int RocksDBEngine::extendCompactionBlocker(TRI_vocbase_t* vocbase,
                                           TRI_voc_tick_t id, double ttl) {
  // THROW_ARANGO_NOT_YET_IMPLEMENTED();
  return TRI_ERROR_NO_ERROR;
}

/// @brief remove an existing compaction blocker
int RocksDBEngine::removeCompactionBlocker(TRI_vocbase_t* vocbase,
                                           TRI_voc_tick_t id) {
  THROW_ARANGO_NOT_YET_IMPLEMENTED();
  return true;
}

/// @brief a callback function that is run while it is guaranteed that there
/// is no compaction ongoing
void RocksDBEngine::preventCompaction(
    TRI_vocbase_t* vocbase,
    std::function<void(TRI_vocbase_t*)> const& callback) {
  THROW_ARANGO_NOT_YET_IMPLEMENTED();
}

/// @brief a callback function that is run there is no compaction ongoing
bool RocksDBEngine::tryPreventCompaction(
    TRI_vocbase_t* vocbase, std::function<void(TRI_vocbase_t*)> const& callback,
    bool checkForActiveBlockers) {
  THROW_ARANGO_NOT_YET_IMPLEMENTED();
  return true;
}

int RocksDBEngine::shutdownDatabase(TRI_vocbase_t* vocbase) {
  return TRI_ERROR_NO_ERROR;
}

int RocksDBEngine::openCollection(TRI_vocbase_t* vocbase,
                                  LogicalCollection* collection,
                                  bool ignoreErrors) {
  THROW_ARANGO_NOT_YET_IMPLEMENTED();
  return 0;
}

/// @brief Add engine-specific AQL functions.
void RocksDBEngine::addAqlFunctions() {
  // there are no specific AQL functions here
  // TODO: potentially add NEAR, WITHIN?
}

/// @brief Add engine-specific optimizer rules
void RocksDBEngine::addOptimizerRules() {
  // there are no specific optimizer rules here
  // TODO: add geo index optimization once there is the geo index
}

/// @brief Add engine-specific V8 functions
void RocksDBEngine::addV8Functions() {
  // there are no specific V8 functions here
  RocksDBV8Functions::registerResources();
}

/// @brief Add engine-specific REST handlers
void RocksDBEngine::addRestHandlers(rest::RestHandlerFactory* handlerFactory) {
  RocksDBRestHandlers::registerResources(handlerFactory);
}

Result RocksDBEngine::dropDatabase(TRI_voc_tick_t id) {
  using namespace rocksutils;
  Result res;
  rocksdb::WriteOptions options;  // TODO: check which options would make sense

  // remove views
  for (auto const& val : viewKVPairs(id)) {
    res = globalRocksDBRemove(val.first.string(), options);
    if (res.fail()) {
      return res;
    }
  }

  // remove collections
  for (auto const& val : collectionKVPairs(id)) {
    // remove indexes
    VPackSlice indexes = val.second.slice().get("indexes");
    if (indexes.isArray()) {
      for (auto const& it : VPackArrayIterator(indexes)) {
        // delete index documents
        uint64_t objectId =
            basics::VelocyPackHelper::stringUInt64(it, "objectId");
        RocksDBKeyBounds bounds = RocksDBKeyBounds::IndexEntries(objectId);
        res = rocksutils::removeLargeRange(_db, bounds);
        if (res.fail()) {
          return res;
        }
        // delete index
        res = globalRocksDBRemove(val.first.string(), options);
        if (res.fail()) {
          return res;
        }
      }
    }

    uint64_t objectId =
        basics::VelocyPackHelper::stringUInt64(val.second.slice(), "objectId");
    // delete documents
    RocksDBKeyBounds bounds = RocksDBKeyBounds::CollectionDocuments(objectId);
    res = rocksutils::removeLargeRange(_db, bounds);
    if (res.fail()) {
      return res;
    }
    // delete Collection
    _counterManager->removeCounter(objectId);
    res = globalRocksDBRemove(val.first.string(), options);
    if (res.fail()) {
      return res;
    }
  }

  // TODO
  // How to unregister Vocbase?
  // Cleanup thread does it in MMFiles

  auto key = RocksDBKey::Database(id);
  res = rocksutils::globalRocksDBRemove(key.string(), options);

  // remove VERSION file for database. it's not a problem when this fails
  // because it will simply remain there and be ignored on subsequent starts
  TRI_UnlinkFile(versionFilename(id).c_str());

  return res;
}

bool RocksDBEngine::systemDatabaseExists() {
  velocypack::Builder builder;
  getDatabases(builder);

  for (auto const& item : velocypack::ArrayIterator(builder.slice())) {
    if (item.get("name").copyString() == StaticStrings::SystemDatabase) {
      return true;
    }
  }
  return false;
}

void RocksDBEngine::addSystemDatabase() {
  // create system database entry
  TRI_voc_tick_t id = TRI_NewTickServer();
  VPackBuilder builder;
  builder.openObject();
  builder.add("id", VPackValue(std::to_string(id)));
  builder.add("name", VPackValue(StaticStrings::SystemDatabase));
  builder.add("deleted", VPackValue(false));
  builder.close();

  int res = writeCreateDatabaseMarker(id, builder.slice());

  if (res != TRI_ERROR_NO_ERROR) {
    LOG_TOPIC(FATAL, arangodb::Logger::STARTUP)
        << "unable to write database marker: " << TRI_errno_string(res);
    FATAL_ERROR_EXIT();
  }
}

/// @brief open an existing database. internal function
TRI_vocbase_t* RocksDBEngine::openExistingDatabase(TRI_voc_tick_t id,
                                                   std::string const& name,
                                                   bool wasCleanShutdown,
                                                   bool isUpgrade) {
  auto vocbase =
      std::make_unique<TRI_vocbase_t>(TRI_VOCBASE_TYPE_NORMAL, id, name);

  // scan the database path for views
  try {
    VPackBuilder builder;
    int res = getViews(vocbase.get(), builder);

    if (res != TRI_ERROR_NO_ERROR) {
      THROW_ARANGO_EXCEPTION(res);
    }

    VPackSlice slice = builder.slice();
    TRI_ASSERT(slice.isArray());

    ViewTypesFeature* viewTypesFeature =
        application_features::ApplicationServer::getFeature<ViewTypesFeature>(
            "ViewTypes");

    for (auto const& it : VPackArrayIterator(slice)) {
      // we found a view that is still active

      std::string type = it.get("type").copyString();
      // will throw if type is invalid
      ViewCreator& creator = viewTypesFeature->creator(type);

      TRI_ASSERT(!it.get("id").isNone());

      std::shared_ptr<LogicalView> view =
          std::make_shared<arangodb::LogicalView>(vocbase.get(), it);

      StorageEngine::registerView(vocbase.get(), view);

      auto physical = static_cast<RocksDBView*>(view->getPhysical());
      TRI_ASSERT(physical != nullptr);

      view->spawnImplementation(creator, it, false);
      view->getImplementation()->open();
    }
  } catch (std::exception const& ex) {
    LOG_TOPIC(ERR, arangodb::Logger::FIXME) << "error while opening database: "
                                            << ex.what();
    throw;
  } catch (...) {
    LOG_TOPIC(ERR, arangodb::Logger::FIXME)
        << "error while opening database: unknown exception";
    throw;
  }

  // scan the database path for collections
  try {
    VPackBuilder builder;
    int res = getCollectionsAndIndexes(vocbase.get(), builder, wasCleanShutdown,
                                       isUpgrade);

    if (res != TRI_ERROR_NO_ERROR) {
      THROW_ARANGO_EXCEPTION(res);
    }

    VPackSlice slice = builder.slice();
    TRI_ASSERT(slice.isArray());

    for (auto const& it : VPackArrayIterator(slice)) {
      // we found a collection that is still active
      TRI_ASSERT(!it.get("id").isNone() || !it.get("cid").isNone());
      auto uniqCol =
          std::make_unique<arangodb::LogicalCollection>(vocbase.get(), it);
      auto collection = uniqCol.get();
      TRI_ASSERT(collection != nullptr);
      StorageEngine::registerCollection(vocbase.get(), uniqCol.get());
      // The vocbase has taken over control
      uniqCol.release();

      auto physical =
          static_cast<RocksDBCollection*>(collection->getPhysical());
      TRI_ASSERT(physical != nullptr);

      LOG_TOPIC(DEBUG, arangodb::Logger::FIXME) << "added document collection '"
                                                << collection->name() << "'";
    }

    return vocbase.release();
  } catch (std::exception const& ex) {
    LOG_TOPIC(ERR, arangodb::Logger::FIXME) << "error while opening database: "
                                            << ex.what();
    throw;
  } catch (...) {
    LOG_TOPIC(ERR, arangodb::Logger::FIXME)
        << "error while opening database: unknown exception";
    throw;
  }
}

RocksDBCounterManager* RocksDBEngine::counterManager() {
  return _counterManager.get();
}

}  // namespace<|MERGE_RESOLUTION|>--- conflicted
+++ resolved
@@ -79,19 +79,14 @@
 RocksDBEngine::RocksDBEngine(application_features::ApplicationServer* server)
     : StorageEngine(server, EngineName, FeatureName, new RocksDBIndexFactory()),
       _db(nullptr),
-<<<<<<< HEAD
-      _cmp(new RocksDBComparator()) {
-  // inherits order from StorageEngine but requires RocksDBOption that are used
-  // to configure this Engine and the MMFiles PesistentIndexFeature
-  startsAfter("RocksDBOption");
-=======
       _cmp(new RocksDBComparator()),
       _maxTransactionSize((std::numeric_limits<uint64_t>::max)()),
       _intermediateTransactionCommitSize(32 * 1024 * 1024),
       _intermediateTransactionCommitCount(100000),
       _intermediateTransactionCommitEnabled(false) {
-  // inherits order from StorageEngine
->>>>>>> 8e779aab
+  // inherits order from StorageEngine but requires RocksDBOption that are used
+  // to configure this Engine and the MMFiles PesistentIndexFeature
+  startsAfter("RocksDBOption");
 }
 
 RocksDBEngine::~RocksDBEngine() { delete _db; }
