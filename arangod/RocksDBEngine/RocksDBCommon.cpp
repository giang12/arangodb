--- conflicted
+++ resolved
@@ -23,16 +23,10 @@
 
 #include "RocksDBEngine/RocksDBCommon.h"
 
-<<<<<<< HEAD
-using namespace arangodb;
-
-arangodb::Result arangodb::convertRocksDBStatus(rocksdb::Status const& status, StatusHint hint) {
-=======
 namespace arangodb {
 namespace rocksutils {
 
 arangodb::Result convertStatus(rocksdb::Status const& status, StatusHint hint) {
->>>>>>> cbafcadc
   switch (status.code()) {
     case rocksdb::Status::Code::kOk:
       return {TRI_ERROR_NO_ERROR};
