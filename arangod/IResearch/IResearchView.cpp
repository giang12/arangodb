//////////////////////////////////////////////////////////////////////////////
/// DISCLAIMER
///
/// Copyright 2017 EMC Corporation
///
/// Licensed under the Apache License, Version 2.0 (the "License");
/// you may not use this file except in compliance with the License.
/// You may obtain a copy of the License at
///
///     http://www.apache.org/licenses/LICENSE-2.0
///
/// Unless required by applicable law or agreed to in writing, software
/// distributed under the License is distributed on an "AS IS" BASIS,
/// WITHOUT WARRANTIES OR CONDITIONS OF ANY KIND, either express or implied.
/// See the License for the specific language governing permissions and
/// limitations under the License.
///
/// Copyright holder is EMC Corporation
///
/// @author Andrey Abramov
/// @author Vasiliy Nabatchikov
////////////////////////////////////////////////////////////////////////////////

#include "formats/formats.hpp"
#include "search/boolean_filter.hpp"
#include "search/scorers.hpp"
#include "store/memory_directory.hpp"
#include "store/fs_directory.hpp"
#include "utils/directory_utils.hpp"
#include "utils/memory.hpp"
#include "utils/misc.hpp"
#include "utils/utf8_path.hpp"

#include "IResearchDocument.h"
#include "IResearchFeature.h"
#include "IResearchLink.h"

#include "ApplicationFeatures/ApplicationServer.h"
#include "Aql/AstNode.h"
#include "Aql/SortCondition.h"
#include "Basics/Result.h"
#include "Basics/files.h"
#include "Logger/Logger.h"
#include "Logger/LogMacros.h"
#include "RestServer/DatabasePathFeature.h"
#include "RestServer/FlushFeature.h"
#include "Transaction/StandaloneContext.h"
#include "Utils/CollectionNameResolver.h"
#include "Transaction/UserTransaction.h"
#include "velocypack/Builder.h"
#include "velocypack/Iterator.h"
#include "Views/ViewIterator.h"
#include "VocBase/LogicalCollection.h"
#include "VocBase/LogicalView.h"
#include "VocBase/PhysicalView.h"

#include "IResearchView.h"

NS_LOCAL

////////////////////////////////////////////////////////////////////////////////
/// @brief the storage format used with iResearch writers
////////////////////////////////////////////////////////////////////////////////
const irs::string_ref IRESEARCH_STORE_FORMAT("1_0");

////////////////////////////////////////////////////////////////////////////////
/// @brief the name of the field in the iResearch View definition denoting the
///        corresponding link definitions
////////////////////////////////////////////////////////////////////////////////
const std::string LINKS_FIELD("links");

typedef irs::async_utils::read_write_mutex::read_mutex ReadMutex;
typedef irs::async_utils::read_write_mutex::write_mutex WriteMutex;

////////////////////////////////////////////////////////////////////////////////
/// @brief generates user-friendly description of the specified view
////////////////////////////////////////////////////////////////////////////////
std::string toString(arangodb::iresearch::IResearchView const& view) {
  std::string str(arangodb::iresearch::IResearchView::type());
  str += ":";
//  str += view.name(); // FIXME use id instead
  return str;
}

arangodb::FlushFeature& getFlushFeature() {
  auto* flush = arangodb::application_features::ApplicationServer::getFeature<arangodb::FlushFeature>("Flush");
  TRI_ASSERT(flush); // getFeature throws in case of fail

  return *flush;
}

////////////////////////////////////////////////////////////////////////////////
/// @brief index reader implementation over multiple directory readers
////////////////////////////////////////////////////////////////////////////////
class CompoundReader: public irs::index_reader {
 public:
  irs::sub_reader const& operator[](size_t subReaderId) const;
  void add(irs::directory_reader const& reader);
  virtual reader_iterator begin() const override;
  virtual uint64_t docs_count(const irs::string_ref& field) const override;
  virtual uint64_t docs_count() const override;
  virtual reader_iterator end() const override;
  virtual uint64_t live_docs_count() const override;
  irs::field_id pkColumnId(size_t subReaderId) const;
  virtual size_t size() const override;

 private:
  typedef std::vector<std::pair<irs::sub_reader*, irs::field_id>> SubReadersType;
  class IteratorImpl: public irs::index_reader::reader_iterator_impl {
   public:
    IteratorImpl(SubReadersType::const_iterator const& itr);
    virtual void operator++() override;
    virtual reference operator*() override;
    virtual const_reference operator*() const override;
    virtual bool operator==(const reader_iterator_impl& other) override;

   private:
    SubReadersType::const_iterator _itr;
  };

  std::vector<irs::directory_reader> _readers;
  SubReadersType _subReaders;
};

CompoundReader::IteratorImpl::IteratorImpl(
    SubReadersType::const_iterator const& itr
): _itr(itr) {
}

void CompoundReader::IteratorImpl::operator++() {
  ++_itr;
}

irs::index_reader::reader_iterator_impl::reference CompoundReader::IteratorImpl::operator*() {
  return *(_itr->first);
}

irs::index_reader::reader_iterator_impl::const_reference CompoundReader::IteratorImpl::operator*() const {
  return *(_itr->first);
}

bool CompoundReader::IteratorImpl::operator==(
    reader_iterator_impl const& other
) {
  return static_cast<IteratorImpl const&>(other)._itr == _itr;
}

irs::sub_reader const& CompoundReader::operator[](size_t subReaderId) const {
  return *(_subReaders[subReaderId].first);
}

void CompoundReader::add(irs::directory_reader const& reader) {
  _readers.emplace_back(reader);

  for(auto& entry: _readers.back()) {
    auto* pkColMeta = entry.column(arangodb::iresearch::DocumentPrimaryKey::PK());

    if (!pkColMeta) {
      LOG_TOPIC(WARN, arangodb::Logger::FIXME) << "encountered a sub-reader without a primary key column while creating a reader for iResearch view, ignoring";

      continue;
    }

    _subReaders.emplace_back(&entry, pkColMeta->id);
  }
}

irs::index_reader::reader_iterator CompoundReader::begin() const {
  return reader_iterator(new IteratorImpl(_subReaders.begin()));
}

uint64_t CompoundReader::docs_count(const irs::string_ref& field) const {
  uint64_t count = 0;

  for (auto& entry: _subReaders) {
    count += entry.first->docs_count(field);
  }

  return count;
}

uint64_t CompoundReader::docs_count() const {
  uint64_t count = 0;

  for (auto& entry: _subReaders) {
    count += entry.first->docs_count();
  }

  return count;
}

irs::index_reader::reader_iterator CompoundReader::end() const {
  return reader_iterator(new IteratorImpl(_subReaders.end()));
}

uint64_t CompoundReader::live_docs_count() const {
  uint64_t count = 0;

  for (auto& entry: _subReaders) {
    count += entry.first->live_docs_count();
  }

  return count;
}

irs::field_id CompoundReader::pkColumnId(size_t subReaderId) const {
  return _subReaders[subReaderId].second;
}

size_t CompoundReader::size() const {
  return _subReaders.size();
}

////////////////////////////////////////////////////////////////////////////////
/// @brief base class for iterators of query results from iResearch View
////////////////////////////////////////////////////////////////////////////////
class ViewIteratorBase: public arangodb::ViewIterator {
 public:
  DECLARE_PTR(arangodb::ViewIterator);
  ViewIteratorBase(
    const char* typeName,
    arangodb::ViewImplementation& view,
    arangodb::transaction::Methods& trx,
    CompoundReader&& reader
  );
  virtual bool hasExtra() const override;
  virtual bool hasMore() const override;
  virtual bool nextExtra(ExtraCallback const& callback, size_t limit) override;
  virtual bool readDocument(
    arangodb::DocumentIdentifierToken const& token,
    arangodb::ManagedDocumentResult& result
  ) const override;
  virtual char const* typeName() const override;

 protected:
  CompoundReader _reader;

  bool loadToken(
    arangodb::DocumentIdentifierToken& buf,
    size_t subReaderId,
    irs::doc_id_t subDocId
  ) const noexcept;

 private:
  size_t _subDocIdBits; // bits reserved for doc_id of sub-readers (depends on size of sub_readers)
  size_t _subDocIdMask; // bit mask for the sub-reader doc_id portion of doc_id
  char const* _typeName;

  irs::doc_id_t subDocId(
    arangodb::DocumentIdentifierToken const& token
  ) const noexcept;
  size_t subReaderId(
    arangodb::DocumentIdentifierToken const& token
  ) const noexcept;
};

ViewIteratorBase::ViewIteratorBase(
    char const* typeName,
    arangodb::ViewImplementation& view,
    arangodb::transaction::Methods& trx,
    CompoundReader&& reader
): ViewIterator(&view, &trx),
   _reader(std::move(reader)),
   _typeName(typeName) {
  typedef decltype(arangodb::DocumentIdentifierToken::_data) doc_id_t;
  _subDocIdBits = _reader.size()
                ? irs::math::math_traits<doc_id_t>::clz(_reader.size())
                : irs::bits_required<doc_id_t>(); // not really a usable scenario (no data)
  _subDocIdMask = (size_t(1) <<_subDocIdBits) - 1;
}

bool ViewIteratorBase::hasExtra() const {
  // shut up compiler warning...
  // FIXME TODO: implementation
  return false;
}

bool ViewIteratorBase::hasMore() const {
  // shut up compiler warning...
  // FIXME TODO: implementation
  return false;
}

bool ViewIteratorBase::loadToken(
  arangodb::DocumentIdentifierToken& buf,
  size_t subReaderId,
  irs::doc_id_t subDocId
) const noexcept {
  if (subReaderId >= _reader.size() || subDocId > _subDocIdMask) {
    return false; // no valid token can be specified for these args
  }

  buf._data = (subReaderId << _subDocIdBits) | subDocId;

  return true;
}

bool ViewIteratorBase::nextExtra(ExtraCallback const& callback, size_t limit) {
  // shut up compiler warning...
  // FIXME TODO: implementation
  TRI_ASSERT(!hasExtra());
  THROW_ARANGO_EXCEPTION_MESSAGE(TRI_ERROR_NOT_IMPLEMENTED,
                                 "Requested extra values from an index that "
                                 "does not support it. This seems to be a bug "
                                 "in ArangoDB. Please report the query you are "
                                 "using + the indexes you have defined on the "
                                 "relevant collections to arangodb.com");
  return false;
}

bool ViewIteratorBase::readDocument(
    arangodb::DocumentIdentifierToken const& token,
    arangodb::ManagedDocumentResult& result
) const {
  auto docId = subDocId(token);
  auto readerId = subReaderId(token);
  auto& reader = _reader[readerId];
  auto pkColId = _reader.pkColumnId(readerId);
  arangodb::iresearch::DocumentPrimaryKey docPk;
  irs::bytes_ref tmpRef;

  if (!reader.values(pkColId)(docId, tmpRef) || !docPk.read(tmpRef)) {
    LOG_TOPIC(WARN, arangodb::Logger::FIXME) << "failed to read document primary key while reading document from iResearch view, doc_id '" << docId << "'";

    return false; // not a valid document reference
  }

  static const std::string unknown("<unknown>");

  _trx->addCollectionAtRuntime(docPk.cid(), unknown);

  auto* collection = _trx->documentCollection(docPk.cid());

  if (!collection) {
    LOG_TOPIC(WARN, arangodb::Logger::FIXME) << "failed to find collection while reading document from iResearch view, cid '" << docPk.cid() << "', rid '" << docPk.rid() << "'";

    return false; // not a valid collection reference
  }

  arangodb::DocumentIdentifierToken colToken;

  colToken._data = docPk.rid();

  return collection->readDocument(_trx, colToken, result);
}

irs::doc_id_t ViewIteratorBase::subDocId(
  arangodb::DocumentIdentifierToken const& token
) const noexcept {
  return irs::doc_id_t(token._data & _subDocIdMask);
}

size_t ViewIteratorBase::subReaderId(
  arangodb::DocumentIdentifierToken const& token
) const noexcept {
  return token._data >> _subDocIdBits;
}

char const* ViewIteratorBase::typeName() const {
  return _typeName;
}

////////////////////////////////////////////////////////////////////////////////
/// @brief iterator for ordered set of query results from iResearch View
////////////////////////////////////////////////////////////////////////////////
class OrderedViewIterator: public ViewIteratorBase {
 public:
  OrderedViewIterator(
    arangodb::ViewImplementation& view,
    arangodb::transaction::Methods& trx,
    CompoundReader&& reader,
    irs::filter const& filter,
    irs::order const& order
  );
  virtual bool next(TokenCallback const& callback, size_t limit) override;
  virtual void reset() override;
  virtual void skip(uint64_t count, uint64_t& skipped) override;

 private:
  struct State {
    size_t _skip;
  };

  irs::filter::prepared::ptr _filter;
  irs::order::prepared _order;
  State _state; // previous iteration state

  void next(TokenCallback const& callback, size_t limit, bool sort);
};

OrderedViewIterator::OrderedViewIterator(
  arangodb::ViewImplementation& view,
    arangodb::transaction::Methods& trx,
    CompoundReader&& reader,
    irs::filter const& filter,
    irs::order const& order
): ViewIteratorBase("iresearch-ordered-iterator", view, trx, std::move(reader)),
   _order(order.prepare()) {
  _filter = filter.prepare(_reader, _order);
  reset();
}

////////////////////////////////////////////////////////////////////////////////
/// @brief expects a callback taking DocumentIdentifierTokens that are created
///        from RevisionIds. In addition it expects a limit.
///        The iterator has to walk through the Index and call the callback with
///        at most limit many elements. On the next iteration it has to continue
///        after the last returned Token.
/// @return has more
////////////////////////////////////////////////////////////////////////////////
bool OrderedViewIterator::next(TokenCallback const& callback, size_t limit) {
  auto& order = _order;
  auto scoreLess = [&order](
      irs::bstring const& lhs,
      irs::bstring const& rhs
  )->bool {
    return order.less(lhs.c_str(), rhs.c_str());
  };

  // FIXME use irs::memory_pool
  std::multimap<irs::bstring, arangodb::DocumentIdentifierToken, decltype(scoreLess)> orderedDocTokens(scoreLess);
  auto maxDocCount = _state._skip + limit;
  arangodb::DocumentIdentifierToken tmpToken;

  for (size_t i = 0, count = _reader.size(); i < count; ++i) {
    auto& segmentReader = _reader[i];
    auto itr = _filter->execute(segmentReader, _order);
    auto& score = itr->attributes().get<irs::score>();

    while (itr->next()) {
      if (!loadToken(tmpToken, i, itr->value())) {
        LOG_TOPIC(ERR, arangodb::Logger::FIXME) << "failed to generate document identifier token while iterating iResearch view, ignoring: reader_id '" << i << "', doc_id '" << itr->value() << "'";

        continue; // if here then there is probably a bug in IResearchView while indexing
      }

      itr->score(); // compute a score for the current document

      if (!score) {
        LOG_TOPIC(ERR, arangodb::Logger::FIXME) << "failed to generate document score while iterating iResearch view, ignoring: reader_id '" << i << "', doc_id '" << itr->value() << "'";

        continue; // if here then there is probably a bug in IResearchView or in the iResearch library
      }

      orderedDocTokens.emplace(score->value(), tmpToken);

      if (orderedDocTokens.size() > maxDocCount) {
        orderedDocTokens.erase(--(orderedDocTokens.end())); // remove element with the least score
      }
    }
  }

  auto tokenItr = orderedDocTokens.begin();
  auto tokenEnd = orderedDocTokens.end();

  // skip documents previously returned
  for (size_t i = _state._skip; i; --i, ++tokenItr) {
    if (tokenItr == tokenEnd) {
      LOG_TOPIC(ERR, arangodb::Logger::FIXME) << "document count less than the document count during the previous iteration on the same query while iterating iResearch view'";

      break; // if here then there is probably a bug in the iResearch library
    }
  }

  // iterate through documents
  while (limit && tokenItr != tokenEnd) {
    callback(tokenItr->second);
    ++tokenItr;
    ++_state._skip;
    --limit;
  }

  return limit == 0; // exceeded limit
}

////////////////////////////////////////////////////////////////////////////////
/// @brief resets the iterator
////////////////////////////////////////////////////////////////////////////////
void OrderedViewIterator::reset() {
  _state._skip = 0;
}

////////////////////////////////////////////////////////////////////////////////
/// @brief skip 'count' records from the next call to next
////////////////////////////////////////////////////////////////////////////////
void OrderedViewIterator::skip(uint64_t count, uint64_t& skipped) {
  auto skip = _state._skip;
  arangodb::DocumentIdentifierToken tmpToken;

  skipped = 0;

  for (size_t i = 0, readerCount = _reader.size(); i < readerCount; ++i) {
    auto& segmentReader = _reader[i];
    auto itr = _filter->execute(segmentReader);

    while (count > skipped && itr->next()) {
      if (!loadToken(tmpToken, i, itr->value())) {
        LOG_TOPIC(ERR, arangodb::Logger::FIXME) << "failed to generate document identifier token while iterating iResearch view, ignoring: reader_id '" << i << "', doc_id '" << itr->value() << "'";

        continue; // if here then there is probably a bug in IResearchView while indexing
      }

      if (skip) {
        --skip;
      } else {
        ++skipped;
      }
    }
  }

  _state._skip += skipped;
}

////////////////////////////////////////////////////////////////////////////////
/// @brief iterator for unordered set of query results from iResearch View
////////////////////////////////////////////////////////////////////////////////
class UnorderedViewIterator: public ViewIteratorBase {
 public:
  UnorderedViewIterator(
    arangodb::ViewImplementation& view,
    arangodb::transaction::Methods& trx,
    CompoundReader&& reader,
    irs::filter const& filter
  );
  virtual bool next(TokenCallback const& callback, size_t limit) override;
  virtual void reset() override;
  virtual void skip(uint64_t count, uint64_t& skipped) override;

 private:
  struct State {
    irs::doc_iterator::ptr _itr;
    size_t _readerOffset;
  };

  irs::filter::prepared::ptr _filter;
  State _state; // previous iteration state
};

UnorderedViewIterator::UnorderedViewIterator(
  arangodb::ViewImplementation& view,
    arangodb::transaction::Methods& trx,
    CompoundReader&& reader,
    irs::filter const& filter
): ViewIteratorBase("iresearch-unordered-iterator", view, trx, std::move(reader)),
   _filter(filter.prepare(_reader)) {
  reset();
}

////////////////////////////////////////////////////////////////////////////////
/// @brief expects a callback taking DocumentIdentifierTokens that are created
///        from RevisionIds. In addition it expects a limit.
///        The iterator has to walk through the Index and call the callback with
///        at most limit many elements. On the next iteration it has to continue
///        after the last returned Token.
/// @return has more
////////////////////////////////////////////////////////////////////////////////
bool UnorderedViewIterator::next(TokenCallback const& callback, size_t limit) {
  arangodb::DocumentIdentifierToken tmpToken;

  for (size_t count = _reader.size();
       _state._readerOffset < count;
       ++_state._readerOffset, _state._itr.reset()
  ) {
    auto& segmentReader = _reader[_state._readerOffset];

    if (!_state._itr) {
      _state._itr = _filter->execute(segmentReader);
    }

    while (limit && _state._itr->next()) {
      if (!loadToken(tmpToken, _state._readerOffset, _state._itr->value())) {
        LOG_TOPIC(WARN, arangodb::Logger::FIXME) << "failed to generate document identifier token while iterating iResearch view, ignoring: reader_id '" << _state._readerOffset << "', doc_id '" << _state._itr->value() << "'";

        continue;
      }

      callback(tmpToken);
      --limit;
    }
  }

  return limit == 0; // exceeded limit
}

////////////////////////////////////////////////////////////////////////////////
/// @brief resets the iterator
////////////////////////////////////////////////////////////////////////////////
void UnorderedViewIterator::reset() {
  _state._itr.reset();
  _state._readerOffset = 0;
}

////////////////////////////////////////////////////////////////////////////////
/// @brief skip 'count' records from the next call to next
////////////////////////////////////////////////////////////////////////////////
void UnorderedViewIterator::skip(uint64_t count, uint64_t& skipped) {
  skipped = 0;
  next(
    [&skipped](arangodb::DocumentIdentifierToken const&)->void { ++skipped; },
    count
  );
}

////////////////////////////////////////////////////////////////////////////////
/// @brief construct an absolute path from the IResearchViewMeta configuration
////////////////////////////////////////////////////////////////////////////////
bool appendAbsolutePersistedDataPath(
    std::string& buf,
    arangodb::iresearch::IResearchView const& view,
    arangodb::iresearch::IResearchViewMeta const& meta
) {
  auto& path = meta._dataPath;

  if (TRI_PathIsAbsolute(path)) {
    buf = path;

    return true;
  }

  auto* feature = arangodb::application_features::ApplicationServer::getFeature<arangodb::DatabasePathFeature>("DatabasePath");

  if (!feature) {
    return false;
  }

  // get base path from DatabaseServerFeature (similar to MMFilesEngine)
  irs::utf8_path absPath(feature->directory());
  static std::string subPath("databases");

  absPath/subPath;
  absPath/(path.empty()
           ? (arangodb::iresearch::IResearchView::type() + "-" + std::to_string(view.id()))
           : path
          );
  buf = absPath.utf8();

  return true;
}

arangodb::Result createPersistedDataDirectory(
    irs::directory::ptr& dstDirectory, // out param
    irs::index_writer::ptr& dstWriter, // out param
    std::string const& dstDataPath,
    irs::directory_reader srcReader, // !srcReader ==  do not import
    TRI_voc_cid_t viewId
) noexcept {
  try {
    auto directory = irs::directory::make<irs::fs_directory>(dstDataPath);

    if (!directory) {
      return arangodb::Result(
        TRI_ERROR_BAD_PARAMETER,
        std::string("error creating persistent directry for iResearch view '") + std::to_string(viewId) + "' at path '" + dstDataPath + "'"
      );
    }

    auto format = irs::formats::get(IRESEARCH_STORE_FORMAT);
    auto writer = irs::index_writer::make(*directory, format, irs::OM_CREATE_APPEND);

    if (!writer) {
      return arangodb::Result(
        TRI_ERROR_BAD_PARAMETER,
        std::string("error creating persistent writer for iResearch view '") + std::to_string(viewId) + "' at path '" + dstDataPath + "'"
      );
    }

    irs::all filter;

    writer->remove(filter);
    writer->commit(); // clear destination directory

    if (srcReader) {
      srcReader = srcReader.reopen();
      writer->import(srcReader);
      writer->commit(); // initialize 'store' as a copy of the existing store
    }

    dstDirectory = std::move(directory);
    dstWriter = std::move(writer);

    return arangodb::Result(/*TRI_ERROR_NO_ERROR*/);
  } catch (std::exception& e) {
    LOG_TOPIC(WARN, arangodb::Logger::FIXME) << "caught exception while creating iResearch view '" << viewId << "' data path '" + dstDataPath + "': " << e.what();
    IR_EXCEPTION();
    return arangodb::Result(
      TRI_ERROR_BAD_PARAMETER,
      std::string("error creating iResearch view '") + std::to_string(viewId) + "' data path '" + dstDataPath + "'"
    );
  } catch (...) {
    LOG_TOPIC(WARN, arangodb::Logger::FIXME) << "caught exception while creating iResearch view '" << viewId << "' data path '" + dstDataPath + "'";
    IR_EXCEPTION();
    return arangodb::Result(
      TRI_ERROR_BAD_PARAMETER,
      std::string("error creating iResearch view '") + std::to_string(viewId) + "' data path '" + dstDataPath + "'"
    );
  }
}

// @brief approximate iResearch directory instance size
size_t directoryMemory(irs::directory const& directory, TRI_voc_cid_t viewId) noexcept {
  size_t size = 0;

  try {
    directory.visit([&directory, &size](std::string& file)->bool {
      uint64_t length;

      size += directory.length(length, file) ? length : 0;

      return true;
    });
  } catch (std::exception& e) {
    LOG_TOPIC(WARN, arangodb::Logger::FIXME) << "caught error while calculating size of iResearch view '" << viewId << "': " << e.what();
    IR_EXCEPTION();
  } catch (...) {
    LOG_TOPIC(WARN, arangodb::Logger::FIXME) << "caught error while calculating size of iResearch view '" << viewId << "'";
    IR_EXCEPTION();
  }

  return size;
}

arangodb::iresearch::IResearchLink* findFirstMatchingLink(
    arangodb::LogicalCollection const& collection,
    arangodb::iresearch::IResearchView const& view
) {
  for (auto& index: collection.getIndexes()) {
    if (!index || arangodb::Index::TRI_IDX_TYPE_IRESEARCH_LINK != index->type()) {
      continue; // not an iresearch Link
    }

    #ifdef ARANGODB_ENABLE_MAINTAINER_MODE
      auto* link = dynamic_cast<arangodb::iresearch::IResearchLink*>(index.get());
    #else
      auto* link = static_cast<arangodb::iresearch::IResearchLink*>(index.get());
    #endif

    if (link && *link == view) {
      return link; // found required link
    }
  }

  return nullptr;
}

arangodb::Result updateLinks(
    TRI_vocbase_t& vocbase,
    arangodb::iresearch::IResearchView& view,
    arangodb::velocypack::Slice const& links
) noexcept {
  try {
    if (!links.isObject()) {
      return arangodb::Result(
        TRI_ERROR_BAD_PARAMETER,
        std::string("error parsing link parameters from json for iResearch view '") + std::to_string(view.id()) + "'"
      );
    }

    struct State {
      arangodb::LogicalCollection* _collection = nullptr;
      size_t _collectionsToLockOffset; // std::numeric_limits<size_t>::max() == removal only
      arangodb::iresearch::IResearchLink const* _link = nullptr;
      size_t _linkDefinitionsOffset;
      bool _valid = true;
      State(size_t collectionsToLockOffset)
        : State(collectionsToLockOffset, std::numeric_limits<size_t>::max()) {}
      State(size_t collectionsToLockOffset, size_t linkDefinitionsOffset)
        : _collectionsToLockOffset(collectionsToLockOffset), _linkDefinitionsOffset(linkDefinitionsOffset) {}
    };
    std::vector<std::string> collectionsToLock;
    std::vector<std::pair<arangodb::velocypack::Builder, arangodb::iresearch::IResearchLinkMeta>> linkDefinitions;
    std::vector<State> linkModifications;

    for (arangodb::velocypack::ObjectIterator linksItr(links); linksItr.valid(); ++linksItr) {
      auto collection = linksItr.key();

      if (!collection.isString()) {
        return arangodb::Result(
          TRI_ERROR_BAD_PARAMETER,
          std::string("error parsing link parameters from json for iResearch view '") + std::to_string(view.id()) + "' offset '" + arangodb::basics::StringUtils::itoa(linksItr.index()) + '"'
        );
      }

      auto link = linksItr.value();
      auto collectionName = collection.copyString();

      if (link.isNull()) {
        linkModifications.emplace_back(collectionsToLock.size());
        collectionsToLock.emplace_back(collectionName);

        continue; // only removal requested
      }

      arangodb::velocypack::Builder namedJson;

      namedJson.openObject();

      if (!arangodb::iresearch::mergeSlice(namedJson, link)
          || !arangodb::iresearch::IResearchLink::setSkipViewRegistration(namedJson)
          || !arangodb::iresearch::IResearchLink::setType(namedJson)
          || !arangodb::iresearch::IResearchLink::setView(namedJson, view.id())) {
        return arangodb::Result(
          TRI_ERROR_INTERNAL,
          std::string("failed to update link definition with the view name while updating iResearch view '") + std::to_string(view.id()) + "' collection '" + collectionName + "'"
        );
      }

      namedJson.close();

      std::string error;
      arangodb::iresearch::IResearchLinkMeta linkMeta;

      if (!linkMeta.init(namedJson.slice(), error)) {
        return arangodb::Result(
          TRI_ERROR_BAD_PARAMETER,
          std::string("error parsing link parameters from json for iResearch view '") + std::to_string(view.id()) + "' collection '" + collectionName + "' error '" + error + "'"
        );
      }

      linkModifications.emplace_back(collectionsToLock.size(), linkDefinitions.size());
      collectionsToLock.emplace_back(collectionName);
      linkDefinitions.emplace_back(std::move(namedJson), std::move(linkMeta));
    }

    if (collectionsToLock.empty()) {
      return arangodb::Result(/*TRI_ERROR_NO_ERROR*/); // nothing to update
    }

    static std::vector<std::string> const EMPTY;

    // use default lock timeout
    arangodb::transaction::Options options;
    options.allowImplicitCollections = false;
    options.waitForSync = false;

    arangodb::transaction::UserTransaction trx(
      arangodb::transaction::StandaloneContext::Create(&vocbase),
      EMPTY, // readCollections
      EMPTY, // writeCollections
      collectionsToLock, // exclusiveCollections
      options
    );
    auto res = trx.begin();

    if (res.fail()) {
      return res;
//      return arangodb::Result(
//        res.error,
//        std::string("failed to start collection updating transaction for iResearch view '") + view.name() + "'"
//      );
    }

    auto* resolver = trx.resolver();

    if (!resolver) {
      return arangodb::Result(
        TRI_ERROR_INTERNAL,
        std::string("failed to get resolver from transaction while updating while iResearch view '") + std::to_string(view.id()) + "'"
      );
    }

    // resolve corresponding collection and link
    for (auto itr = linkModifications.begin(); itr != linkModifications.end();) {
      auto& state = *itr;
      auto& collectionName = collectionsToLock[state._collectionsToLockOffset];

      state._collection = const_cast<arangodb::LogicalCollection*>(resolver->getCollectionStruct(collectionName));

      if (!state._collection) {
        return arangodb::Result(
          TRI_ERROR_ARANGO_COLLECTION_NOT_FOUND,
          std::string("failed to get collection while updating iResearch view '") + std::to_string(view.id()) + "' collection '" + collectionName + "'"
        );
      }

      state._link = findFirstMatchingLink(*(state._collection), view);

      // remove modification state if no change on existing link or removal of non-existant link
      if ((state._link && state._linkDefinitionsOffset < linkDefinitions.size() && *(state._link) == linkDefinitions[state._linkDefinitionsOffset].second)
        || (!state._link && state._linkDefinitionsOffset >= linkDefinitions.size())) {
        itr = linkModifications.erase(itr);
        continue;
      }

      ++itr;
    }

    // execute removals
    for (auto& state: linkModifications) {
      if (state._link) {
        state._valid = state._collection->dropIndex(state._link->id());
      }
    }

    // execute additions
    for (auto& state: linkModifications) {
      if (state._valid && state._linkDefinitionsOffset < linkDefinitions.size()) {
        bool isNew = false;
        auto linkPtr = state._collection->createIndex(&trx, linkDefinitions[state._linkDefinitionsOffset].first.slice(), isNew);

        // TODO FIXME find a better way to retrieve an iResearch Link
        #ifdef ARANGODB_ENABLE_MAINTAINER_MODE
          auto* ptr = dynamic_cast<arangodb::iresearch::IResearchLink*>(linkPtr.get());
        #else
          auto* ptr = static_cast<arangodb::iresearch::IResearchLink*>(linkPtr.get());
        #endif

        // convert to pointer type registerable with IResearchView, and hold a reference to the original
        auto irsLinkPtr = arangodb::iresearch::IResearchView::LinkPtr(ptr, [linkPtr](arangodb::iresearch::IResearchLink*)->void{});

        state._valid = linkPtr && isNew && view.linkRegister(irsLinkPtr);
      }
    }

    std::string error;

    // validate success
    for (auto& state: linkModifications) {
      if (!state._valid) {
        error.append(error.empty() ? "" : ", ").append(collectionsToLock[state._collectionsToLockOffset]);
      }
    }

    if (error.empty()) {
      return arangodb::Result(trx.commit());
    }

    return arangodb::Result(
      TRI_ERROR_ARANGO_ILLEGAL_STATE,
      std::string("failed to update links while updating iResearch view '") + std::to_string(view.id()) + "', retry same request or examine errors for collections: " + error
    );
  } catch (std::exception& e) {
    LOG_TOPIC(WARN, arangodb::Logger::FIXME) << "caught exception while updating links for iResearch view '" << view.id() << "': " << e.what();
    IR_EXCEPTION();
    return arangodb::Result(
      TRI_ERROR_BAD_PARAMETER,
      std::string("error updating links for iResearch view '") + std::to_string(view.id()) + "'"
    );
  } catch (...) {
    LOG_TOPIC(WARN, arangodb::Logger::FIXME) << "caught exception while updating links for iResearch view '" << view.id() << "'";
    IR_EXCEPTION();
    return arangodb::Result(
      TRI_ERROR_BAD_PARAMETER,
      std::string("error updating links for iResearch view '") + std::to_string(view.id()) + "'"
    );
  }
}

// inserts ArangoDB document into IResearch index
inline void insertDocument(
    irs::index_writer::document& doc,
    arangodb::iresearch::FieldIterator& body,
    TRI_voc_cid_t cid,
    TRI_voc_rid_t rid) {
  using namespace arangodb::iresearch;

  // reuse the 'Field' instance stored
  // inside the 'FieldIterator' after
  auto& field = const_cast<Field&>(*body);

  // User fields
  while (body.valid()) {
    doc.insert<irs::Action::INDEX | irs::Action::STORE>(field);
    ++body;
  }

  // System fields
  // Indexed: CID
  Field::setCidValue(field, cid, Field::init_stream_t());
  doc.insert<irs::Action::INDEX>(field);

  // Indexed: RID
  Field::setRidValue(field, rid);
  doc.insert<irs::Action::INDEX>(field);

  // Stored: CID + RID
  DocumentPrimaryKey const primaryKey(cid, rid);
  doc.insert<irs::Action::STORE>(primaryKey);
}

NS_END

NS_BEGIN(arangodb)
NS_BEGIN(iresearch)

IResearchView::DataStore::DataStore(DataStore&& other) noexcept {
  *this = std::move(other);
}

IResearchView::DataStore& IResearchView::DataStore::operator=(
    IResearchView::DataStore&& other
) noexcept {
  if (this != &other) {
    _directory = std::move(other._directory);
    _reader = std::move(other._reader);
    _writer = std::move(other._writer);
  }

  return *this;
}

IResearchView::DataStore::operator bool() const noexcept {
  return _directory && _writer;
}

IResearchView::MemoryStore::MemoryStore() {
  auto format = irs::formats::get(IRESEARCH_STORE_FORMAT);

  _directory = irs::directory::make<irs::memory_directory>();

  // create writer before reader to ensure data directory is present
  _writer = irs::index_writer::make(*_directory, format, irs::OM_CREATE_APPEND);
  _writer->commit(); // initialize 'store'
  _reader = irs::directory_reader::open(*_directory); // open after 'commit' for valid 'store'
}

IResearchView::SyncState::PolicyState::PolicyState(
    size_t intervalStep,
    std::shared_ptr<irs::index_writer::consolidation_policy_t> policy
): _intervalCount(0), _intervalStep(intervalStep), _policy(policy) {
}

IResearchView::SyncState::SyncState() noexcept
  : _cleanupIntervalCount(0),
    _cleanupIntervalStep(0) {
}

IResearchView::SyncState::SyncState(
    IResearchViewMeta::CommitBaseMeta const& meta
): SyncState() {
  _cleanupIntervalStep = meta._cleanupIntervalStep;

  for (auto& entry: meta._consolidationPolicies) {
    if (entry.policy()) {
      _consolidationPolicies.emplace_back(
        entry.intervalStep(),
        irs::memory::make_unique<irs::index_writer::consolidation_policy_t>(entry.policy())
      );
    }
  }
}

IResearchView::FlushTransactionPtr IResearchView::flushTransaction() noexcept {
  return IResearchView::FlushTransactionPtr(
    &_flushTrx,
    [](arangodb::FlushTransaction*){} // empty deleter
  );
}

IResearchView::IResearchView(
  arangodb::LogicalView* view,
  arangodb::velocypack::Slice const& info
) : ViewImplementation(view, info),
   _asyncMetaRevision(1),
   _asyncTerminate(false),
   _flushTrx(*this),
   _threadPool(0, 0) { // 0 == create pool with no threads, i.e. not running anything
  // initialize transaction callback
  _transactionCallback = [this](transaction::Methods* trx)->void {
    if (!trx || !trx->state()) {
      LOG_TOPIC(WARN, Logger::FIXME) << "failed to find transaction id while processing transaction callback for iResearch view '" << id() << "'";
      return; // 'trx' and transaction state required
    }

    switch (trx->status()) {
     case transaction::Status::ABORTED:
      finish(trx->state()->id(), false);
      return;
     case transaction::Status::COMMITTED:
      finish(trx->state()->id(), true);
      return;
     default:
      {} // NOOP
    }
  };

  // add asynchronous commit job
  _threadPool.run(
    [this]()->void {
    struct State: public SyncState {
      size_t _asyncMetaRevision;
      size_t _commitIntervalMsecRemainder;
      size_t _commitTimeoutMsec;

      State():
        SyncState(),
        _asyncMetaRevision(0), // '0' differs from IResearchView constructor above
        _commitIntervalMsecRemainder(std::numeric_limits<size_t>::max()),
        _commitTimeoutMsec(0) {
      }
      State(IResearchViewMeta::CommitItemMeta const& meta)
        : SyncState(meta),
          _asyncMetaRevision(0), // '0' differs from IResearchView constructor above
          _commitIntervalMsecRemainder(std::numeric_limits<size_t>::max()),
          _commitTimeoutMsec(meta._commitTimeoutMsec) {
      }
    };

    State state;
    ReadMutex mutex(_mutex); // '_meta' can be asynchronously modified

    for(;;) {
      // sleep until timeout
      {
        SCOPED_LOCK_NAMED(mutex, lock); // for '_meta._commitItem._commitIntervalMsec'
        SCOPED_LOCK_NAMED(_asyncMutex, asyncLock); // aquire before '_asyncTerminate' check

        if (_asyncTerminate.load()) {
          break;
        }

        if (!_meta._commitItem._commitIntervalMsec) {
          lock.unlock(); // do not hold read lock while waiting on condition
          _asyncCondition.wait(asyncLock); // wait forever
          continue;
        }

        auto startTime = std::chrono::system_clock::now();
        auto endTime = startTime
          + std::chrono::milliseconds(std::min(state._commitIntervalMsecRemainder, _meta._commitItem._commitIntervalMsec))
          ;

        lock.unlock(); // do not hold read lock while waiting on condition
        state._commitIntervalMsecRemainder = std::numeric_limits<size_t>::max(); // longest possible time assuming an uninterrupted sleep

        if (std::cv_status::timeout != _asyncCondition.wait_until(asyncLock, endTime)) {
          auto nowTime = std::chrono::system_clock::now();

          // if still need to sleep more then must relock '_meta' and sleep for min (remainder, interval)
          if (nowTime < endTime) {
            state._commitIntervalMsecRemainder = std::chrono::duration_cast<std::chrono::milliseconds>(endTime - nowTime).count();

            continue; // need to reaquire lock to chech for change in '_meta'
          }
        }

        if (_asyncTerminate.load()) {
          break;
        }
      }

      // reload state if required
      if (_asyncMetaRevision.load() != state._asyncMetaRevision) {
        SCOPED_LOCK(mutex);
        state = State(_meta._commitItem);
        state._asyncMetaRevision = _asyncMetaRevision.load();
      }

      // perform sync
      sync(state, state._commitTimeoutMsec);
    }
  });
}

IResearchView::~IResearchView() {
  _asyncTerminate.store(true); // mark long-running async jobs for terminatation

  {
    SCOPED_LOCK(_asyncMutex);
    _asyncCondition.notify_all(); // trigger reload of settings for async jobs
  }

  _threadPool.max_threads_delta(int(std::max(size_t(std::numeric_limits<int>::max()), _threadPool.tasks_pending()))); // finish ASAP
  _threadPool.stop();

  _flushCallback.reset(); // unregister flush callback from flush thread

  WriteMutex mutex(_mutex); // '_meta' can be asynchronously read
  SCOPED_LOCK(mutex);

  if (_storePersisted) {
    _storePersisted._writer->commit();
    _storePersisted._writer->close();
    _storePersisted._writer.reset();
    _storePersisted._directory->close();
    _storePersisted._directory.reset();
  }
}

bool IResearchView::cleanup(size_t maxMsec /*= 0*/) {
  ReadMutex mutex(_mutex);
  auto thresholdSec = TRI_microtime() + maxMsec/1000.0;

  try {
    SCOPED_LOCK(mutex);

    for (auto& tidStore: _storeByTid) {
<<<<<<< HEAD
      LOG_TOPIC(DEBUG, Logger::FIXME) << "starting transaction-store cleanup for iResearch view '" << name() << "' tid '" << tidStore.first << "'";
      irs::directory_utils::remove_all_unreferenced(*tidStore.second._store._directory);
      LOG_TOPIC(DEBUG, Logger::FIXME) << "finished transaction-store cleanup for iResearch view '" << name() << "' tid '" << tidStore.first << "'";
=======
      for (auto& fidStore: tidStore.second._storeByFid) {
        LOG_TOPIC(DEBUG, Logger::FIXME) << "starting transaction-store cleanup for iResearch view '" << id() << "' tid '" << tidStore.first << "'" << "' fid '" << fidStore.first << "'";
        irs::directory_utils::remove_all_unreferenced(*(fidStore.second._directory));
        LOG_TOPIC(DEBUG, Logger::FIXME) << "finished transaction-store cleanup for iResearch view '" << id() << "' tid '" << tidStore.first << "'" << "' fid '" << fidStore.first << "'";
>>>>>>> 1fb1107f

      if (maxMsec && TRI_microtime() >= thresholdSec) {
        return true; // skip if timout exceeded
      }
    }

<<<<<<< HEAD
    LOG_TOPIC(DEBUG, Logger::FIXME) << "starting memory-store cleanup for iResearch view '" << name() << "'";
    auto& memoryStore = activeMemoryStore();
    memoryStore._writer->commit();
    LOG_TOPIC(DEBUG, Logger::FIXME) << "finished memory-store cleanup for iResearch view '" << name() << "'";
=======
    for (auto& fidStore: _storeByWalFid) {
      LOG_TOPIC(DEBUG, Logger::FIXME) << "starting memory-store cleanup for iResearch view '" << id() << "' fid '" << fidStore.first << "'";
      fidStore.second._writer->commit();
      LOG_TOPIC(DEBUG, Logger::FIXME) << "finished memory-store cleanup for iResearch view '" << id() << "' fid '" << fidStore.first << "'";
>>>>>>> 1fb1107f

    if (maxMsec && TRI_microtime() >= thresholdSec) {
      return true; // skip if timout exceeded
    }

    if (_storePersisted) {
      LOG_TOPIC(DEBUG, Logger::FIXME) << "starting persisted-store cleanup for iResearch view '" << id() << "'";
      _storePersisted._writer->commit();
      LOG_TOPIC(DEBUG, Logger::FIXME) << "finished persisted-store cleanup for iResearch view '" << id() << "'";
    }

    return true;
  } catch (std::exception& e) {
    LOG_TOPIC(WARN, Logger::FIXME) << "caught exception during cleanup of iResearch view '" << id() << "': " << e.what();
    IR_EXCEPTION();
  } catch (...) {
    LOG_TOPIC(WARN, Logger::FIXME) << "caught exception during cleanup of iResearch view '" << id() << "'";
    IR_EXCEPTION();
  }

  return false;
}

void IResearchView::drop() {
  // drop all known links
  if (_logicalView && _logicalView->vocbase()) {
    arangodb::velocypack::Builder builder;
    ReadMutex mutex(_mutex); // '_meta' can be asynchronously updated

    {
      arangodb::velocypack::ObjectBuilder builderWrapper(&builder);
      SCOPED_LOCK(mutex);

      for (auto& entry: _meta._collections) {
        builderWrapper->add(
          arangodb::basics::StringUtils::itoa(entry),
          arangodb::velocypack::Value(arangodb::velocypack::ValueType::Null)
        );
      }
    }

    if (!updateLinks(*(_logicalView->vocbase()), *this, builder.slice()).ok()) {
      throw std::runtime_error(std::string("failed to remove links while removing iResearch view '") + std::to_string(id()) + "'");
    }
  }

  _asyncTerminate.store(true); // mark long-running async jobs for terminatation

  {
    SCOPED_LOCK(_asyncMutex);
    _asyncCondition.notify_all(); // trigger reload of settings for async jobs
  }

  _threadPool.stop();

  WriteMutex mutex(_mutex); // members can be asynchronously updated
  SCOPED_LOCK(mutex);

  // ArangoDB global consistency check, no known dangling links
  if (!_meta._collections.empty() || !_links.empty()) {
    throw std::runtime_error(std::string("links still present while removing iResearch view '") + std::to_string(id()) + "'");
  }

  // ...........................................................................
  // if an exception occurs below than a drop retry would most likely happen
  // ...........................................................................
  try {
    _storeByTid.clear();

    auto& memoryStore = activeMemoryStore();
    memoryStore._writer->close();
    memoryStore._writer.reset();
    memoryStore._directory->close();
    memoryStore._directory.reset();

    if (_storePersisted) {
      _storePersisted._writer->close();
      _storePersisted._writer.reset();
      _storePersisted._directory->close();
      _storePersisted._directory.reset();
    }

    if (!TRI_IsDirectory(_meta._dataPath.c_str()) || TRI_ERROR_NO_ERROR == TRI_RemoveDirectory(_meta._dataPath.c_str())) {
      return; // success
    }
  } catch (std::exception& e) {
    LOG_TOPIC(WARN, Logger::FIXME) << "caught exception while removing iResearch view '" << id() << "': " << e.what();
    IR_EXCEPTION();
    throw;
  } catch (...) {
    LOG_TOPIC(WARN, Logger::FIXME) << "caught exception while removing iResearch view '" << id() << "'";
    IR_EXCEPTION();
    throw;
  }

  throw std::runtime_error(std::string("failed to remove iResearch view '") + arangodb::basics::StringUtils::itoa(id()) + "'");
}

int IResearchView::drop(TRI_voc_cid_t cid) {
  if (!_logicalView || !_logicalView->getPhysical()) {
    LOG_TOPIC(WARN, Logger::FIXME) << "failed to find meta-store while dropping collection from iResearch view '" << id() <<"' cid '" << cid << "'";

    return TRI_ERROR_INTERNAL;
  }

  auto& metaStore = *(_logicalView->getPhysical());
  std::shared_ptr<irs::filter> shared_filter(iresearch::FilterFactory::filter(cid));
  WriteMutex mutex(_mutex); // '_storeByTid' can be asynchronously updated
  SCOPED_LOCK(mutex);

  _meta._collections.erase(cid); // will no longer be fully indexed
  mutex.unlock(true); // downgrade to a read-lock

  auto res = metaStore.persistProperties(); // persist '_meta' definition

  if (!res.ok()) {
    LOG_TOPIC(WARN, Logger::FIXME) << "failed to persist view definition while dropping collection from iResearch view '" << id() << "' cid '" << cid << "'";

    return res.errorNumber();
  }

  // ...........................................................................
  // if an exception occurs below than a drop retry would most likely happen
  // ...........................................................................
  try {
    for (auto& tidStore: _storeByTid) {
      tidStore.second._store._writer->remove(shared_filter);
    }

    auto& memoryStore = activeMemoryStore();
    memoryStore._writer->remove(shared_filter);

    if (_storePersisted) {
      _storePersisted._writer->remove(shared_filter);
    }

    return TRI_ERROR_NO_ERROR;
  } catch (std::exception& e) {
    LOG_TOPIC(WARN, Logger::FIXME) << "caught exception while removing from iResearch view '" << id() << "', collection '" << cid << "': " << e.what();
    IR_EXCEPTION();
  } catch (...) {
    LOG_TOPIC(WARN, Logger::FIXME) << "caught exception while removing from iResearch view '" << id() << "', collection '" << cid << "'";
    IR_EXCEPTION();
  }

  return TRI_ERROR_INTERNAL;
}

int IResearchView::finish(TRI_voc_tid_t tid, bool commit) {
  WriteMutex mutex(_mutex); // '_storeByTid' can be asynchronously updated
  SCOPED_LOCK(mutex);
  auto tidStoreItr = _storeByTid.find(tid);

  if (tidStoreItr == _storeByTid.end()) {
    return TRI_ERROR_NO_ERROR; // nothing to finish
  }

  if (!commit) {
    _storeByTid.erase(tidStoreItr);

    return TRI_ERROR_NO_ERROR; // nothing more to do
  }

  // no need to lock TidStore::_mutex since have write-lock on IResearchView::_mutex
  auto removals = std::move(tidStoreItr->second._removals);
  auto trxStore = std::move(tidStoreItr->second._store);

  _storeByTid.erase(tidStoreItr);
  mutex.unlock(true); // downgrade to a read-lock

  try {
    // transfer filters first since they only apply to pre-merge data
    auto& memoryStore = activeMemoryStore();
    for (auto& filter: removals) {
      memoryStore._writer->remove(filter);
    }

    // transfer filters to persisted store as well otherwise query resuts will be incorrect
    // on recovery the same removals will be replayed from the WAL
    if (_storePersisted) {
      for (auto& filter: removals) {
        _storePersisted._writer->remove(filter);
      }
    }

    trxStore._writer->commit(); // ensure have latest view in reader
    memoryStore._writer->import(trxStore._reader.reopen()); // FIXME

    return TRI_ERROR_NO_ERROR;
  } catch (std::exception& e) {
    LOG_TOPIC(ERR, Logger::FIXME) << "caught exception while committing transaction for iResearch view '" << id() << "', tid '" << tid << "': " << e.what();
    IR_EXCEPTION();
  } catch (...) {
    LOG_TOPIC(ERR, Logger::FIXME) << "caught exception while committing transaction for iResearch view '" << id() << "', tid '" << tid << "'";
    IR_EXCEPTION();
  }

  return TRI_ERROR_INTERNAL;
}

int IResearchView::finish() {
  WriteMutex mutex(_mutex); // '_storePersisted' can be asynchronously updated
  SCOPED_LOCK(mutex);

  auto memoryStore = std::move(activeMemoryStore());
  activeMemoryStore() = MemoryStore();

  mutex.unlock(true); // downgrade to a read-lock

  if (!_storePersisted) {
    return TRI_ERROR_NO_ERROR; // nothing more to do
  }

  try {
    if (_storePersisted) {
      memoryStore._writer->commit(); // ensure have latest view in reader
      _storePersisted._writer->import(memoryStore._reader.reopen());
    }

    return TRI_ERROR_NO_ERROR;
  } catch (std::exception& e) {
<<<<<<< HEAD
    LOG_TOPIC(ERR, Logger::FIXME) << "caught exception while committing WAL for iResearch view '" << name() << "': " << e.what();
    IR_EXCEPTION();
  } catch (...) {
    LOG_TOPIC(ERR, Logger::FIXME) << "caught exception while committing WAL for iResearch view '" << name();
=======
    LOG_TOPIC(ERR, Logger::FIXME) << "caught exception while committing WAL for iResearch view '" << id() << "', fid '" << fid << "': " << e.what();
    IR_EXCEPTION();
  } catch (...) {
    LOG_TOPIC(ERR, Logger::FIXME) << "caught exception while committing WAL for iResearch view '" << id() << "', fid '" << fid << "'";
>>>>>>> 1fb1107f
    IR_EXCEPTION();
  }

  return TRI_ERROR_INTERNAL;
}

void IResearchView::getPropertiesVPack(
  arangodb::velocypack::Builder& builder
) const {
  ReadMutex mutex(_mutex);
  SCOPED_LOCK(mutex); // '_meta'/'_links' can be asynchronously updated

  _meta.json(builder);

  if (!_logicalView) {
    return; // nothing more to output
  }

  std::vector<std::string> collections;

  // add CIDs of known collections to list
  for (auto& entry: _meta._collections) {
    collections.emplace_back(arangodb::basics::StringUtils::itoa(entry));
  }

  // add CIDs of registered collections to list
  for (auto& entry: _links) {
    if (entry) {
      auto* collection = entry->collection();

      if (collection) {
        collections.emplace_back(arangodb::basics::StringUtils::itoa(collection->cid()));
      }
    }
  }

  arangodb::velocypack::Builder linksBuilder;

  static std::vector<std::string> const EMPTY;

  // use default lock timeout
  arangodb::transaction::Options options;
  options.waitForSync = false;
  options.allowImplicitCollections = false;

  try {
    arangodb::transaction::UserTransaction trx(
      transaction::StandaloneContext::Create(_logicalView->vocbase()),
      collections, // readCollections
      EMPTY, // writeCollections
      EMPTY, // exclusiveCollections
      options
    );

    if (trx.begin().fail()) {
      return; // nothing more to output
    }

    auto* state = trx.state();

    if (!state) {
      return; // nothing more to output
    }

    arangodb::velocypack::ObjectBuilder linksBuilderWrapper(&linksBuilder);

    for (auto& collectionName: state->collectionNames()) {
      for (auto& index: trx.indexesForCollection(collectionName)) {
        if (index && arangodb::Index::IndexType::TRI_IDX_TYPE_IRESEARCH_LINK == index->type()) {
          // TODO FIXME find a better way to retrieve an iResearch Link
          #ifdef ARANGODB_ENABLE_MAINTAINER_MODE
            auto* ptr = dynamic_cast<IResearchLink*>(index.get());
          #else
            auto* ptr = static_cast<IResearchLink*>(index.get());
          #endif

          if (!ptr || *ptr != *this) {
            continue; // the index is not a link for the current view
          }

          arangodb::velocypack::Builder linkBuilder;

          ptr->toVelocyPack(linkBuilder, false, false); // FIXE check last parameter
          linksBuilderWrapper->add(collectionName, linkBuilder.slice());
        }
      }
    }

    trx.commit();
  } catch (std::exception& e) {
    LOG_TOPIC(WARN, arangodb::Logger::FIXME) << "caught error while generating json for iResearch view '" << id() << "': " << e.what();
    IR_EXCEPTION();
    return; // do not add 'links' section
  } catch (...) {
    LOG_TOPIC(WARN, arangodb::Logger::FIXME) << "caught error while generating json for iResearch view '" << id() << "'";
    IR_EXCEPTION();
    return; // do not add 'links' section
  }

  builder.add(LINKS_FIELD, linksBuilder.slice());
}

TRI_voc_cid_t IResearchView::id() const noexcept {
  return _logicalView ? _logicalView->id() : 0; // 0 is an invalid view id
}

int IResearchView::insert(
    transaction::Methods& trx,
    TRI_voc_cid_t cid,
    TRI_voc_rid_t rid,
    arangodb::velocypack::Slice const& doc,
    IResearchLinkMeta const& meta
) {
  if (!trx.state()) {
    return TRI_ERROR_BAD_PARAMETER; // 'trx' and transaction id required
  }

  FieldIterator body(doc, meta);

  if (!body.valid()) {
    // nothing to index
    return TRI_ERROR_NO_ERROR;
  }

  WriteMutex mutex(_mutex); // '_storeByTid' can be asynchronously updated
  SCOPED_LOCK(mutex);
  auto storeItr = irs::map_utils::try_emplace(_storeByTid, trx.state()->id());

  // only register a callback if it has not been registered before
  if (storeItr.second) {
    // FIXME trx copies the provided callback inside,
    // probably it's better to store just references instead
    trx.registerCallback(_transactionCallback);
  }

  mutex.unlock(true); // downgrade to a read-lock

  auto& store = storeItr.first->second._store;

  auto insert = [&body, cid, rid] (irs::index_writer::document& doc) {
    insertDocument(doc, body, cid, rid);

    return false; // break the loop
  };

  try {
    if (store._writer->insert(insert)) {
      return TRI_ERROR_NO_ERROR;
    }

    LOG_TOPIC(WARN, Logger::FIXME) << "failed inserting into iResearch view '" << id() << "', collection '" << cid << "', revision '" << rid << "'";
  } catch (std::exception& e) {
    LOG_TOPIC(WARN, Logger::FIXME) << "caught exception while inserting into iResearch view '" << id() << "', collection '" << cid << "', revision '" << rid << "': " << e.what();
    IR_EXCEPTION();
  } catch (...) {
    LOG_TOPIC(WARN, Logger::FIXME) << "caught exception while inserting into iResearch view '" << id() << "', collection '" << cid << "', revision '" << rid << "'";
    IR_EXCEPTION();
  }

  return TRI_ERROR_INTERNAL;
}

int IResearchView::insert(
    transaction::Methods& trx,
    TRI_voc_cid_t cid,
    std::vector<std::pair<TRI_voc_rid_t, arangodb::velocypack::Slice>> const& batch,
    IResearchLinkMeta const& meta
) {
  if (!trx.state()) {
    return TRI_ERROR_BAD_PARAMETER; // 'trx' and transaction id required
  }

  WriteMutex mutex(_mutex); // '_storeByTid' can be asynchronously updated
  SCOPED_LOCK(mutex); // '_meta' can be asynchronously updated
  auto storeItr = irs::map_utils::try_emplace(_storeByTid, trx.state()->id());

  // only register a callback if it has not been registered before
  if (storeItr.second) {
    // FIXME trx copies the provided callback inside,
    // probably it's better to store just references instead
    trx.registerCallback(_transactionCallback);
  }

  const size_t commitBatch = _meta._commitBulk._commitIntervalBatchSize;
  SyncState state = SyncState(_meta._commitBulk);

  mutex.unlock(true); // downgrade to a read-lock

  auto& store = storeItr.first->second._store;

  size_t batchCount = 0;
  auto begin = batch.begin();
  auto const end = batch.end();
  FieldIterator body;

  auto batchInsert = [&meta, &batchCount, &body, &begin, end, cid, commitBatch] (irs::index_writer::document& doc) mutable {
    body.reset(begin->second, meta);
    // FIXME: what if the body is empty?

    insertDocument(doc, body, cid, begin->first);

    return ++begin != end && ++batchCount < commitBatch;
  };

  while (begin != end) {
    if (commitBatch && batchCount >= commitBatch) {
      if (!sync(state)) {
        return TRI_ERROR_INTERNAL;
      }

      batchCount = 0;
    }

    try {
      if (!store._writer->insert(batchInsert)) {
        LOG_TOPIC(WARN, Logger::FIXME) << "failed inserting batch into iResearch view '" << id() << "', collection '" << cid;
        return TRI_ERROR_INTERNAL;
      }
    } catch (std::exception& e) {
      LOG_TOPIC(WARN, Logger::FIXME) << "caught exception while inserting batch into iResearch view '" << id() << "', collection '" << cid << e.what();
      IR_EXCEPTION();
    } catch (...) {
      LOG_TOPIC(WARN, Logger::FIXME) << "caught exception while inserting batch into iResearch view '" << id() << "', collection '" << cid;
      IR_EXCEPTION();
    }
  }

  if (commitBatch) {
    if (!sync(state)) {
      return TRI_ERROR_INTERNAL;
    }
  }

  return TRI_ERROR_NO_ERROR;
}

arangodb::ViewIterator* IResearchView::iteratorForCondition(
    transaction::Methods* trx,
    arangodb::aql::AstNode const* node,
    arangodb::aql::Variable const* reference,
    arangodb::aql::SortCondition const* sortCondition
) {
  if (!trx) {
    LOG_TOPIC(WARN, Logger::FIXME) << "no transaction supplied while querying iResearch view '" << id() << "'";

    return nullptr;
  }

  if (!node) {
    LOG_TOPIC(WARN, Logger::FIXME) << "no query supplied while querying iResearch view '" << id() << "'";

    return nullptr;
  }

  irs::Or filter;

  if (!FilterFactory::filter(&filter, *node)) {
    LOG_TOPIC(WARN, Logger::FIXME) << "failed to build filter while querying iResearch view '" << id() << "', query" << node->toVelocyPack(true)->toJson();

    return nullptr;
  }

  irs::order order;
  OrderFactory::OrderContext orderCtx{ order, *trx };
  ReadMutex mutex(_mutex); // members can be asynchronously updated
  SCOPED_LOCK(mutex);

  if (sortCondition && !OrderFactory::order(&orderCtx, *sortCondition, _meta)) {
    LOG_TOPIC(WARN, Logger::FIXME) << "failed to build order while querying iResearch view '" << id() << "', query" << node->toVelocyPack(true)->toJson();

    return nullptr;
  }

  CompoundReader compoundReader; // FIXME remove add method

  try {
    auto& memoryStore = activeMemoryStore();
    auto reader = memoryStore._reader.reopen();

    compoundReader.add(reader); // refresh to latest version
    memoryStore._reader = reader; // cache reopened reader for reuse by other queries

    if (_storePersisted) {
      auto reader = _storePersisted._reader.reopen(); // refresh to latest version

      compoundReader.add(reader);
      _storePersisted._reader = reader; // cache reopened reader for reuse by other queries
    }
  } catch (std::exception& e) {
    LOG_TOPIC(WARN, Logger::FIXME) << "caught exception while collecting readers for querying iResearch view '" << id() << "': " << e.what();
    IR_EXCEPTION();
    return nullptr;
  } catch (...) {
    LOG_TOPIC(WARN, Logger::FIXME) << "caught exception while collecting readers for querying iResearch view '" << id() << "'";
    IR_EXCEPTION();
    return nullptr;
  }

  // add CIDs of known collections to transaction
  for (auto& entry: _meta._collections) {
    trx->addCollectionAtRuntime(arangodb::basics::StringUtils::itoa(entry));
  }

  // add CIDs of registered collections to transaction
  for (auto& entry: _links) {
    if (entry) {
      auto* collection = entry->collection();

      if (collection) {
        trx->addCollectionAtRuntime(arangodb::basics::StringUtils::itoa(collection->cid()));
      }
    }
  }

  if (order.empty()) {
    PTR_NAMED(UnorderedViewIterator, iterator, *this, *trx, std::move(compoundReader), filter);

    return iterator.release();
  }

  PTR_NAMED(OrderedViewIterator, iterator, *this, *trx, std::move(compoundReader), filter, order);

  return iterator.release();
}

size_t IResearchView::linkCount() const noexcept {
  ReadMutex mutex(_mutex); // '_links' can be asynchronously updated
  SCOPED_LOCK(mutex);

  return _meta._collections.size();
}

bool IResearchView::linkRegister(LinkPtr& ptr) {
  if (!ptr || !ptr->collection()) {
    return false; // do not register empty pointers
  }

  if (!_logicalView || !_logicalView->getPhysical()) {
    return false; // cannot persist view
  }

  WriteMutex mutex(_mutex); // '_links' can be asynchronously updated
  SCOPED_LOCK(mutex);

  auto itr = _links.emplace(ptr);
  auto registered = _meta._collections.emplace(ptr->collection()->cid()).second;

  // do not allow duplicate registration
  if (registered) {
    auto* feature = arangodb::application_features::ApplicationServer::getFeature<arangodb::iresearch::IResearchFeature>("IResearch");

    if (feature && feature->running()) {
      auto res = _logicalView->getPhysical()->persistProperties(); // persist '_meta' definition

      if (res.ok()) {
        ptr->_view = this;

        return true;
      }
    }

    LOG_TOPIC(WARN, Logger::FIXME) << "failed to persist iResearch view definition during new iResearch link registration for iResearch view '" << id() <<"' cid '" << ptr->collection()->cid() << "' iid '" << ptr->id() << "'";

    _meta._collections.erase(ptr->collection()->cid()); // revert state
  } else if (!itr.second) {
    // first time an IResearchLink object was seen for the specified cid
    // e.g. this happends during startup when links initially register with the view
    ptr->_view = this;

    return true;
  } else {
    LOG_TOPIC(WARN, Logger::FIXME) << "duplicate iResearch link registration detected for iResearch view '" << id() <<"' cid '" << ptr->collection()->cid() << "' iid '" << ptr->id() << "'";
  }

  if (itr.second) {
    _links.erase(itr.first); // revert state
  }

  return false;
}

bool IResearchView::linkUnregister(TRI_voc_cid_t cid) {
  if (!_logicalView || !_logicalView->getPhysical()) {
    LOG_TOPIC(WARN, Logger::FIXME) << "failed to find meta-store while unregistering collection from iResearch view '" << id() <<"' cid '" << cid << "'";

    return false;
  }

  WriteMutex mutex(_mutex); // '_links' can be asynchronously updated
  SCOPED_LOCK(mutex);
  LinkPtr ptr;

  for (auto itr = _links.begin(); itr != _links.end();) {
    if (!*itr || !(*itr)->collection()) {
      itr = _links.erase(itr); // remove stale links

      continue;
    }

    if ((*itr)->collection()->cid() == cid) {
      ptr = *itr;
      itr = _links.erase(itr);

      continue;
    }

    ++itr;
  }

  auto unregistered = _meta._collections.erase(cid) > 0;

  if (!unregistered) {
    return false;
  }

  auto res = _logicalView->getPhysical()->persistProperties(); // persist '_meta' definition

  if (res.ok()) {
    return true;
  }

  if (ptr) {
    _links.emplace(ptr); // revert state
  }

  if (unregistered) {
    _meta._collections.emplace(cid); // revert state
  }

  return false;
}

/*static*/ IResearchView::ptr IResearchView::make(
  arangodb::LogicalView* view,
  arangodb::velocypack::Slice const& info,
  bool isNew
) {
  PTR_NAMED(IResearchView, ptr, view, info);
  auto& impl = reinterpret_cast<IResearchView&>(*ptr);
  auto& json = info.isNone() ? emptyObjectSlice() : info; // if no 'info' then assume defaults
  std::string error;

  if (!impl._meta.init(json, error)) {
    LOG_TOPIC(WARN, Logger::FIXME) << "failed to initialize iResearch view from definition, error: " << error;

    return nullptr;
  }

  // skip link creation for previously created views or if no links were specified in the definition
  if (!isNew || !json.hasKey(LINKS_FIELD)) {
    return std::move(ptr);
  }

  if (!impl._logicalView || !impl._logicalView->vocbase()) {
    LOG_TOPIC(WARN, Logger::FIXME) << "failed to find vocbase while updating links for iResearch view '" << impl.id() << "'";

    return nullptr;
  }

  // create links for a new iresearch View instance
  auto res = updateLinks(*(impl._logicalView->vocbase()), impl, json.get(LINKS_FIELD));

  return res.ok() ? std::move(ptr) : nullptr;
}

size_t IResearchView::memory() const {
  ReadMutex mutex(_mutex); // view members can be asynchronously updated
  SCOPED_LOCK(mutex);
  size_t size = sizeof(IResearchView);

  for (auto& entry: _links) {
    size += sizeof(entry.get()) + sizeof(*(entry.get())); // link contents are not part of size calculation
  }

  size += _meta.memory();

  for (auto& tidEntry: _storeByTid) {
    size += sizeof(tidEntry.first) + sizeof(tidEntry.second);
<<<<<<< HEAD
    size += directoryMemory(*tidEntry.second._store._directory, name());
=======

    for (auto& fidEntry: tidEntry.second._storeByFid) {
      size += sizeof(fidEntry.first) + sizeof(fidEntry.second);
      size += directoryMemory(*(fidEntry.second._directory), id());
    }
>>>>>>> 1fb1107f

    // no way to determine size of actual filter
    SCOPED_LOCK(tidEntry.second._mutex);
    size += tidEntry.second._removals.size() * (sizeof(decltype(tidEntry.second._removals)::pointer) + sizeof(decltype(tidEntry.second._removals)::value_type));
  }

<<<<<<< HEAD
  size += sizeof(_memoryStore);
  size += directoryMemory(*_memoryStore._directory, name());
=======
  for (auto& fidEntry: _storeByWalFid) {
    size += sizeof(fidEntry.first) + sizeof(fidEntry.second);
    size += directoryMemory(*(fidEntry.second._directory), id());
  }
>>>>>>> 1fb1107f

  if (_storePersisted) {
    size += directoryMemory(*(_storePersisted._directory), id());
  }

  return size;
}

void IResearchView::open() {
  WriteMutex mutex(_mutex); // '_meta' can be asynchronously updated
  SCOPED_LOCK(mutex);

  if (_storePersisted) {
    return; // view already open
  }

  std::string absoluteDataPath;

  try {
    auto format = irs::formats::get(IRESEARCH_STORE_FORMAT);

    if (format && appendAbsolutePersistedDataPath(absoluteDataPath, *this, _meta)) {
      _storePersisted._directory =
        irs::directory::make<irs::fs_directory>(absoluteDataPath);

      if (_storePersisted._directory) {
        // create writer before reader to ensure data directory is present
        _storePersisted._writer =
          irs::index_writer::make(*(_storePersisted._directory), format, irs::OM_CREATE_APPEND);

        if (_storePersisted._writer) {
          _storePersisted._writer->commit(); // initialize 'store'
          _threadPool.max_idle(_meta._threadsMaxIdle);
          _threadPool.max_threads(_meta._threadsMaxTotal); // start pool

          return; // success
        }
      }
    }

    registerFlushCallback();
  } catch (std::exception& e) {
    LOG_TOPIC(WARN, Logger::FIXME) << "caught exception while opening iResearch view '" << id() << "': " << e.what();
    IR_EXCEPTION();
    throw;
  } catch (...) {
    LOG_TOPIC(WARN, Logger::FIXME) << "caught exception while opening iResearch view '" << id() << "'";
    IR_EXCEPTION();
    throw;
  }

  LOG_TOPIC(WARN, Logger::FIXME) << "failed to open iResearch view '" << id() << "' at: " << absoluteDataPath;
  throw std::runtime_error(std::string("failed to open iResearch view '") + std::to_string(id()) + "' at: " + absoluteDataPath);
}

int IResearchView::remove(
  transaction::Methods& trx,
  TRI_voc_cid_t cid,
  TRI_voc_rid_t rid
) {
  if (!trx.state()) {
    return TRI_ERROR_BAD_PARAMETER; // 'trx' and transaction id required
  }

  std::shared_ptr<irs::filter> shared_filter(FilterFactory::filter(cid, rid));
  WriteMutex mutex(_mutex); // '_storeByTid' can be asynchronously updated
  SCOPED_LOCK(mutex);
  auto storeItr = irs::map_utils::try_emplace(_storeByTid, trx.state()->id());

  // only register a callback if it has not been registered before
  if (storeItr.second) {
    trx.registerCallback(_transactionCallback);
  }

  mutex.unlock(true); // downgrade to a read-lock

  auto& store = storeItr.first->second;

  // ...........................................................................
  // if an exception occurs below than the transaction is droped including all
  // all of its fid stores, no impact to iResearch View data integrity
  // ...........................................................................
  try {
    store._store._writer->remove(shared_filter);

    SCOPED_LOCK(store._mutex); // '_removals' can be asynchronously updated
    store._removals.emplace_back(shared_filter);

    return TRI_ERROR_NO_ERROR;
  } catch (std::exception& e) {
    LOG_TOPIC(WARN, Logger::FIXME) << "caught exception while removing from iResearch view '" << id() << "', collection '" << cid << "', revision '" << rid << "': " << e.what();
    IR_EXCEPTION();
  } catch (...) {
    LOG_TOPIC(WARN, Logger::FIXME) << "caught exception while removing from iResearch view '" << id() << "', collection '" << cid << "', revision '" << rid << "'";
    IR_EXCEPTION();
  }

  return TRI_ERROR_INTERNAL;
}

arangodb::aql::AstNode* IResearchView::specializeCondition(
  arangodb::aql::Ast* ast,
  arangodb::aql::AstNode const* node,
  arangodb::aql::Variable const* reference
) {
  // FIXME TODO implement
  return nullptr;
}

bool IResearchView::supportsFilterCondition(
  arangodb::aql::AstNode const* node,
  arangodb::aql::Variable const* reference,
  size_t& estimatedItems,
  double& estimatedCost
) const {
  // no way to estimate items/cost before preparing the query
  return node && FilterFactory::filter(nullptr, *node);
}

bool IResearchView::supportsSortCondition(
  arangodb::aql::SortCondition const* sortCondition,
  arangodb::aql::Variable const* reference,
  double& estimatedCost,
  size_t& coveredAttributes
) const {
  irs::order order;
  ReadMutex mutex(_mutex); // '_meta' can be asynchronously updated
  SCOPED_LOCK(mutex);

  return sortCondition && OrderFactory::order(nullptr, *sortCondition, _meta);
}

IResearchView::MemoryStore& IResearchView::activeMemoryStore() {
  return _memoryStore;
}

bool IResearchView::sync(size_t maxMsec /*= 0*/) {
  ReadMutex mutex(_mutex);
  auto thresholdSec = TRI_microtime() + maxMsec/1000.0;

  try {
    SCOPED_LOCK(mutex);

    for (auto& tidStore: _storeByTid) {
<<<<<<< HEAD
      LOG_TOPIC(DEBUG, Logger::FIXME) << "starting transaction-store sync for iResearch view '" << name() << "' tid '" << tidStore.first << "'";
      tidStore.second._store._writer->commit();
      LOG_TOPIC(DEBUG, Logger::FIXME) << "finished transaction-store sync for iResearch view '" << name() << "' tid '" << tidStore.first << "'";
=======
      for (auto& fidStore: tidStore.second._storeByFid) {
        LOG_TOPIC(DEBUG, Logger::FIXME) << "starting transaction-store sync for iResearch view '" << id() << "' tid '" << tidStore.first << "'" << "' fid '" << fidStore.first << "'";
        fidStore.second._writer->commit();
        LOG_TOPIC(DEBUG, Logger::FIXME) << "finished transaction-store sync for iResearch view '" << id() << "' tid '" << tidStore.first << "'" << "' fid '" << fidStore.first << "'";
>>>>>>> 1fb1107f

      if (maxMsec && TRI_microtime() >= thresholdSec) {
        return true; // skip if timout exceeded
      }
    }

<<<<<<< HEAD
    LOG_TOPIC(DEBUG, Logger::FIXME) << "starting memory-store sync for iResearch view '" << name() << "'";
    auto& memoryStore = activeMemoryStore();
    memoryStore._writer->commit();
    LOG_TOPIC(DEBUG, Logger::FIXME) << "finished memory-store sync for iResearch view '" << name() << "'";
=======
    for (auto& fidStore: _storeByWalFid) {
      LOG_TOPIC(DEBUG, Logger::FIXME) << "starting memory-store sync for iResearch view '" << id() << "' fid '" << fidStore.first << "'";
      fidStore.second._writer->commit();
      LOG_TOPIC(DEBUG, Logger::FIXME) << "finished memory-store sync for iResearch view '" << id() << "' fid '" << fidStore.first << "'";
>>>>>>> 1fb1107f

    if (maxMsec && TRI_microtime() >= thresholdSec) {
      return true; // skip if timout exceeded
    }

    if (_storePersisted) {
      LOG_TOPIC(DEBUG, Logger::FIXME) << "starting persisted-sync cleanup for iResearch view '" << id() << "'";
      _storePersisted._writer->commit();
      LOG_TOPIC(DEBUG, Logger::FIXME) << "finished persisted-sync cleanup for iResearch view '" << id() << "'";
    }

    return true;
  } catch (std::exception& e) {
    LOG_TOPIC(WARN, Logger::FIXME) << "caught exception during sync of iResearch view '" << id() << "': " << e.what();
    IR_EXCEPTION();
  } catch (...) {
    LOG_TOPIC(WARN, Logger::FIXME) << "caught exception during sync of iResearch view '" << id() << "'";
    IR_EXCEPTION();
  }

  return false;
}

bool IResearchView::sync(SyncState& state, size_t maxMsec /*= 0*/) {
  char runId = 0; // value not used
  auto thresholdMsec = TRI_microtime() * 1000 + maxMsec;
  ReadMutex mutex(_mutex); // '_storeByTid'/'_storePersisted' can be asynchronously modified

  LOG_TOPIC(DEBUG, Logger::FIXME) << "starting flush for iResearch view '" << id() << "' run id '" << size_t(&runId) << "'";

  // .............................................................................
  // apply consolidation policies
  // .............................................................................
  for (auto& entry: state._consolidationPolicies) {
    if (!entry._intervalStep || ++entry._intervalCount < entry._intervalStep) {
      continue; // skip if interval not reached or no valid policy to execute
    }

    entry._intervalCount = 0;
    LOG_TOPIC(DEBUG, Logger::FIXME) << "starting consolidation for iResearch view '" << id() << "' run id '" << size_t(&runId) << "'";

    try {
      SCOPED_LOCK(mutex);

      for (auto& tidStore: _storeByTid) {
        tidStore.second._store._writer->consolidate(entry._policy, false);
      }

      auto& memoryStore = activeMemoryStore();
      memoryStore._writer->consolidate(entry._policy, false);

      if (_storePersisted) {
        _storePersisted._writer->consolidate(entry._policy, false);
      }

      _storePersisted._writer->consolidate(entry._policy, false);
    } catch (std::exception& e) {
      LOG_TOPIC(WARN, Logger::FIXME) << "caught exception while consolidating iResearch view '" << id() << "': " << e.what();
      IR_EXCEPTION();
    } catch (...) {
      LOG_TOPIC(WARN, Logger::FIXME) << "caught exception while consolidating iResearch view '" << id() << "'";
      IR_EXCEPTION();
    }

    LOG_TOPIC(DEBUG, Logger::FIXME) << "finished consolidation for iResearch view '" << id() << "' run id '" << size_t(&runId) << "'";
  }

  // .............................................................................
  // apply data store commit
  // .............................................................................

  LOG_TOPIC(DEBUG, Logger::FIXME) << "starting commit for iResearch view '" << id() << "' run id '" << size_t(&runId) << "'";
  auto res = sync(std::max(size_t(1), size_t(thresholdMsec - TRI_microtime() * 1000))); // set min 1 msec to enable early termination
  LOG_TOPIC(DEBUG, Logger::FIXME) << "finished commit for iResearch view '" << id() << "' run id '" << size_t(&runId) << "'";

  // .............................................................................
  // apply cleanup
  // .............................................................................
  if (state._cleanupIntervalStep && ++state._cleanupIntervalCount >= state._cleanupIntervalStep) {
    state._cleanupIntervalCount = 0;
    LOG_TOPIC(DEBUG, Logger::FIXME) << "starting cleanup for iResearch view '" << id() << "' run id '" << size_t(&runId) << "'";
    cleanup(std::max(size_t(1), size_t(thresholdMsec - TRI_microtime() * 1000))); // set min 1 msec to enable early termination
    LOG_TOPIC(DEBUG, Logger::FIXME) << "finished cleanup for iResearch view '" << id() << "' run id '" << size_t(&runId) << "'";
  }

  LOG_TOPIC(DEBUG, Logger::FIXME) << "finished flush for iResearch view '" << id() << "' run id '" << size_t(&runId) << "'";

  return res;
}

/*static*/ std::string const& IResearchView::type() noexcept {
  static const std::string  type = "iresearch";

  return type;
}

arangodb::Result IResearchView::updateProperties(
  arangodb::velocypack::Slice const& slice,
  bool partialUpdate,
  bool doSync
) {
  if (!_logicalView || !_logicalView->getPhysical()) {
    return arangodb::Result(
      TRI_ERROR_INTERNAL,
      std::string("failed to find meta-store while updating iResearch view '") + std::to_string(id()) + "'"
    );
  }

  auto* vocbase = _logicalView->vocbase();

  if (!vocbase) {
    return arangodb::Result(
      TRI_ERROR_INTERNAL,
      std::string("failed to find vocbase while updating links for iResearch view '") + std::to_string(id()) + "'"
    );
  }

  auto& metaStore = *(_logicalView->getPhysical());
  std::string error;
  IResearchViewMeta meta;
  IResearchViewMeta::Mask mask;
  WriteMutex mutex(_mutex); // '_meta' can be asynchronously read
  arangodb::Result res = arangodb::Result(/*TRI_ERROR_NO_ERROR*/);

  {
    SCOPED_LOCK(mutex);

    arangodb::velocypack::Builder originalMetaJson; // required for reverting links on failure

    if (!_meta.json(arangodb::velocypack::ObjectBuilder(&originalMetaJson))) {
      return arangodb::Result(
        TRI_ERROR_INTERNAL,
        std::string("failed to generate json definition while updating iResearch view '") + std::to_string(id()) + "'"
      );
    }

    if (!meta.init(slice, error, partialUpdate ? _meta : IResearchViewMeta::DEFAULT(), &mask)) {
      return arangodb::Result(TRI_ERROR_BAD_PARAMETER, std::move(error));
    }

    // reset non-updatable values to match current meta
    meta._collections = _meta._collections;

    DataStore storePersisted; // renamed persisted data store
    std::string srcDataPath = _meta._dataPath;
    char const* dropDataPath = nullptr;

    // copy directory to new location
    if (mask._dataPath) {
      std::string absoluteDataPath;

      if (!appendAbsolutePersistedDataPath(absoluteDataPath, *this, meta)) {
        return arangodb::Result(
          TRI_ERROR_BAD_PARAMETER,
          std::string("error generating absolute path for iResearch view '") + std::to_string(id()) + "' data path '" + meta._dataPath + "'"
        );
      }

      auto res = createPersistedDataDirectory(
        storePersisted._directory,
        storePersisted._writer,
        absoluteDataPath,
        _storePersisted._reader, // reader from the original persisted data store
        id()
      );

      if (!res.ok()) {
        return res;
      }

      try {
        storePersisted._reader = irs::directory_reader::open(*(storePersisted._directory));
        dropDataPath = _storePersisted ? srcDataPath.c_str() : nullptr;
      } catch (std::exception& e) {
        LOG_TOPIC(WARN, Logger::FIXME) << "caught exception while opening iResearch view '" << id() << "' data path '" + meta._dataPath + "': " << e.what();
        IR_EXCEPTION();
        return arangodb::Result(
          TRI_ERROR_BAD_PARAMETER,
          std::string("error opening iResearch view '") + std::to_string(id()) + "' data path '" + meta._dataPath + "'"
        );
      } catch (...) {
        LOG_TOPIC(WARN, Logger::FIXME) << "caught exception while opening iResearch view '" << id() << "' data path '" + meta._dataPath + "'";
        IR_EXCEPTION();
        return arangodb::Result(
          TRI_ERROR_BAD_PARAMETER,
          std::string("error opening iResearch view '") + std::to_string(id()) + "' data path '" + meta._dataPath + "'"
        );
      }
    }

    IResearchViewMeta metaBackup;

    metaBackup = std::move(_meta);
    _meta = std::move(meta);

    res = metaStore.persistProperties(); // persist '_meta' definition (so that on failure can revert meta)

    if (!res.ok()) {
      _meta = std::move(metaBackup); // revert to original meta
      LOG_TOPIC(WARN, Logger::FIXME) << "failed to persist view definition while updating iResearch view '" << id() << "'";

      return res;
    }

    if (mask._dataPath) {
      _storePersisted = std::move(storePersisted);
    }

    if (mask._threadsMaxIdle) {
      _threadPool.max_idle(meta._threadsMaxIdle);
    }

    if (mask._threadsMaxTotal) {
      _threadPool.max_threads(meta._threadsMaxTotal);
    }

    {
      SCOPED_LOCK(_asyncMutex);
      _asyncCondition.notify_all(); // trigger reload of timeout settings for async jobs
    }

    if (dropDataPath) {
      res = TRI_RemoveDirectory(dropDataPath); // ignore error (only done to tidy-up filesystem)
    }
  }

  // update links if requested (on a best-effort basis)
  // indexing of collections is done in different threads so no locks can be held and rollback is not possible
  // as a result it's also possible for links to be simultaneously modified via a different callflow (e.g. from collections)
  if (slice.hasKey(LINKS_FIELD)) {
    res = updateLinks(*vocbase, *this, slice.get(LINKS_FIELD));
  }

  return res;
}

void IResearchView::registerFlushCallback() {
  getFlushFeature().registerCallback(this, [this](){ return nullptr; });

  // noexcept
  _flushCallback.reset(this); // mark for future unregistration
}

void IResearchView::FlushCallbackUnregisterer::operator()(IResearchView* view) const noexcept {
  if (!view) {
    return;
  }

  try {
    getFlushFeature().unregisterCallback(view);
  } catch (...) {
    // suppress all errors
  }
}

IResearchFlushTransaction::IResearchFlushTransaction(IResearchView& view)
  : FlushTransaction(toString(view)), _view(&view) {
}

arangodb::Result IResearchFlushTransaction::commit() {
  return arangodb::Result(_view->finish());
}

NS_END // iresearch
NS_END // arangodb

// -----------------------------------------------------------------------------
// --SECTION--                                                       END-OF-FILE
// -----------------------------------------------------------------------------<|MERGE_RESOLUTION|>--- conflicted
+++ resolved
@@ -78,7 +78,7 @@
 std::string toString(arangodb::iresearch::IResearchView const& view) {
   std::string str(arangodb::iresearch::IResearchView::type());
   str += ":";
-//  str += view.name(); // FIXME use id instead
+  str += view.id();
   return str;
 }
 
@@ -1184,33 +1184,19 @@
     SCOPED_LOCK(mutex);
 
     for (auto& tidStore: _storeByTid) {
-<<<<<<< HEAD
-      LOG_TOPIC(DEBUG, Logger::FIXME) << "starting transaction-store cleanup for iResearch view '" << name() << "' tid '" << tidStore.first << "'";
+      LOG_TOPIC(DEBUG, Logger::FIXME) << "starting transaction-store cleanup for iResearch view '" << id() << "' tid '" << tidStore.first << "'";
       irs::directory_utils::remove_all_unreferenced(*tidStore.second._store._directory);
-      LOG_TOPIC(DEBUG, Logger::FIXME) << "finished transaction-store cleanup for iResearch view '" << name() << "' tid '" << tidStore.first << "'";
-=======
-      for (auto& fidStore: tidStore.second._storeByFid) {
-        LOG_TOPIC(DEBUG, Logger::FIXME) << "starting transaction-store cleanup for iResearch view '" << id() << "' tid '" << tidStore.first << "'" << "' fid '" << fidStore.first << "'";
-        irs::directory_utils::remove_all_unreferenced(*(fidStore.second._directory));
-        LOG_TOPIC(DEBUG, Logger::FIXME) << "finished transaction-store cleanup for iResearch view '" << id() << "' tid '" << tidStore.first << "'" << "' fid '" << fidStore.first << "'";
->>>>>>> 1fb1107f
+      LOG_TOPIC(DEBUG, Logger::FIXME) << "finished transaction-store cleanup for iResearch view '" << id() << "' tid '" << tidStore.first << "'";
 
       if (maxMsec && TRI_microtime() >= thresholdSec) {
         return true; // skip if timout exceeded
       }
     }
 
-<<<<<<< HEAD
-    LOG_TOPIC(DEBUG, Logger::FIXME) << "starting memory-store cleanup for iResearch view '" << name() << "'";
+    LOG_TOPIC(DEBUG, Logger::FIXME) << "starting memory-store cleanup for iResearch view '" << id() << "'";
     auto& memoryStore = activeMemoryStore();
     memoryStore._writer->commit();
-    LOG_TOPIC(DEBUG, Logger::FIXME) << "finished memory-store cleanup for iResearch view '" << name() << "'";
-=======
-    for (auto& fidStore: _storeByWalFid) {
-      LOG_TOPIC(DEBUG, Logger::FIXME) << "starting memory-store cleanup for iResearch view '" << id() << "' fid '" << fidStore.first << "'";
-      fidStore.second._writer->commit();
-      LOG_TOPIC(DEBUG, Logger::FIXME) << "finished memory-store cleanup for iResearch view '" << id() << "' fid '" << fidStore.first << "'";
->>>>>>> 1fb1107f
+    LOG_TOPIC(DEBUG, Logger::FIXME) << "finished memory-store cleanup for iResearch view '" << id() << "'";
 
     if (maxMsec && TRI_microtime() >= thresholdSec) {
       return true; // skip if timout exceeded
@@ -1432,17 +1418,10 @@
 
     return TRI_ERROR_NO_ERROR;
   } catch (std::exception& e) {
-<<<<<<< HEAD
-    LOG_TOPIC(ERR, Logger::FIXME) << "caught exception while committing WAL for iResearch view '" << name() << "': " << e.what();
+    LOG_TOPIC(ERR, Logger::FIXME) << "caught exception while committing WAL for iResearch view '" << id() << "': " << e.what();
     IR_EXCEPTION();
   } catch (...) {
-    LOG_TOPIC(ERR, Logger::FIXME) << "caught exception while committing WAL for iResearch view '" << name();
-=======
-    LOG_TOPIC(ERR, Logger::FIXME) << "caught exception while committing WAL for iResearch view '" << id() << "', fid '" << fid << "': " << e.what();
-    IR_EXCEPTION();
-  } catch (...) {
-    LOG_TOPIC(ERR, Logger::FIXME) << "caught exception while committing WAL for iResearch view '" << id() << "', fid '" << fid << "'";
->>>>>>> 1fb1107f
+    LOG_TOPIC(ERR, Logger::FIXME) << "caught exception while committing WAL for iResearch view '" << id();
     IR_EXCEPTION();
   }
 
@@ -1921,30 +1900,15 @@
 
   for (auto& tidEntry: _storeByTid) {
     size += sizeof(tidEntry.first) + sizeof(tidEntry.second);
-<<<<<<< HEAD
-    size += directoryMemory(*tidEntry.second._store._directory, name());
-=======
-
-    for (auto& fidEntry: tidEntry.second._storeByFid) {
-      size += sizeof(fidEntry.first) + sizeof(fidEntry.second);
-      size += directoryMemory(*(fidEntry.second._directory), id());
-    }
->>>>>>> 1fb1107f
+    size += directoryMemory(*tidEntry.second._store._directory, id());
 
     // no way to determine size of actual filter
     SCOPED_LOCK(tidEntry.second._mutex);
     size += tidEntry.second._removals.size() * (sizeof(decltype(tidEntry.second._removals)::pointer) + sizeof(decltype(tidEntry.second._removals)::value_type));
   }
 
-<<<<<<< HEAD
   size += sizeof(_memoryStore);
-  size += directoryMemory(*_memoryStore._directory, name());
-=======
-  for (auto& fidEntry: _storeByWalFid) {
-    size += sizeof(fidEntry.first) + sizeof(fidEntry.second);
-    size += directoryMemory(*(fidEntry.second._directory), id());
-  }
->>>>>>> 1fb1107f
+  size += directoryMemory(*_memoryStore._directory, id());
 
   if (_storePersisted) {
     size += directoryMemory(*(_storePersisted._directory), id());
@@ -2089,33 +2053,19 @@
     SCOPED_LOCK(mutex);
 
     for (auto& tidStore: _storeByTid) {
-<<<<<<< HEAD
-      LOG_TOPIC(DEBUG, Logger::FIXME) << "starting transaction-store sync for iResearch view '" << name() << "' tid '" << tidStore.first << "'";
+      LOG_TOPIC(DEBUG, Logger::FIXME) << "starting transaction-store sync for iResearch view '" << id() << "' tid '" << tidStore.first << "'";
       tidStore.second._store._writer->commit();
-      LOG_TOPIC(DEBUG, Logger::FIXME) << "finished transaction-store sync for iResearch view '" << name() << "' tid '" << tidStore.first << "'";
-=======
-      for (auto& fidStore: tidStore.second._storeByFid) {
-        LOG_TOPIC(DEBUG, Logger::FIXME) << "starting transaction-store sync for iResearch view '" << id() << "' tid '" << tidStore.first << "'" << "' fid '" << fidStore.first << "'";
-        fidStore.second._writer->commit();
-        LOG_TOPIC(DEBUG, Logger::FIXME) << "finished transaction-store sync for iResearch view '" << id() << "' tid '" << tidStore.first << "'" << "' fid '" << fidStore.first << "'";
->>>>>>> 1fb1107f
+      LOG_TOPIC(DEBUG, Logger::FIXME) << "finished transaction-store sync for iResearch view '" << id() << "' tid '" << tidStore.first << "'";
 
       if (maxMsec && TRI_microtime() >= thresholdSec) {
         return true; // skip if timout exceeded
       }
     }
 
-<<<<<<< HEAD
-    LOG_TOPIC(DEBUG, Logger::FIXME) << "starting memory-store sync for iResearch view '" << name() << "'";
+    LOG_TOPIC(DEBUG, Logger::FIXME) << "starting memory-store sync for iResearch view '" << id() << "'";
     auto& memoryStore = activeMemoryStore();
     memoryStore._writer->commit();
-    LOG_TOPIC(DEBUG, Logger::FIXME) << "finished memory-store sync for iResearch view '" << name() << "'";
-=======
-    for (auto& fidStore: _storeByWalFid) {
-      LOG_TOPIC(DEBUG, Logger::FIXME) << "starting memory-store sync for iResearch view '" << id() << "' fid '" << fidStore.first << "'";
-      fidStore.second._writer->commit();
-      LOG_TOPIC(DEBUG, Logger::FIXME) << "finished memory-store sync for iResearch view '" << id() << "' fid '" << fidStore.first << "'";
->>>>>>> 1fb1107f
+    LOG_TOPIC(DEBUG, Logger::FIXME) << "finished memory-store sync for iResearch view '" << id() << "'";
 
     if (maxMsec && TRI_microtime() >= thresholdSec) {
       return true; // skip if timout exceeded
