--- conflicted
+++ resolved
@@ -34,14 +34,11 @@
 #include "Cluster/FollowerInfo.h"
 #include "Graph/Traverser.h"
 #include "Indexes/Index.h"
-<<<<<<< HEAD
 #include "Transaction/Context.h"
 #include "Transaction/Methods.h"
 #include "StorageEngine/TransactionCollection.h"
 #include "StorageEngine/TransactionState.h"
-=======
 #include "RestServer/TtlFeature.h"
->>>>>>> b1e30937
 #include "Utils/CollectionNameResolver.h"
 #include "Utils/OperationOptions.h"
 #include "VocBase/KeyGenerator.h"
@@ -3156,10 +3153,6 @@
     // FIXME: only add server on a successful response ?
     state.addServer(server);  // remember server
   }
-  LOG_DEVEL << "adding trx header for " << server << " '" << value << "'";
-  if (!addBegin) {
-    std::this_thread::sleep_for(std::chrono::seconds(20));
-  }
 
   headers.emplace(arangodb::StaticStrings::TransactionId, std::move(value));
 }
