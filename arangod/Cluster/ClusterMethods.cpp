--- conflicted
+++ resolved
@@ -41,42 +41,8 @@
 using namespace arangodb::basics;
 using namespace arangodb::rest;
 
-<<<<<<< HEAD
-=======
 namespace arangodb {
 
-////////////////////////////////////////////////////////////////////////////////
-/// @brief extracts a numeric value from an hierarchical JSON
-////////////////////////////////////////////////////////////////////////////////
-
-template <typename T>
-static T ExtractFigure(TRI_json_t const* json, char const* name) {
-  TRI_json_t const* value = TRI_LookupObjectJson(json, name);
-
-  if (!TRI_IsNumberJson(value)) {
-    return static_cast<T>(0);
-  }
-
-  return static_cast<T>(value->_value._number);
-}
-
-////////////////////////////////////////////////////////////////////////////////
-/// @brief extracts a numeric value from an hierarchical JSON
-////////////////////////////////////////////////////////////////////////////////
-
-template <typename T>
-static T ExtractFigure(TRI_json_t const* json, char const* group,
-                       char const* name) {
-  TRI_json_t const* g = TRI_LookupObjectJson(json, group);
-
-  if (!TRI_IsObjectJson(g)) {
-    return static_cast<T>(0);
-  }
-
-  return ExtractFigure<T>(g, name);
-}
-
->>>>>>> 288ed041
 ////////////////////////////////////////////////////////////////////////////////
 /// @brief extracts a numeric value from an hierarchical VelocyPack
 ////////////////////////////////////////////////////////////////////////////////
