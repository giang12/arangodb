--- conflicted
+++ resolved
@@ -148,36 +148,22 @@
       StringRef vertexId(v);
       auto edgeCursor = _opts->nextCursor(&mmdr, vertexId, depth);
       
-<<<<<<< HEAD
       edgeCursor->readAll([&] (StringRef const& documentId, VPackSlice edge, size_t cursorId) {
         if (!_opts->evaluateEdgeExpression(edge, StringRef(v), depth, cursorId)) {
           filtered++;
         } else {
-=======
-      edgeCursor->allNext([&] (std::string const& eid, VPackSlice edge, size_t cursorId) {
-        if (_opts->evaluateEdgeExpression(edge, vertexId, depth, cursorId)) {
->>>>>>> 35dffc43
           builder.add(edge);
-        } else {
-          filtered++;
         }
       });
       // Result now contains all valid edges, probably multiples.
     }
   } else if (vertex.isString()) {
     std::unique_ptr<arangodb::traverser::EdgeCursor> edgeCursor(_opts->nextCursor(&mmdr, StringRef(vertex), depth));
-<<<<<<< HEAD
     edgeCursor->readAll([&] (StringRef const& documentId, VPackSlice edge, size_t cursorId) {
       if (!_opts->evaluateEdgeExpression(edge, StringRef(vertex), depth, cursorId)) {
         filtered++;
       } else {
-=======
-    edgeCursor->allNext([&] (std::string const& eid, VPackSlice edge, size_t cursorId) {
-      if (_opts->evaluateEdgeExpression(edge, StringRef(vertex), depth, cursorId)) {
->>>>>>> 35dffc43
         builder.add(edge);
-      } else {
-        filtered++;
       }
     });
     // Result now contains all valid edges, probably multiples.
