////////////////////////////////////////////////////////////////////////////////
/// DISCLAIMER
///
/// Copyright 2014-2016 ArangoDB GmbH, Cologne, Germany
/// Copyright 2004-2014 triAGENS GmbH, Cologne, Germany
///
/// Licensed under the Apache License, Version 2.0 (the "License");
/// you may not use this file except in compliance with the License.
/// You may obtain a copy of the License at
///
///     http://www.apache.org/licenses/LICENSE-2.0
///
/// Unless required by applicable law or agreed to in writing, software
/// distributed under the License is distributed on an "AS IS" BASIS,
/// WITHOUT WARRANTIES OR CONDITIONS OF ANY KIND, either express or implied.
/// See the License for the specific language governing permissions and
/// limitations under the License.
///
/// Copyright holder is ArangoDB GmbH, Cologne, Germany
///
/// @author Max Neunhoeffer
////////////////////////////////////////////////////////////////////////////////

#ifndef ARANGOD_CLUSTER_CLUSTER_COMM_H
#define ARANGOD_CLUSTER_CLUSTER_COMM_H 1

#include "Basics/Common.h"

#include "Agency/AgencyComm.h"
#include "Basics/ConditionVariable.h"
#include "Basics/ReadWriteLock.h"
#include "Basics/Thread.h"
#include "Cluster/ClusterInfo.h"
#include "Logger/Logger.h"
#include "Rest/GeneralRequest.h"
#include "Rest/GeneralResponse.h"
#include "Rest/HttpRequest.h"
#include "Rest/HttpResponse.h"
#include "SimpleHttpClient/Communicator.h"
#include "SimpleHttpClient/SimpleHttpCommunicatorResult.h"
#include "SimpleHttpClient/SimpleHttpResult.h"
#include "Transaction/Methods.h"
#include "VocBase/voc-types.h"

namespace arangodb {
class ClusterCommThread;

////////////////////////////////////////////////////////////////////////////////
/// @brief type of a client transaction ID
////////////////////////////////////////////////////////////////////////////////

typedef std::string ClientTransactionID;

////////////////////////////////////////////////////////////////////////////////
/// @brief type of a coordinator transaction ID
////////////////////////////////////////////////////////////////////////////////

typedef TRI_voc_tick_t CoordTransactionID;

////////////////////////////////////////////////////////////////////////////////
/// @brief trype of an operation ID
////////////////////////////////////////////////////////////////////////////////

typedef communicator::Ticket OperationID;

////////////////////////////////////////////////////////////////////////////////
/// @brief status of an (a-)synchronous cluster operation
////////////////////////////////////////////////////////////////////////////////

enum ClusterCommOpStatus {
  CL_COMM_SUBMITTED = 1,  // initial request queued, but not yet sent
  CL_COMM_SENDING = 2,    // in the process of sending
  CL_COMM_SENT = 3,       // initial request sent, response available
  CL_COMM_TIMEOUT = 4,    // no answer received until timeout
  CL_COMM_RECEIVED = 5,   // answer received
  CL_COMM_ERROR = 6,      // original request could not be sent or HTTP error
  CL_COMM_DROPPED = 7,    // operation was dropped, not known
                          // this is only used to report an error
                          // in the wait or enquire methods
  CL_COMM_BACKEND_UNAVAILABLE = 8  // communication problem with the backend
                                   // note that in this case result and answer
                                   // are not set and one can assume that
                                   // already the connection could not be opened
};

////////////////////////////////////////////////////////////////////////////////
/// @brief used to report the status, progress and possibly result of
/// an operation, this is used for the asyncRequest (with singleRequest
/// equal to true or to false), and for syncRequest.
///
/// Here is a complete overview of how the request can happen and how this
/// is reflected in the ClusterCommResult. We first cover the asyncRequest
/// case and then describe the differences for syncRequest:
///
/// First, the actual destination is determined. If the responsible server
/// for a shard is not found or the endpoint for a named server is not found,
/// or if the given endpoint is no known protocol (currently "tcp://" or
/// "ssl://", then `status` is set to CL_COMM_BACKEND_UNAVAILABLE,
/// `errorMessage` is set but `result` and `answer` are both set
/// to nullptr. The flag `sendWasComplete` remains false and the
/// `answer_code` remains rest::ResponseCode::PROCESSING.
/// A potentially given ClusterCommCallback is called.
///
/// If no error occurs so far, the status is set to CL_COMM_SUBMITTED.
/// Still, `result`, `answer` and `answer_code` are not yet set.
/// A call to ClusterComm::enquire can return a result with this status.
/// A call to ClusterComm::wait cannot return a result wuth this status.
/// The request is queued for sending.
///
/// As soon as the sending thread discovers the submitted request, it
/// sets its status to CL_COMM_SENDING and tries to open a connection
/// or reuse an existing connection. If opening a connection fails
/// the status is set to CL_COMM_BACKEND_UNAVAILABLE. If the given timeout
/// is already reached, the status is set to CL_COMM_TIMEOUT. In both
/// error cases `result`, `answer` and `answer_code` are still unset.
///
/// If the connection was successfully created the request is sent.
/// If the request ended with a timeout, `status` is set to
/// CL_COMM_TIMEOUT as above. If another communication error (broken
/// connection) happens, `status` is set to CL_COMM_BACKEND_UNAVAILABLE.
/// In both cases, `result` can be set or can still be a nullptr.
/// `answer` and `answer_code` are still unset.
///
/// If the request is completed, but an HTTP status code >= 400 occurred,
/// the status is set to CL_COMM_ERROR, but `result` is set correctly
/// to indicate the error. If all is well, `status` is set to CL_COMM_SENT.
///
/// In the `singleRequest==true` mode, the operation is finished at this
/// stage. The callback is called, and the result either left in the
/// receiving queue or dropped. A call to ClusterComm::enquire or
/// ClusterComm::wait can return a result in this state. Note that
/// `answer` and `answer_code` are still not set. The flag
/// `sendWasComplete` is correctly set, though.
///
/// In the `singleRequest==false` mode, an asynchronous operation happens
/// at the server side and eventually, an HTTP request in the opposite
/// direction is issued. During that time, `status` remains CL_COMM_SENT.
/// A call to ClusterComm::enquire can return a result in this state.
/// A call to ClusterComm::wait does not.
///
/// If the answer does not arrive in the specified timeout, `status`
/// is set to CL_COMM_TIMEOUT and a potential callback is called. If
/// From then on, ClusterComm::wait will return it (unless deleted
/// by the callback returning true).
///
/// If an answer comes in in time, then `answer` and `answer_code`
/// are finally set, and `status` is set to CL_COMM_RECEIVED. The callback
/// is called, and the result either left in the received queue for
/// pickup by ClusterComm::wait or deleted. Note that if we get this
/// far, `status` is set to CL_COMM_RECEIVED, even if the status code
/// of the answer is >= 400.
///
/// Summing up, we have the following outcomes:
/// `status`               `result` set         `answer` set    wait() returns
/// CL_COMM_SUBMITTED      no                   no              no
/// CL_COMM_SENDING        no                   no              no
/// CL_COMM_SENT           yes                  no              yes if single
/// CL_COMM_BACKEND_UN...  yes or no            no              yes
/// CL_COMM_TIMEOUT        yes or no            no              yes
/// CL_COMM_ERROR          yes                  no              yes
/// CL_COMM_RECEIVED       yes                  yes             yes
/// CL_COMM_DROPPED        no                   no              yes
///
/// The syncRequest behaves essentially in the same way, except that
/// no callback is ever called, the outcome cannot be CL_COMM_RECEIVED
/// or CL_COMM_DROPPED, and CL_COMM_SENT indicates a successful completion.
/// CL_COMM_ERROR means that the request was complete, but an HTTP error
/// occurred.
////////////////////////////////////////////////////////////////////////////////

struct ClusterCommResult {
  ClientTransactionID clientTransactionID;
  CoordTransactionID coordTransactionID;
  OperationID operationID;
  ShardID shardID;       // the shard to which we want to send, can be empty
  ServerID serverID;     // the actual server ID of the recipient, can be empty
  std::string endpoint;  // the actual endpoint of the recipient, always set
  std::string errorMessage;
  ClusterCommOpStatus status;
  bool dropped;  // this is set to true, if the operation
                 // is dropped whilst in state CL_COMM_SENDING
                 // it is then actually dropped when it has
                 // been sent
  bool single;   // operation only needs a single round trip (and no request/
                 // response in the opposite direction

  // Usually, the field result is != nullptr if status is >=
  // CL_COMM_SENT. As an exception to this rule, if status is
  // CL_COMM_SENT and the error occurred already before the connection
  // could be opened, then result is still nullptr.
  // Note that if status is CL_COMM_TIMEOUT, then the result
  // field is a response object that only says "timeout".
  std::shared_ptr<httpclient::SimpleHttpResult> result;
  // the field answer is != nullptr if status is == CL_COMM_RECEIVED
  // answer_code is valid iff answer is != 0
  std::shared_ptr<GeneralRequest> answer;
  rest::ResponseCode answer_code;

  // The following flag indicates whether or not the complete request was
  // sent to the other side. This is often important to judge whether or
  // not the operation could have been completed on the server, for example
  // in the case of a timeout.
  bool sendWasComplete;

  ClusterCommResult()
      : coordTransactionID(0),
        operationID(0),
        status(CL_COMM_BACKEND_UNAVAILABLE),
        dropped(false),
        single(false),
        answer_code(rest::ResponseCode::PROCESSING),
        sendWasComplete(false) {}

  //////////////////////////////////////////////////////////////////////////////
  /// @brief routine to set the destination
  //////////////////////////////////////////////////////////////////////////////

  void setDestination(std::string const& dest, bool logConnectionErrors);

  /// @brief stringify the internal error state
  std::string stringifyErrorMessage() const;

  /// @brief return an error code for a result
  int getErrorCode() const;

  /// @brief stringify a cluster comm status
  static char const* stringifyStatus(ClusterCommOpStatus status);

  void fromError(int errorCode, std::unique_ptr<GeneralResponse> response) {
    errorMessage = TRI_errno_string(errorCode);
    switch (errorCode) {
      case TRI_SIMPLE_CLIENT_COULD_NOT_CONNECT:
        status = CL_COMM_BACKEND_UNAVAILABLE;
        break;
      case TRI_COMMUNICATOR_REQUEST_ABORTED:
        status = CL_COMM_BACKEND_UNAVAILABLE;
        break;
      case TRI_ERROR_HTTP_SERVICE_UNAVAILABLE:
        status = CL_COMM_BACKEND_UNAVAILABLE;
        break;
      case TRI_ERROR_CLUSTER_TIMEOUT:
        status = CL_COMM_TIMEOUT;
        sendWasComplete = true;
        break;
      default:
        if (response == nullptr) {
          status = CL_COMM_ERROR;
        } else {
          // mop: wow..this is actually the old behaviour :S
          fromResponse(std::move(response));
        }
    }
  }

  void fromResponse(std::unique_ptr<GeneralResponse> response) {
    sendWasComplete = true;
    // mop: simulate the old behaviour where the original request
    // was sent to the recipient and was simply accepted. Then the backend would
    // do its work and send a request to the target containing the result of
    // that
    // operation in this request. This is mind boggling but this is how it used
    // to
    // work....now it gets even funnier: as the new system only does
    // request => response we simulate the old behaviour now and fake a request
    // containing the body of our response
    // :snake: OPST_CIRCUS
    answer_code = dynamic_cast<HttpResponse*>(response.get())->responseCode();
    HttpRequest* request = HttpRequest::createHttpRequest(
        ContentType::JSON,
        dynamic_cast<HttpResponse*>(response.get())->body().c_str(),
        dynamic_cast<HttpResponse*>(response.get())->body().length(), std::unordered_map<std::string,std::string>());

    auto const& headers = response->headers();
    auto errorCodes = headers.find(StaticStrings::ErrorCodes);
    if (errorCodes != headers.end()) {
      request->setHeader(StaticStrings::ErrorCodes, errorCodes->second);
    }
    request->setHeader(StaticStrings::ResponseCode, GeneralResponse::responseString(answer_code));
    answer.reset(request);
    TRI_ASSERT(response != nullptr);
    result = std::make_shared<httpclient::SimpleHttpCommunicatorResult>(
        dynamic_cast<HttpResponse*>(response.release()));
    // mop: well single requests were processed differently formerly and got
    // result was available in different status code situations :S
    if (single) {
      status = result->wasHttpError() ? CL_COMM_ERROR : CL_COMM_SENT;
    } else {
      // mop: actually it will never be an ERROR here...this is and was a dirty
      // hack :S
      status = CL_COMM_RECEIVED;
    }
  }
};

////////////////////////////////////////////////////////////////////////////////
/// @brief type for a callback for a cluster operation
///
/// The idea is that one inherits from this class and implements
/// the callback. Note however that the callback is called whilst
/// holding the lock for the receiving (or indeed also the sending)
/// queue! Therefore the operation should be quick.
////////////////////////////////////////////////////////////////////////////////

struct ClusterCommCallback {
  ClusterCommCallback() {}
  virtual ~ClusterCommCallback() {}

  //////////////////////////////////////////////////////////////////////////////
  /// @brief the actual callback function
  ///
  /// Result indicates whether or not the returned result is already
  /// fully processed. If so, it is removed from all queues. In this
  /// case the object is automatically destructed, so that the
  /// callback must not call delete in any case.
  //////////////////////////////////////////////////////////////////////////////

  virtual bool operator()(ClusterCommResult*) = 0;
};

////////////////////////////////////////////////////////////////////////////////
/// @brief type of a timeout specification, is meant in seconds
////////////////////////////////////////////////////////////////////////////////

typedef double ClusterCommTimeout;

////////////////////////////////////////////////////////////////////////////////
/// @brief used to store the status, progress and possibly result of
/// an operation
////////////////////////////////////////////////////////////////////////////////

struct ClusterCommOperation {
  ClusterCommResult result;
  rest::RequestType reqtype;
  std::string path;
  std::shared_ptr<std::string const> body;
  std::unique_ptr<std::unordered_map<std::string, std::string>> headerFields;
  std::shared_ptr<ClusterCommCallback> callback;
  ClusterCommTimeout endTime;
  ClusterCommTimeout initEndTime;
};

////////////////////////////////////////////////////////////////////////////////
/// @brief used to let ClusterComm send a set of requests and look after them
////////////////////////////////////////////////////////////////////////////////

struct ClusterCommRequest {
  std::string destination;
  rest::RequestType requestType;
  std::string path;
  std::shared_ptr<std::string const> body;
  std::unique_ptr<std::unordered_map<std::string, std::string>> headerFields;
  ClusterCommResult result;
  bool done;

  ClusterCommRequest() : done(false) {}

  ClusterCommRequest(std::string const& dest, rest::RequestType type,
                     std::string const& path,
                     std::shared_ptr<std::string const> const& body)
      : destination(dest),
        requestType(type),
        path(path),
        body(body),
        done(false) {}

  ClusterCommRequest(std::string const& dest, rest::RequestType type,
                     std::string const& path,
<<<<<<< HEAD
                     std::shared_ptr<std::string const> const& body,
                     std::unique_ptr<std::unordered_map<std::string, std::string>>& headers)
=======
                     std::shared_ptr<std::string const> body,
                     std::unique_ptr<std::unordered_map<std::string, std::string>> headers)
>>>>>>> 7d6e5807
      : destination(dest),
        requestType(type),
        path(path),
        body(body),
        done(false) {
    headerFields = std::move(headers);
  }


  void setHeaders(
      std::unique_ptr<std::unordered_map<std::string, std::string>> headers) {
    headerFields = std::move(headers);
  }
};

////////////////////////////////////////////////////////////////////////////////
/// @brief the class for the cluster communications library
////////////////////////////////////////////////////////////////////////////////

class ClusterComm {
  friend class ClusterCommThread;

  //////////////////////////////////////////////////////////////////////////////
  /// @brief initializes library
  ///
  /// We are a singleton class, therefore nobody is allowed to create
  /// new instances or copy them, except we ourselves.
  //////////////////////////////////////////////////////////////////////////////

  ClusterComm();
  ClusterComm(ClusterComm const&);     // not implemented
  void operator=(ClusterComm const&);  // not implemented

  //////////////////////////////////////////////////////////////////////////////
  /// @brief shuts down library
  //////////////////////////////////////////////////////////////////////////////

 public:

  virtual ~ClusterComm();

  //////////////////////////////////////////////////////////////////////////////
  /// @brief get the unique instance
  //////////////////////////////////////////////////////////////////////////////

  static std::shared_ptr<ClusterComm> instance();

  //////////////////////////////////////////////////////////////////////////////
  /// @brief initialize function to call once, instance() can be called
  /// beforehand but the background thread is only started here.
  //////////////////////////////////////////////////////////////////////////////

  static void initialize();

  //////////////////////////////////////////////////////////////////////////////
  /// @brief cleanup function to call once when shutting down
  //////////////////////////////////////////////////////////////////////////////

  static void cleanup();

  //////////////////////////////////////////////////////////////////////////////
  /// @brief whether or not connection errors should be logged as errors
  //////////////////////////////////////////////////////////////////////////////

  bool enableConnectionErrorLogging(bool value = true) {
    bool result = _logConnectionErrors;

    _logConnectionErrors = value;

    return result;
  }

  //////////////////////////////////////////////////////////////////////////////
  /// @brief whether or not connection errors are logged as errors
  //////////////////////////////////////////////////////////////////////////////

  bool logConnectionErrors() const { return _logConnectionErrors; }

  //////////////////////////////////////////////////////////////////////////////
  /// @brief start the communication background thread
  //////////////////////////////////////////////////////////////////////////////

  void startBackgroundThread();

  //////////////////////////////////////////////////////////////////////////////
  /// @brief submit an HTTP request to a shard asynchronously.
  //////////////////////////////////////////////////////////////////////////////

  virtual OperationID asyncRequest(
      ClientTransactionID const& clientTransactionID,
      CoordTransactionID const coordTransactionID,
      std::string const& destination, rest::RequestType reqtype,
      std::string const& path, std::shared_ptr<std::string const> body,
      std::unordered_map<std::string, std::string> const& headerFields,
      std::shared_ptr<ClusterCommCallback> callback, ClusterCommTimeout timeout,
      bool singleRequest = false, ClusterCommTimeout initTimeout = -1.0);

  //////////////////////////////////////////////////////////////////////////////
  /// @brief submit a single HTTP request to a shard synchronously.
  //////////////////////////////////////////////////////////////////////////////

  std::unique_ptr<ClusterCommResult> syncRequest(
      ClientTransactionID const& clientTransactionID,
      CoordTransactionID const coordTransactionID,
      std::string const& destination, rest::RequestType reqtype,
      std::string const& path, std::string const& body,
      std::unordered_map<std::string, std::string> const& headerFields,
      ClusterCommTimeout timeout);

  //////////////////////////////////////////////////////////////////////////////
  /// @brief check on the status of an operation
  //////////////////////////////////////////////////////////////////////////////

  ClusterCommResult const enquire(OperationID const operationID);

  //////////////////////////////////////////////////////////////////////////////
  /// @brief wait for one answer matching the criteria
  //////////////////////////////////////////////////////////////////////////////

  virtual ClusterCommResult const wait(ClientTransactionID const& clientTransactionID,
                                       CoordTransactionID const coordTransactionID,
                                       OperationID const operationID,
                                       ShardID const& shardID,
                                       ClusterCommTimeout timeout = 0.0);

  //////////////////////////////////////////////////////////////////////////////
  /// @brief ignore and drop current and future answers matching
  //////////////////////////////////////////////////////////////////////////////

  virtual void drop(ClientTransactionID const& clientTransactionID,
                    CoordTransactionID const coordTransactionID,
                    OperationID const operationID, ShardID const& shardID);

  //////////////////////////////////////////////////////////////////////////////
  /// @brief send an answer HTTP request to a coordinator
  //////////////////////////////////////////////////////////////////////////////

  void asyncAnswer(std::string& coordinatorHeader,
                   GeneralResponse* responseToSend);

  //////////////////////////////////////////////////////////////////////////////
  /// @brief this method performs the given requests described by the vector
  /// of ClusterCommRequest structs in the following way: all requests are
  /// tried and the result is stored in the result component. Each request is
  /// done with asyncRequest and the given timeout. If a request times out
  /// it is considered to be a failure. If a connection cannot be created,
  /// a retry is done with exponential backoff, that is, first after 1 second,
  /// then after another 2 seconds, 4 seconds and so on, until the overall
  /// timeout has been reached. A request that can connect and produces a
  /// result is simply reported back with no retry, even in an error case.
  /// The method returns the number of successful requests and puts the
  /// number of finished ones in nrDone. Thus, the timeout was triggered
  /// if and only if nrDone < requests.size().
  /// The last argument is a flag that indicates whether or not a "collection
  /// not found" error should lead to a retry (with a potentially different
  /// responsible server for a shard) or not. In some cases, leadership
  /// for a shard might have moved on and a "collection not found" is just
  /// a harmless way to notice that, in which case `retryOnCollNotFound`
  /// should be set to true. In other cases, a "collection not found" should
  /// be treated as a genuine error that is immediately reported to the
  /// client.
  //////////////////////////////////////////////////////////////////////////////

  size_t performRequests(std::vector<ClusterCommRequest>& requests,
                         ClusterCommTimeout timeout, size_t& nrDone,
                         arangodb::LogTopic const& logTopic,
                         bool retryOnCollNotFound);

  ////////////////////////////////////////////////////////////////////////////////
  /// @brief this method performs the given requests described by the vector
  /// of ClusterCommRequest structs in the following way: 
  /// Each request is done with asyncRequest.
  /// After each request is successfully send out we drop all requests.
  /// Hence it is guaranteed that all requests are send, but
  /// we will not wait for answers of those requests.
  /// Also all reporting for the responses is lost, because we do not care.
  /// NOTE: The requests can be in any communication state after this function
  /// and you should not read them. If you care for response use performRequests
  /// instead.
  ////////////////////////////////////////////////////////////////////////////////
  void fireAndForgetRequests(std::vector<ClusterCommRequest>& requests);
 
  std::shared_ptr<communicator::Communicator> communicator() {
    return _communicator;
  }

  void addAuthorization(std::unordered_map<std::string, std::string>* headers);

  //////////////////////////////////////////////////////////////////////////////
  /// @brief abort and disable all communication
  //////////////////////////////////////////////////////////////////////////////

  void disable();

 protected:  // protected members are for unit test purposes

  /// @brief Constructor for test cases.
  explicit ClusterComm(bool);

  // code below this point used to be "private".  now "protected" to
  //  enable unit test wrapper class

  size_t performSingleRequest(std::vector<ClusterCommRequest>& requests,
                              ClusterCommTimeout timeout, size_t& nrDone,
                              arangodb::LogTopic const& logTopic);

  communicator::Destination createCommunicatorDestination(
      std::string const& destination, std::string const& path);
  std::pair<ClusterCommResult*, HttpRequest*> prepareRequest(
      std::string const& destination, arangodb::rest::RequestType reqtype,
      std::string const* body,
      std::unordered_map<std::string, std::string> const& headerFields);

  //////////////////////////////////////////////////////////////////////////////
  /// @brief the pointer to the singleton instance
  //////////////////////////////////////////////////////////////////////////////

  static std::shared_ptr<ClusterComm> _theInstance;

  //////////////////////////////////////////////////////////////////////////////
  /// @brief the following atomic int is 0 in the beginning, is set to 1
  /// if some thread initializes the singleton and is 2 once _theInstance
  /// is set. Note that after a shutdown has happened, _theInstance can be
  /// a nullptr, which means no new ClusterComm operations can be started.
  //////////////////////////////////////////////////////////////////////////////

  static std::atomic<int>             _theInstanceInit;

  //////////////////////////////////////////////////////////////////////////////
  /// @brief produces an operation ID which is unique in this process
  //////////////////////////////////////////////////////////////////////////////

  static OperationID getOperationID();

  //////////////////////////////////////////////////////////////////////////////
  /// @brief send queue with lock and index
  //////////////////////////////////////////////////////////////////////////////

  std::list<ClusterCommOperation*> toSend;
  std::map<OperationID, std::list<ClusterCommOperation*>::iterator>
      toSendByOpID;
  arangodb::basics::ConditionVariable somethingToSend;

  //////////////////////////////////////////////////////////////////////////////
  /// @brief received queue with lock and index
  //////////////////////////////////////////////////////////////////////////////

  struct AsyncResponse {
    double timestamp;
    std::shared_ptr<ClusterCommResult> result;
  };

  typedef std::unordered_map<communicator::Ticket, AsyncResponse>::iterator ResponseIterator;
  std::unordered_map<communicator::Ticket, AsyncResponse> responses;

  // Receiving answers:
  std::list<ClusterCommOperation*> received;
  std::map<OperationID, std::list<ClusterCommOperation*>::iterator>
      receivedByOpID;
  arangodb::basics::ConditionVariable somethingReceived;

  // Note: If you really have to lock both `somethingToSend`
  // and `somethingReceived` at the same time (usually you should
  // not have to!), then: first lock `somethingToReceive`, then
  // lock `somethingtoSend` in this order!

  //////////////////////////////////////////////////////////////////////////////
  /// @brief iterator type which is frequently used
  //////////////////////////////////////////////////////////////////////////////

  typedef std::list<ClusterCommOperation*>::iterator QueueIterator;

  //////////////////////////////////////////////////////////////////////////////
  /// @brief iterator type which is frequently used
  //////////////////////////////////////////////////////////////////////////////

  typedef std::map<OperationID, QueueIterator>::iterator IndexIterator;

  //////////////////////////////////////////////////////////////////////////////
  /// @brief internal function to match an operation:
  //////////////////////////////////////////////////////////////////////////////

  bool match(ClientTransactionID const& clientTransactionID,
             CoordTransactionID const coordTransactionID,
             ShardID const& shardID, ClusterCommResult* res);

  //////////////////////////////////////////////////////////////////////////////
  /// @brief move an operation from the send to the receive queue
  //////////////////////////////////////////////////////////////////////////////

  bool moveFromSendToReceived(OperationID operationID);

  //////////////////////////////////////////////////////////////////////////////
  /// @brief cleanup all queues
  //////////////////////////////////////////////////////////////////////////////

  void cleanupAllQueues();


  //////////////////////////////////////////////////////////////////////////////
  /// @brief activeServerTickets for a list of servers
  //////////////////////////////////////////////////////////////////////////////

  std::vector<communicator::Ticket> activeServerTickets(std::vector<std::string> const& servers);

  //////////////////////////////////////////////////////////////////////////////
  /// @brief our background communications thread
  //////////////////////////////////////////////////////////////////////////////

  ClusterCommThread* _backgroundThread;

  //////////////////////////////////////////////////////////////////////////////
  /// @brief whether or not connection errors should be logged as errors
  //////////////////////////////////////////////////////////////////////////////

  bool _logConnectionErrors;

  std::shared_ptr<communicator::Communicator> _communicator;
  bool _authenticationEnabled;
  std::string _jwtAuthorization;

};

////////////////////////////////////////////////////////////////////////////////
/// @brief our background communications thread
////////////////////////////////////////////////////////////////////////////////

class ClusterCommThread : public Thread {
 private:
  ClusterCommThread(ClusterCommThread const&);
  ClusterCommThread& operator=(ClusterCommThread const&);

 public:
  ClusterCommThread();
  ~ClusterCommThread();

 public:
  void beginShutdown() override;
  bool isSystem() override final { return true; }

 private:
  void abortRequestsToFailedServers();

 protected:
  void run() override final;

 private:
  ClusterComm* _cc;
};
}

#endif<|MERGE_RESOLUTION|>--- conflicted
+++ resolved
@@ -365,13 +365,8 @@
 
   ClusterCommRequest(std::string const& dest, rest::RequestType type,
                      std::string const& path,
-<<<<<<< HEAD
-                     std::shared_ptr<std::string const> const& body,
-                     std::unique_ptr<std::unordered_map<std::string, std::string>>& headers)
-=======
                      std::shared_ptr<std::string const> body,
                      std::unique_ptr<std::unordered_map<std::string, std::string>> headers)
->>>>>>> 7d6e5807
       : destination(dest),
         requestType(type),
         path(path),
