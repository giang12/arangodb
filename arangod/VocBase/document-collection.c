////////////////////////////////////////////////////////////////////////////////
/// @brief document collection with global read-write lock
///
/// @file
///
/// DISCLAIMER
///
/// Copyright 2004-2013 triAGENS GmbH, Cologne, Germany
///
/// Licensed under the Apache License, Version 2.0 (the "License");
/// you may not use this file except in compliance with the License.
/// You may obtain a copy of the License at
///
///     http://www.apache.org/licenses/LICENSE-2.0
///
/// Unless required by applicable law or agreed to in writing, software
/// distributed under the License is distributed on an "AS IS" BASIS,
/// WITHOUT WARRANTIES OR CONDITIONS OF ANY KIND, either express or implied.
/// See the License for the specific language governing permissions and
/// limitations under the License.
///
/// Copyright holder is triAGENS GmbH, Cologne, Germany
///
/// @author Dr. Frank Celler
/// @author Copyright 2011-2013, triAGENS GmbH, Cologne, Germany
////////////////////////////////////////////////////////////////////////////////

#include "document-collection.h"

#include "BasicsC/conversions.h"
#include "BasicsC/files.h"
#include "BasicsC/hashes.h"
#include "BasicsC/logging.h"
#include "BasicsC/tri-strings.h"
#include "CapConstraint/cap-constraint.h"
#include "FulltextIndex/fulltext-index.h"
#include "GeoIndex/geo-index.h"
#include "HashIndex/hash-index.h"
#include "ShapedJson/shape-accessor.h"
#include "VocBase/edge-collection.h"
#include "VocBase/index.h"
#include "VocBase/key-generator.h"
#include "VocBase/marker.h"
#include "VocBase/replication-logger.h"
#include "VocBase/server.h"
#include "VocBase/update-policy.h"
#include "VocBase/voc-shaper.h"

// -----------------------------------------------------------------------------
// --SECTION--                                              forward declarations
// -----------------------------------------------------------------------------

static int FillIndex (TRI_document_collection_t*, 
                      TRI_index_t*);

static int CapConstraintFromJson (TRI_document_collection_t*,
                                  TRI_json_t const*,
                                  TRI_idx_iid_t,
                                  TRI_index_t**);

static int BitarrayIndexFromJson (TRI_document_collection_t*,
                                  TRI_json_t const*,
                                  TRI_idx_iid_t,
                                  TRI_index_t**);

static int GeoIndexFromJson (TRI_document_collection_t*,
                             TRI_json_t const*,
                             TRI_idx_iid_t,
                             TRI_index_t**);

static int HashIndexFromJson (TRI_document_collection_t*,
                              TRI_json_t const*,
                              TRI_idx_iid_t,
                              TRI_index_t**);

static int SkiplistIndexFromJson (TRI_document_collection_t*,
                                  TRI_json_t const*,
                                  TRI_idx_iid_t,
                                  TRI_index_t**);

static int FulltextIndexFromJson (TRI_document_collection_t*,
                                  TRI_json_t const*,
                                  TRI_idx_iid_t,
                                  TRI_index_t**);

static int PriorityQueueFromJson (TRI_document_collection_t*,
                                  TRI_json_t const*,
                                  TRI_idx_iid_t,
                                  TRI_index_t**);

// -----------------------------------------------------------------------------
// --SECTION--                                                   private defines
// -----------------------------------------------------------------------------

////////////////////////////////////////////////////////////////////////////////
/// @addtogroup VocBase
/// @{
////////////////////////////////////////////////////////////////////////////////

#define MAX_DOCUMENT_SIZE (1024 * 1024 * 512)

////////////////////////////////////////////////////////////////////////////////
/// @}
////////////////////////////////////////////////////////////////////////////////

// -----------------------------------------------------------------------------
// --SECTION--                                                  HELPER FUNCTIONS
// -----------------------------------------------------------------------------

// -----------------------------------------------------------------------------
// --SECTION--                                                 private functions
// -----------------------------------------------------------------------------

////////////////////////////////////////////////////////////////////////////////
/// @addtogroup VocBase
/// @{
////////////////////////////////////////////////////////////////////////////////

////////////////////////////////////////////////////////////////////////////////
/// @brief checks whether a header is visible in the current context
////////////////////////////////////////////////////////////////////////////////

static inline bool IsVisible (TRI_doc_mptr_t const* header) {
  return (header != NULL);
}

////////////////////////////////////////////////////////////////////////////////
/// @brief set the collection tick with the marker's tick value
////////////////////////////////////////////////////////////////////////////////

static inline void SetRevision (TRI_document_collection_t* document,
                                TRI_voc_rid_t rid,
                                bool force) {
  TRI_col_info_t* info = &document->base.base._info;

  if (force || rid > info->_revision) {
    info->_revision = rid;
  }
}

////////////////////////////////////////////////////////////////////////////////
/// @brief increase the document counter
////////////////////////////////////////////////////////////////////////////////

static inline void IncreaseDocumentCount (TRI_primary_collection_t* primary) {
  primary->_numberDocuments++;
}

////////////////////////////////////////////////////////////////////////////////
/// @brief decrease the document counter
////////////////////////////////////////////////////////////////////////////////

static inline void DecreaseDocumentCount (TRI_primary_collection_t* primary) {
  TRI_ASSERT_MAINTAINER(primary->_numberDocuments > 0);

  primary->_numberDocuments--;
}

////////////////////////////////////////////////////////////////////////////////
/// @brief creates a new entry in the primary index
////////////////////////////////////////////////////////////////////////////////

static int InsertPrimaryIndex (TRI_document_collection_t* document,
                               TRI_doc_mptr_t const* header,
                               const bool isRollback) {
  TRI_primary_collection_t* primary;
  TRI_doc_mptr_t* found;
  int res;

  TRI_ASSERT_MAINTAINER(document != NULL);
  TRI_ASSERT_MAINTAINER(header != NULL);
  TRI_ASSERT_MAINTAINER(header->_key != NULL);
  
  primary = &document->base;

  // add a new header
  res = TRI_InsertKeyAssociativePointer2(&primary->_primaryIndex, header->_key, (void*) header, (const void**) &found);

  if (res != TRI_ERROR_NO_ERROR) {
    return res;
  }

  if (found == NULL) {
    // success
    IncreaseDocumentCount(primary);

    return TRI_ERROR_NO_ERROR;
  } 
  
  // we found a previous revision in the index
  // the found revision is still alive
  LOG_TRACE("document '%s' already existed with revision %llu while creating revision %llu",
            header->_key,
            (unsigned long long) found->_rid,
            (unsigned long long) header->_rid);

  return TRI_ERROR_ARANGO_UNIQUE_CONSTRAINT_VIOLATED;
}

////////////////////////////////////////////////////////////////////////////////
/// @brief creates a new entry in the secondary indexes
////////////////////////////////////////////////////////////////////////////////

static int InsertSecondaryIndexes (TRI_document_collection_t* document,
                                   TRI_doc_mptr_t const* header,
                                   const bool isRollback) {
  size_t i, n;
  int result;

  result = TRI_ERROR_NO_ERROR;
  n = document->_allIndexes._length;

  for (i = 0;  i < n;  ++i) {
    TRI_index_t* idx;
    int res;

    idx = document->_allIndexes._buffer[i];
    res = idx->insert(idx, header, isRollback);

    // in case of no-memory, return immediately
    if (res == TRI_ERROR_OUT_OF_MEMORY) {
      return res;
    }
    else if (res != TRI_ERROR_NO_ERROR) {
      if (res == TRI_ERROR_ARANGO_UNIQUE_CONSTRAINT_VIOLATED ||
          result == TRI_ERROR_NO_ERROR) {
        // "prefer" unique constraint violated
        result = res;
      }
    }
  }

  return result;
}

////////////////////////////////////////////////////////////////////////////////
/// @brief deletes an entry from the primary index
////////////////////////////////////////////////////////////////////////////////

static int DeletePrimaryIndex (TRI_document_collection_t* document,
                               TRI_doc_mptr_t const* header,
                               const bool isRollback) {
  TRI_primary_collection_t* primary;
  TRI_doc_mptr_t* found;

  // .............................................................................
  // remove from main index
  // .............................................................................

  primary = &document->base;
  found = TRI_RemoveKeyAssociativePointer(&primary->_primaryIndex, header->_key);

  if (found == NULL) {
    return TRI_ERROR_ARANGO_DOCUMENT_NOT_FOUND;
  }

  DecreaseDocumentCount(primary);

  return TRI_ERROR_NO_ERROR;
}

////////////////////////////////////////////////////////////////////////////////
/// @brief deletes an entry from the secondary indexes
////////////////////////////////////////////////////////////////////////////////

static int DeleteSecondaryIndexes (TRI_document_collection_t* document,
                                   TRI_doc_mptr_t const* header,
                                   const bool isRollback) {
  size_t i, n;
  int result;

  n = document->_allIndexes._length;
  result = TRI_ERROR_NO_ERROR;

  for (i = 0;  i < n;  ++i) {
    TRI_index_t* idx;
    int res;

    idx = document->_allIndexes._buffer[i];
    res = idx->remove(idx, header, isRollback);

    if (res != TRI_ERROR_NO_ERROR) {
      // an error occurred
      result = res;
    }
  }

  return result;
}

////////////////////////////////////////////////////////////////////////////////
/// @brief creates a new deletion marker in memory
////////////////////////////////////////////////////////////////////////////////

static int CreateDeletionMarker (TRI_voc_tid_t tid,
                                 TRI_voc_tick_t tick,
                                 TRI_doc_deletion_key_marker_t** result,
                                 TRI_voc_size_t* totalSize,
                                 char* keyBody,
                                 TRI_voc_size_t keyBodySize) {
  char* mem;
  TRI_doc_deletion_key_marker_t* marker;

  *result = NULL;
  *totalSize = sizeof(TRI_doc_deletion_key_marker_t) + keyBodySize + 1;
  
  if (tick == 0) {
    tick = TRI_NewTickServer();
  }

  mem = (char*) TRI_Allocate(TRI_UNKNOWN_MEM_ZONE, *totalSize, false);

  if (mem == NULL) {
    return TRI_ERROR_OUT_OF_MEMORY;
  }

  marker = (TRI_doc_deletion_key_marker_t*) mem;
  assert(marker != NULL);
   
  TRI_InitMarker(mem, TRI_DOC_MARKER_KEY_DELETION, *totalSize);
  assert(marker->_rid == 0);
  marker->_rid = (TRI_voc_rid_t) tick;
  
  // note: the transaction id is 0 for standalone operations 
  marker->_tid = tid;
  marker->_offsetKey = sizeof(TRI_doc_deletion_key_marker_t);

  // copy the key into the marker
  memcpy(mem + marker->_offsetKey, keyBody, keyBodySize + 1);
  
  *result = marker;

  return TRI_ERROR_NO_ERROR;
}

////////////////////////////////////////////////////////////////////////////////
/// @brief creates a new document or edge marker in memory, based on another
/// existing marker
////////////////////////////////////////////////////////////////////////////////

static int CloneDocumentMarker (TRI_voc_tid_t tid,
                                TRI_voc_tick_t tick,
                                TRI_df_marker_t const* original,
                                TRI_doc_document_key_marker_t** result,
                                TRI_voc_size_t* totalSize,
                                const TRI_df_marker_type_e markerType,
                                TRI_shaped_json_t const* shaped) {

  char* mem;
  TRI_doc_document_key_marker_t* marker;
  size_t baseLength;

  *result = NULL;

  if (markerType != original->_type) {
    // cannot clone a different marker type
    return TRI_ERROR_INTERNAL;
  }

  // calculate the basic marker size
  if (markerType == TRI_DOC_MARKER_KEY_DOCUMENT) {
    // document marker
    TRI_doc_document_key_marker_t const* o = (TRI_doc_document_key_marker_t const*) original;

    baseLength = o->_offsetJson;
    TRI_ASSERT_MAINTAINER(baseLength > sizeof(TRI_doc_document_key_marker_t));
  }
  else if (markerType == TRI_DOC_MARKER_KEY_EDGE) {
    // edge marker
    TRI_doc_edge_key_marker_t const* o = (TRI_doc_edge_key_marker_t const*) original;
    
    baseLength = o->base._offsetJson;
    TRI_ASSERT_MAINTAINER(baseLength > sizeof(TRI_doc_edge_key_marker_t));
  }
  else {
    // invalid marker type
    LOG_WARNING("invalid marker type %d", (int) markerType);
    return TRI_ERROR_INTERNAL;
  }

  // calculate the total size for the marker (= marker base size + key(s) + shaped json)
  *totalSize = baseLength + shaped->_data.length;
 
  mem = (char*) TRI_Allocate(TRI_UNKNOWN_MEM_ZONE, *totalSize, false);

  if (mem == NULL) {
    return TRI_ERROR_OUT_OF_MEMORY;
  }

  // marker points to mem, but has a different type
  marker = (TRI_doc_document_key_marker_t*) mem;
  assert(marker != NULL);

  if (tick == 0) {
    tick = TRI_NewTickServer();
  }

  // copy non-changed data (e.g. key(s)) from old marker into new marker
  TRI_CloneMarker(&marker->base, original, baseLength, *totalSize);
  assert(marker->_rid != 0);
  // the new revision must be greater than the old one

  // give the marker a new revision id
  marker->_rid   = (TRI_voc_rid_t) tick;
  marker->_tid   = tid;
  marker->_shape = shaped->_sid;

  // copy shaped json into the marker
  memcpy(mem + baseLength, (char*) shaped->_data.data, shaped->_data.length);
  
  // no need to adjust _offsetKey, _offsetJson etc. as we copied it from the old marker
  

#ifdef TRI_ENABLE_MAINTAINER_MODE
  TRI_ASSERT_MAINTAINER(marker->_offsetKey  == ((TRI_doc_document_key_marker_t const*) original)->_offsetKey);
  TRI_ASSERT_MAINTAINER(marker->_offsetJson == ((TRI_doc_document_key_marker_t const*) original)->_offsetJson);

  if (markerType == TRI_DOC_MARKER_KEY_EDGE) {
    TRI_doc_edge_key_marker_t const* o = (TRI_doc_edge_key_marker_t const*) original;
    TRI_doc_edge_key_marker_t const* c = (TRI_doc_edge_key_marker_t const*) marker;

    TRI_ASSERT_MAINTAINER(c->_toCid == o->_toCid);
    TRI_ASSERT_MAINTAINER(c->_fromCid == o->_fromCid);
    TRI_ASSERT_MAINTAINER(c->_offsetToKey == o->_offsetToKey);
    TRI_ASSERT_MAINTAINER(c->_offsetFromKey == o->_offsetFromKey);
  }
#endif
  
  *result = marker;

  return TRI_ERROR_NO_ERROR;
}

////////////////////////////////////////////////////////////////////////////////
/// @brief creates a new document or edge marker in memory
////////////////////////////////////////////////////////////////////////////////

static int CreateDocumentMarker (TRI_primary_collection_t* primary,
                                 TRI_voc_tid_t tid,
                                 TRI_voc_tick_t tick,
                                 TRI_doc_document_key_marker_t** result,
                                 TRI_voc_size_t* totalSize,
                                 char** keyBody, 
                                 const TRI_df_marker_type_e markerType,
                                 TRI_voc_key_t key,
                                 TRI_shaped_json_t const* shaped, 
                                 void const* data) {
  char* mem;
  TRI_doc_document_key_marker_t* marker;
  TRI_key_generator_t* keyGenerator;
  char* position;
  char keyBuffer[TRI_VOC_KEY_MAX_LENGTH + 1]; 
  TRI_voc_size_t keyBodySize;
  size_t markerSize;
  size_t keySize;
  size_t fromSize;
  size_t toSize;
  int res;

  *result = NULL;

  if (tick == 0) {
    tick = TRI_NewTickServer();
  }

  // generate the key
  keyGenerator = (TRI_key_generator_t*) primary->_keyGenerator;
  TRI_ASSERT_MAINTAINER(keyGenerator != NULL);
  
  // create key using key generator
  res = keyGenerator->generate(keyGenerator, 
                               TRI_VOC_KEY_MAX_LENGTH, 
                               tick,
                               key, 
                               (char*) &keyBuffer, 
                               &keySize);
  
  if (res != TRI_ERROR_NO_ERROR) {
    // key generation failed
    return res;
  }
   
  // add 0 byte 
  keySize += 1;
  
  // calculate the basic marker size
  if (markerType == TRI_DOC_MARKER_KEY_DOCUMENT) {
    // document marker
    fromSize    = 0;
    toSize      = 0;
    keyBodySize = TRI_DF_ALIGN_BLOCK(keySize);
    markerSize  = sizeof(TRI_doc_document_key_marker_t);
  }
  else if (markerType == TRI_DOC_MARKER_KEY_EDGE) {
    // edge marker
    TRI_document_edge_t const* edge = data;

    fromSize    = strlen(edge->_fromKey) + 1;    
    toSize      = strlen(edge->_toKey) + 1; 

    keyBodySize = TRI_DF_ALIGN_BLOCK(keySize + fromSize + toSize);
    markerSize  = sizeof(TRI_doc_edge_key_marker_t);
  }
  else {
    LOG_WARNING("invalid marker type %d", (int) markerType);
    return TRI_ERROR_INTERNAL;
  }
  

  // calculate the total size for the marker (= marker base size + key(s) + shaped json)
  *totalSize = markerSize + keyBodySize + shaped->_data.length;
 
  mem = (char*) TRI_Allocate(TRI_UNKNOWN_MEM_ZONE, *totalSize, false);

  if (mem == NULL) {
    return TRI_ERROR_OUT_OF_MEMORY;
  }

  marker = (TRI_doc_document_key_marker_t*) mem;
  assert(marker != NULL);

  // set the marker type, size, revision id etc. 
  TRI_InitMarker(mem, markerType, *totalSize);
  assert(marker->_rid == 0);
  marker->_rid   = (TRI_voc_rid_t) tick; 
  marker->_tid   = tid;
  marker->_shape = shaped->_sid;

  *keyBody = mem + markerSize;

  // copy the key into the marker
  position = *keyBody;
  memcpy(position, (char*) &keyBuffer, keySize);

  if (markerType == TRI_DOC_MARKER_KEY_EDGE) {
    // additional attributes for an edge marker
    TRI_doc_edge_key_marker_t* edgeMarker = (TRI_doc_edge_key_marker_t*) marker;
    TRI_document_edge_t const* edge = data;

    position += keySize;
    TRI_CopyString(position, (char*) edge->_toKey, toSize);
    position += toSize;
    TRI_CopyString(position, (char*) edge->_fromKey, fromSize);
    
    edgeMarker->_offsetToKey     = markerSize + keySize;
    edgeMarker->_offsetFromKey   = markerSize + keySize + toSize;
    edgeMarker->_fromCid         = edge->_fromCid;
    edgeMarker->_toCid           = edge->_toCid;
  }

  // copy shaped json into the marker
  position = mem + markerSize + keyBodySize;
  memcpy(position, (char*) shaped->_data.data, shaped->_data.length);
  
  // set the offsets for _key and shaped json
  marker->_offsetKey  = markerSize;
  marker->_offsetJson = markerSize + keyBodySize;
  
  *result = marker;

  return TRI_ERROR_NO_ERROR;
}

////////////////////////////////////////////////////////////////////////////////
/// @brief creates and initially populates a document master pointer
////////////////////////////////////////////////////////////////////////////////

static int CreateHeader (TRI_document_collection_t* document,
                         const TRI_doc_document_key_marker_t* marker,
                         TRI_voc_fid_t fid,
                         TRI_doc_mptr_t** result) {
  TRI_doc_mptr_t* header;
  size_t markerSize;

  markerSize = (size_t) marker->base._size;
  assert(markerSize > 0);

  // get a new header pointer
  header = document->_headers->request(document->_headers, markerSize);

  if (header == NULL) {
    return TRI_ERROR_OUT_OF_MEMORY;
  }

  header->_rid       = marker->_rid;
  header->_fid       = fid;
  header->_data      = marker;
  header->_key       = ((char*) marker) + marker->_offsetKey;

  *result = header;

  return TRI_ERROR_NO_ERROR;
}

////////////////////////////////////////////////////////////////////////////////
/// @}
////////////////////////////////////////////////////////////////////////////////

// -----------------------------------------------------------------------------
// --SECTION--                                                          JOURNALS
// -----------------------------------------------------------------------------

// -----------------------------------------------------------------------------
// --SECTION--                                                 private functions
// -----------------------------------------------------------------------------

////////////////////////////////////////////////////////////////////////////////
/// @addtogroup VocBase
/// @{
////////////////////////////////////////////////////////////////////////////////

////////////////////////////////////////////////////////////////////////////////
/// @brief closes a journal, and triggers creation of a new one
/// this is used internally for testing
////////////////////////////////////////////////////////////////////////////////

static int RotateJournal (TRI_document_collection_t* document) {
  TRI_collection_t* base;
  int res;

  base = &document->base.base;
  res = TRI_ERROR_ARANGO_NO_JOURNAL;

  TRI_LOCK_JOURNAL_ENTRIES_DOC_COLLECTION(document);

  if (base->_state == TRI_COL_STATE_WRITE) {
    size_t n;

    n = base->_journals._length;

    if (n > 0) {
      TRI_datafile_t* datafile;

      datafile = base->_journals._buffer[0];
      datafile->_full = true;

      document->_rotateRequested = true;
    
      TRI_INC_SYNCHRONISER_WAITER_VOCBASE(base->_vocbase);
      TRI_WAIT_JOURNAL_ENTRIES_DOC_COLLECTION(document);
      TRI_DEC_SYNCHRONISER_WAITER_VOCBASE(base->_vocbase);

      res = TRI_ERROR_NO_ERROR;
    }
  }

  TRI_UNLOCK_JOURNAL_ENTRIES_DOC_COLLECTION(document);

  return res;
}

////////////////////////////////////////////////////////////////////////////////
/// @brief selects a journal, possibly waits until a journal appears
///
/// Note that the function grabs a lock. We have to release this lock, in order
/// to allow the gc to start when waiting for a journal to appear.
////////////////////////////////////////////////////////////////////////////////

static TRI_datafile_t* SelectJournal (TRI_document_collection_t* document,
                                      TRI_voc_size_t size,
                                      TRI_df_marker_t** result) {
  TRI_datafile_t* datafile;
  TRI_collection_t* collection;
  TRI_voc_size_t targetSize;
  int res;
  size_t i;
  size_t n;

  collection = &document->base.base;

  TRI_LOCK_JOURNAL_ENTRIES_DOC_COLLECTION(document);
  targetSize = document->base.base._info._maximalSize;

  while (collection->_state == TRI_COL_STATE_WRITE) {
    n = collection->_journals._length;

    for (i = 0;  i < n;  ++i) {
      // select datafile
      datafile = collection->_journals._buffer[i];

      // try to reserve space
      // make sure that the document fits
      while (targetSize - 256 < size && targetSize < MAX_DOCUMENT_SIZE) {
        targetSize *= 2;
      }
  
      assert(targetSize >= size);
      res = TRI_ReserveElementDatafile(datafile, size, result, targetSize);

      // in case of full datafile, try next
      if (res == TRI_ERROR_NO_ERROR) {
        TRI_UNLOCK_JOURNAL_ENTRIES_DOC_COLLECTION(document);

        return datafile;
      }
      else if (res != TRI_ERROR_ARANGO_DATAFILE_FULL) {
        // some other error
        TRI_UNLOCK_JOURNAL_ENTRIES_DOC_COLLECTION(document);
    
        LOG_ERROR("cannot select datafile: '%s'", TRI_last_error());

        return NULL;
      }
    }

    document->_requestedJournalSize = targetSize;

    TRI_INC_SYNCHRONISER_WAITER_VOCBASE(collection->_vocbase);
    TRI_WAIT_JOURNAL_ENTRIES_DOC_COLLECTION(document);
    TRI_DEC_SYNCHRONISER_WAITER_VOCBASE(collection->_vocbase);
  }

  TRI_UNLOCK_JOURNAL_ENTRIES_DOC_COLLECTION(document);

  return NULL;
}

////////////////////////////////////////////////////////////////////////////////
/// @brief waits for synchronisation
///
/// Note that a datafile is never freed. If the datafile is closed the state
/// is set to TRI_DF_STATE_CLOSED - but the datafile pointer is still valid.
/// If a datafile is closed - then the data has been copied to some other
/// datafile and has been synced.
////////////////////////////////////////////////////////////////////////////////

static void WaitSync (TRI_document_collection_t* document,
                      TRI_datafile_t* journal,
                      char const* position) {
  TRI_collection_t* base;

  base = &document->base.base;

  // no condition at all. Do NOT acquire a lock, in the worst
  // case we will miss a parameter change.

  TRI_LOCK_JOURNAL_ENTRIES_DOC_COLLECTION(document);

  // wait until the sync condition is fullfilled
  while (true) {

    // check for error
    if (journal->_state == TRI_DF_STATE_WRITE_ERROR) {
      break;
    }

    // check for close
    if (journal->_state == TRI_DF_STATE_CLOSED) {
      break;
    }

    // always sync
    if (position <= journal->_synced) {
      break;
    }

    // we have to wait a bit longer
    // signal the synchroniser that there is work to do
    TRI_INC_SYNCHRONISER_WAITER_VOCBASE(base->_vocbase);
    TRI_WAIT_JOURNAL_ENTRIES_DOC_COLLECTION(document);
    TRI_DEC_SYNCHRONISER_WAITER_VOCBASE(base->_vocbase);
  }

  TRI_UNLOCK_JOURNAL_ENTRIES_DOC_COLLECTION(document);
}

////////////////////////////////////////////////////////////////////////////////
/// @brief writes data to the journal
////////////////////////////////////////////////////////////////////////////////

static int WriteElement (TRI_document_collection_t* document,
                         TRI_datafile_t* journal,
                         TRI_df_marker_t* marker,
                         TRI_voc_size_t markerSize,
                         TRI_df_marker_t* result) {
  int res;

  res = TRI_WriteCrcElementDatafile(journal, result, marker, markerSize, false);

  if (res != TRI_ERROR_NO_ERROR) {
    return res;
  }

  TRI_LOCK_JOURNAL_ENTRIES_DOC_COLLECTION(document);

  journal->_written = ((char*) result) + marker->_size;

  TRI_UNLOCK_JOURNAL_ENTRIES_DOC_COLLECTION(document);

  return TRI_ERROR_NO_ERROR;
}

////////////////////////////////////////////////////////////////////////////////
/// @}
////////////////////////////////////////////////////////////////////////////////

// -----------------------------------------------------------------------------
// --SECTION--                                                     DOCUMENT CRUD
// -----------------------------------------------------------------------------

// -----------------------------------------------------------------------------
// --SECTION--                                                 private functions
// -----------------------------------------------------------------------------

////////////////////////////////////////////////////////////////////////////////
/// @addtogroup VocBase
/// @{
////////////////////////////////////////////////////////////////////////////////

////////////////////////////////////////////////////////////////////////////////
/// @brief rolls back a single insert operation
////////////////////////////////////////////////////////////////////////////////

static int RollbackInsert (TRI_document_collection_t* document,
                           TRI_doc_mptr_t* newHeader,
                           TRI_doc_mptr_t* oldHeader) {
  int res;

  // there is no old header
  assert(oldHeader == NULL);

  // ignore any errors we're getting from this
  DeletePrimaryIndex(document, newHeader, true); 
  DeleteSecondaryIndexes(document, newHeader, true);

  // release the header. nobody else should point to it now
  document->_headers->release(document->_headers, newHeader, true);

  res = TRI_ERROR_NO_ERROR;

  return res;
}

////////////////////////////////////////////////////////////////////////////////
/// @brief rolls back a single update operation
////////////////////////////////////////////////////////////////////////////////

static int RollbackUpdate (TRI_document_collection_t* document,
                           TRI_doc_mptr_t* newHeader,
                           TRI_doc_mptr_t* oldHeader,
                           bool adjustHeader) {
  int res;

  assert(newHeader != NULL);
  assert(oldHeader != NULL);

  // ignore any errors we're getting from this
  DeleteSecondaryIndexes(document, newHeader, true);

  if (adjustHeader) {  
    // put back the header into its old position
    document->_headers->move(document->_headers, newHeader, oldHeader);
  }

  *newHeader = *oldHeader; 

  res = InsertSecondaryIndexes(document, newHeader, true);

  if (res != TRI_ERROR_NO_ERROR) {
    LOG_ERROR("error rolling back update operation");
  }

  return res;
}

////////////////////////////////////////////////////////////////////////////////
/// @brief rolls back a single remove operation
////////////////////////////////////////////////////////////////////////////////

static int RollbackRemove (TRI_document_collection_t* document,
                           TRI_doc_mptr_t* newHeader,
                           TRI_doc_mptr_t* oldHeader, 
                           bool adjustHeader) {
  int res;

  // there is no new header
  assert(newHeader == NULL);
  
  res = InsertPrimaryIndex(document, oldHeader, true);

  if (res == TRI_ERROR_NO_ERROR) {
    res = InsertSecondaryIndexes(document, oldHeader, true);
  }
  else {
    LOG_ERROR("error rolling back remove operation");
  }

  if (adjustHeader) {
    // put back the header into its old position
    document->_headers->relink(document->_headers, oldHeader, oldHeader);
  }

  return res;
}

////////////////////////////////////////////////////////////////////////////////
/// @brief writes an insert marker into the datafile
////////////////////////////////////////////////////////////////////////////////

static int WriteInsertMarker (TRI_document_collection_t* document,
                              TRI_doc_document_key_marker_t* marker,
                              TRI_doc_mptr_t* header,
                              TRI_voc_size_t totalSize,
                              TRI_df_marker_t** result,
                              bool waitForSync) {
  TRI_voc_fid_t fid;
  int res;

  assert(totalSize == marker->base._size);
  res = TRI_WriteMarkerDocumentCollection(document, &marker->base, totalSize, &fid, result, waitForSync);
    
  if (res == TRI_ERROR_NO_ERROR) {
    // writing the element into the datafile has succeeded
    TRI_doc_datafile_info_t* dfi;
    
    assert(*result != NULL);

    // update the header with the correct fid and the positions in the datafile
    header->_fid  = fid;
    header->_data = ((char*) *result);
    header->_key  = ((char*) *result) + marker->_offsetKey; 

    // update the datafile info
    dfi = TRI_FindDatafileInfoPrimaryCollection(&document->base, fid, true);

    if (dfi != NULL) {
      dfi->_numberAlive++;
      dfi->_sizeAlive += (int64_t) TRI_DF_ALIGN_BLOCK(marker->base._size);
    }
  
    // update tick
    SetRevision(document, marker->_rid, false);
  }

  return res;
}

////////////////////////////////////////////////////////////////////////////////
/// @brief inserts a document into indexes and datafile
///
/// when this function is called, the write-lock on the indexes & documents for
/// the collection must be held
////////////////////////////////////////////////////////////////////////////////

static int InsertDocument (TRI_transaction_collection_t* trxCollection,
                           TRI_doc_document_key_marker_t* marker,
                           TRI_doc_mptr_t* header,
                           TRI_voc_size_t totalSize,
                           bool forceSync,
                           TRI_doc_mptr_t* mptr,
                           bool* freeMarker) {
  TRI_document_collection_t* document;
  bool directOperation;
  int res;

  TRI_ASSERT_MAINTAINER(*freeMarker == true);
  TRI_ASSERT_MAINTAINER(header != NULL);
  TRI_ASSERT_MAINTAINER(marker != NULL);
  TRI_ASSERT_MAINTAINER(totalSize > 0);
  TRI_ASSERT_MAINTAINER(marker->base._size == totalSize);

  document = (TRI_document_collection_t*) trxCollection->_collection->_collection;

  // .............................................................................
  // insert into indexes
  // .............................................................................

  // insert into primary index first
  res = InsertPrimaryIndex(document, header, false);

  if (res != TRI_ERROR_NO_ERROR) {
    // insert has failed
    document->_headers->release(document->_headers, header, true);
    return res;
  }

  // insert into secondary indexes
  res = InsertSecondaryIndexes(document, header, false);

  if (res != TRI_ERROR_NO_ERROR) {
    // insertion into secondary indexes failed
    DeleteSecondaryIndexes(document, header, true);
    DeletePrimaryIndex(document, header, true);
    document->_headers->release(document->_headers, header, true);

    return res;
  }
 
  
  TRI_ASSERT_MAINTAINER(res == TRI_ERROR_NO_ERROR);

  res = TRI_AddOperationCollectionTransaction(trxCollection, 
                                              TRI_VOC_DOCUMENT_OPERATION_INSERT, 
                                              header,
                                              NULL, 
                                              NULL, 
                                              &marker->base, 
                                              marker->_rid,
                                              forceSync, 
                                              &directOperation);
  if (! directOperation) {
    *freeMarker = false;
  }
      
  if (res == TRI_ERROR_NO_ERROR) {
    size_t i, n;
    
    // .............................................................................
    // post process insert
    // .............................................................................
   
    *mptr = *header;

    n = document->_allIndexes._length;

    for (i = 0;  i < n;  ++i) {
      TRI_index_t* idx;

      idx = document->_allIndexes._buffer[i];

      if (idx->postInsert != NULL) {
        idx->postInsert(trxCollection, idx, header);
      }
    }

    return TRI_ERROR_NO_ERROR;
  }

  // something has failed.... now delete from the indexes again
  RollbackInsert(document, header, NULL);
  TRI_ASSERT_MAINTAINER(*freeMarker == true);

  return res;
}

////////////////////////////////////////////////////////////////////////////////
/// @brief writes a remove marker into the datafile
////////////////////////////////////////////////////////////////////////////////

static int WriteRemoveMarker (TRI_document_collection_t* document,
                              TRI_doc_deletion_key_marker_t* marker,
                              TRI_doc_mptr_t* header,
                              TRI_voc_size_t totalSize,
                              TRI_df_marker_t** result,
                              bool waitForSync) {
  TRI_voc_fid_t fid;
  int res;

  assert(totalSize == marker->base._size);
  res = TRI_WriteMarkerDocumentCollection(document, &marker->base, totalSize, &fid, result, waitForSync);

  if (res == TRI_ERROR_NO_ERROR) {
    // writing the element into the datafile has succeeded
    TRI_doc_datafile_info_t* dfi;
    
    assert(*result != NULL);

    // update the datafile info
    dfi = TRI_FindDatafileInfoPrimaryCollection(&document->base, header->_fid, true);

    if (dfi != NULL) {
      int64_t size;

      TRI_ASSERT_MAINTAINER(header->_data != NULL);

      size = (int64_t) ((TRI_df_marker_t*) (header->_data))->_size;

      dfi->_numberAlive--;
      dfi->_sizeAlive -= TRI_DF_ALIGN_BLOCK(size);

      dfi->_numberDead++;
      dfi->_sizeDead += TRI_DF_ALIGN_BLOCK(size);
    }

    if (header->_fid != fid) {
      // only need to look up datafile if it is not the same
      dfi = TRI_FindDatafileInfoPrimaryCollection(&document->base, fid, true);
    }

    if (dfi != NULL) {
      dfi->_numberDeletion++;
    }
    
    // update tick
    SetRevision(document, marker->_rid, false);
  }

  return res;
}

////////////////////////////////////////////////////////////////////////////////
/// @brief deletes a document from the indexes and datafile
///
/// when this function is called, the write-lock on the indexes & documents for
/// the collection must be held
////////////////////////////////////////////////////////////////////////////////

static int RemoveDocument (TRI_transaction_collection_t* trxCollection,
                           TRI_doc_update_policy_t const* policy,
                           TRI_doc_deletion_key_marker_t* marker,
                           const TRI_voc_size_t totalSize,
                           const bool forceSync,
                           bool* freeMarker) {
  TRI_primary_collection_t* primary;
  TRI_document_collection_t* document;
  TRI_doc_mptr_t* header;
  bool directOperation;
  int res;

  TRI_ASSERT_MAINTAINER(*freeMarker == true);

  primary = trxCollection->_collection->_collection;
  document = (TRI_document_collection_t*) primary;

  // get the existing header pointer
  header = TRI_LookupByKeyAssociativePointer(&primary->_primaryIndex, ((char*) marker) + marker->_offsetKey);

  if (! IsVisible(header)) {
    return TRI_ERROR_ARANGO_DOCUMENT_NOT_FOUND;
  }

  // .............................................................................
  // check the revision
  // .............................................................................

  res = TRI_CheckUpdatePolicy(policy, header->_rid);

  if (res != TRI_ERROR_NO_ERROR) {
    return res;
  }
 
  
  // delete from indexes
  res = DeleteSecondaryIndexes(document, header, false);

  if (res != TRI_ERROR_NO_ERROR) {
    LOG_ERROR("deleting document from indexes failed");

    // deletion failed. roll back
    InsertSecondaryIndexes(document, header, true);

    return res;
  }
  
  res = DeletePrimaryIndex(document, header, false);

  if (res != TRI_ERROR_NO_ERROR) {
    LOG_ERROR("deleting document from indexes failed");
   
    // deletion failed. roll back 
    InsertSecondaryIndexes(document, header, true);

    return res;
  }


  TRI_ASSERT_MAINTAINER(res == TRI_ERROR_NO_ERROR);

  res = TRI_AddOperationCollectionTransaction(trxCollection, 
                                              TRI_VOC_DOCUMENT_OPERATION_REMOVE,
                                              NULL,
                                              header, 
                                              header, 
                                              &marker->base, 
                                              marker->_rid,
                                              forceSync, 
                                              &directOperation);

  if (! directOperation) {
    *freeMarker = false;
  }
  
  if (res == TRI_ERROR_NO_ERROR) {
    if (directOperation) {
      // release the header pointer
      document->_headers->release(document->_headers, header, true);
    }

    return TRI_ERROR_NO_ERROR;
  }

  // deletion failed. roll back
  RollbackRemove(document, NULL, header, ! directOperation);
  TRI_ASSERT_MAINTAINER(*freeMarker == true);

  return res;
}

////////////////////////////////////////////////////////////////////////////////
/// @brief updates an existing header
////////////////////////////////////////////////////////////////////////////////

static void UpdateHeader (TRI_voc_fid_t fid,
                          TRI_df_marker_t const* m,
                          TRI_doc_mptr_t* newHeader,
                          TRI_doc_mptr_t const* oldHeader) {
  TRI_doc_document_key_marker_t const* marker;

  marker = (TRI_doc_document_key_marker_t const*) m;

  assert(marker != NULL);
  assert(m->_size > 0);

  newHeader->_rid     = marker->_rid;
  newHeader->_fid     = fid;
  newHeader->_data    = marker;
  newHeader->_key     = ((char*) marker) + marker->_offsetKey;
}

////////////////////////////////////////////////////////////////////////////////
/// @brief writes an update marker into the datafile
////////////////////////////////////////////////////////////////////////////////

static int WriteUpdateMarker (TRI_document_collection_t* document,
                              TRI_doc_document_key_marker_t* marker,
                              TRI_doc_mptr_t* header,
                              const TRI_doc_mptr_t* oldHeader,
                              TRI_voc_size_t totalSize,
                              TRI_df_marker_t** result,
                              bool waitForSync) {
  TRI_voc_fid_t fid;
  int res;

  assert(totalSize == marker->base._size);
  res = TRI_WriteMarkerDocumentCollection(document, &marker->base, totalSize, &fid, result, waitForSync);

  if (res == TRI_ERROR_NO_ERROR) {
    // writing the element into the datafile has succeeded
    TRI_doc_datafile_info_t* dfi;

    assert(*result != NULL);

    // update the header with the correct fid and the positions in the datafile
    header->_fid  = fid;
    header->_data = ((char*) *result);
    header->_key  = ((char*) *result) + marker->_offsetKey;  

    // update the datafile info
    dfi = TRI_FindDatafileInfoPrimaryCollection(&document->base, fid, true);

    if (dfi != NULL) {
      dfi->_numberAlive++;
      dfi->_sizeAlive += (int64_t) TRI_DF_ALIGN_BLOCK(marker->base._size);
    }

    if (oldHeader->_fid != fid) {
      dfi = TRI_FindDatafileInfoPrimaryCollection(&document->base, oldHeader->_fid, true);
    }

    if (dfi != NULL) {
      int64_t size = (int64_t) ((TRI_df_marker_t*) oldHeader->_data)->_size;

      dfi->_numberAlive--;
      dfi->_sizeAlive -= TRI_DF_ALIGN_BLOCK(size);
      dfi->_numberDead++;
      dfi->_sizeDead += TRI_DF_ALIGN_BLOCK(size);
    }
    
    // update tick
    SetRevision(document, marker->_rid, false);
  }

  return res;
}

////////////////////////////////////////////////////////////////////////////////
/// @brief updates an existing document splitted into marker and body to file
////////////////////////////////////////////////////////////////////////////////

static int UpdateDocument (TRI_transaction_collection_t* trxCollection,
                           TRI_doc_mptr_t* oldHeader,
                           TRI_doc_document_key_marker_t* marker,
                           const TRI_voc_size_t totalSize,
                           const bool forceSync,
                           TRI_doc_mptr_t* mptr,
                           bool *freeMarker) {
  TRI_document_collection_t* document;
  TRI_doc_mptr_t* newHeader;
  TRI_doc_mptr_t oldData;
  int res;
  bool directOperation;

  TRI_ASSERT_MAINTAINER(*freeMarker == true);
  document = (TRI_document_collection_t*) trxCollection->_collection->_collection;
 
  // save the old data, remember
  oldData = *oldHeader;
  
  // .............................................................................
  // update indexes
  // .............................................................................

  // remove old document from secondary indexes
  // (it will stay in the primary index as the key won't change)

  res = DeleteSecondaryIndexes(document, oldHeader, false);

  if (res != TRI_ERROR_NO_ERROR) {
    // re-enter the document in case of failure, ignore errors during rollback
    InsertSecondaryIndexes(document, oldHeader, true);

    return res;
  }
  
  
  // .............................................................................
  // update header
  // .............................................................................

  // TODO: this will be identical for non-transactional collections only
  newHeader = CONST_CAST(oldHeader);
  
  // update the header. this will modify oldHeader !!!
  UpdateHeader(0, &marker->base, newHeader, oldHeader);


  // insert new document into secondary indexes
  res = InsertSecondaryIndexes(document, newHeader, false);

  if (res != TRI_ERROR_NO_ERROR) {
    // rollback
    DeleteSecondaryIndexes(document, newHeader, true);
    
    // copy back old header data
    *oldHeader = oldData;
    
    InsertSecondaryIndexes(document, oldHeader, true);

    return res;
  }

  
  TRI_ASSERT_MAINTAINER(res == TRI_ERROR_NO_ERROR);

  res = TRI_AddOperationCollectionTransaction(trxCollection, 
                                              TRI_VOC_DOCUMENT_OPERATION_UPDATE, 
                                              newHeader,
                                              oldHeader, 
                                              &oldData, 
                                              &marker->base, 
                                              marker->_rid,
                                              forceSync, 
                                              &directOperation);

  if (! directOperation) {
    *freeMarker = false;
  }

  if (res == TRI_ERROR_NO_ERROR) {
    if (directOperation) {
      document->_headers->moveBack(document->_headers, newHeader, &oldData);
    }

    // write new header into result  
    *mptr = *((TRI_doc_mptr_t*) newHeader);

    return TRI_ERROR_NO_ERROR;
  }

  RollbackUpdate(document, newHeader, &oldData, ! directOperation);
  TRI_ASSERT_MAINTAINER(*freeMarker == true);
    
  return res;
}

////////////////////////////////////////////////////////////////////////////////
/// @}
////////////////////////////////////////////////////////////////////////////////

// -----------------------------------------------------------------------------
// --SECTION--                                               DOCUMENT COLLECTION
// -----------------------------------------------------------------------------

// -----------------------------------------------------------------------------
// --SECTION--                                                 private functions
// -----------------------------------------------------------------------------

////////////////////////////////////////////////////////////////////////////////
/// @addtogroup VocBase
/// @{
////////////////////////////////////////////////////////////////////////////////

////////////////////////////////////////////////////////////////////////////////
/// @brief set the index cleanup flag for the collection
////////////////////////////////////////////////////////////////////////////////

static void SetIndexCleanupFlag (TRI_document_collection_t* document, 
                                 bool value) {
  document->_cleanupIndexes = value;

  LOG_DEBUG("setting cleanup indexes flag for collection '%s' to %d",
             document->base.base._info._name,
             (int) value);
}

////////////////////////////////////////////////////////////////////////////////
/// @brief adds an index to the collection
///
/// The caller must hold the index lock for the collection
////////////////////////////////////////////////////////////////////////////////

static int AddIndex (TRI_document_collection_t* document, 
                     TRI_index_t* idx) {
  int res;

  assert(idx != NULL);

  LOG_DEBUG("adding index of type %s for collection '%s'",
            idx->typeName(idx),
            document->base.base._info._name);

  res = TRI_PushBackVectorPointer(&document->_allIndexes, idx);

  if (res != TRI_ERROR_NO_ERROR) {
    return res;
  }

  if (idx->cleanup != NULL) {
    SetIndexCleanupFlag(document, true);
  }

  return TRI_ERROR_NO_ERROR;
}

////////////////////////////////////////////////////////////////////////////////
/// @brief gather aggregate information about the collection's indexes
///
/// The caller must hold the index lock for the collection
////////////////////////////////////////////////////////////////////////////////

static void RebuildIndexInfo (TRI_document_collection_t* document) {
  size_t i, n;
  bool result;

  result = false;

  n = document->_allIndexes._length;
  for (i = 0 ; i < n ; ++i) {
    TRI_index_t* idx = (TRI_index_t*) document->_allIndexes._buffer[i];

    if (idx->cleanup != NULL) {
      result = true;
      break;
    }
  }

  SetIndexCleanupFlag(document, result);
}

////////////////////////////////////////////////////////////////////////////////
/// @brief garbage-collect a collection's indexes
////////////////////////////////////////////////////////////////////////////////

static int CleanupIndexes (TRI_document_collection_t* document) {
  int res;

  res = TRI_ERROR_NO_ERROR;

  // cleaning indexes is expensive, so only do it if the flag is set for the
  // collection
  if (document->_cleanupIndexes) {
    TRI_primary_collection_t* primary;
    size_t i, n;

    primary = &document->base;

    TRI_WRITE_LOCK_DOCUMENTS_INDEXES_PRIMARY_COLLECTION(primary);
    n = document->_allIndexes._length;
    for (i = 0 ; i < n ; ++i) {
      TRI_index_t* idx = (TRI_index_t*) document->_allIndexes._buffer[i];

      if (idx->cleanup != NULL) {
        res = idx->cleanup(idx);
        if (res != TRI_ERROR_NO_ERROR) {
          break;
        }
      }
    }

    TRI_WRITE_UNLOCK_DOCUMENTS_INDEXES_PRIMARY_COLLECTION(primary);
  }

  return res;
}

////////////////////////////////////////////////////////////////////////////////
/// @brief send a resize hint to all indexes
/// must be called under the collection's write-lock
////////////////////////////////////////////////////////////////////////////////

#if 0
static bool ResizeIndexes (TRI_document_collection_t* document,
                           int64_t numDocuments) {
  size_t i, n;
  bool result;

  result = true;

  n = document->_allIndexes._length;
  for (i = 0 ; i < n ; ++i) {
    TRI_index_t* idx = (TRI_index_t*) document->_allIndexes._buffer[i];

    if (idx->reserve != NULL) {
      result = idx->reserve(idx, numDocuments);

      if (! result) {
        break;
      }
    }
  }

  return result;
}
#endif

////////////////////////////////////////////////////////////////////////////////
/// @brief debug output for headers
////////////////////////////////////////////////////////////////////////////////

static void DebugHeadersDocumentCollection (TRI_document_collection_t* collection) {
  TRI_primary_collection_t* primary;
  void** end;
  void** ptr;

  primary = &collection->base;

  ptr = primary->_primaryIndex._table;
  end = ptr + primary->_primaryIndex._nrAlloc;

  for (;  ptr < end;  ++ptr) {
    if (*ptr) {
      TRI_doc_mptr_t const* d = *ptr;

      printf("fid %llu, key %s, rid %llu\n",
             (unsigned long long) d->_fid,
             (char*) d->_key,
             (unsigned long long) d->_rid);
    }
  }
}

////////////////////////////////////////////////////////////////////////////////
/// @brief notify a collection about transaction begin/commit/abort
////////////////////////////////////////////////////////////////////////////////

static int NotifyTransaction (TRI_primary_collection_t* primary, 
                              TRI_transaction_status_e status) {
  TRI_document_collection_t* document;
  size_t i, n;

  document = (TRI_document_collection_t*) primary;

  n = document->_allIndexes._length;

  for (i = 0; i < n ; ++i) {
    TRI_index_t* idx = TRI_AtVectorPointer(&document->_allIndexes, i);

    if (status == TRI_TRANSACTION_RUNNING) {
      if (idx->beginTransaction != NULL) {
        idx->beginTransaction(idx, primary);
      }
    }
    else if (status == TRI_TRANSACTION_ABORTED) {
      if (idx->abortTransaction != NULL) {
        idx->abortTransaction(idx, primary);
      }
    }
    else if (status == TRI_TRANSACTION_COMMITTED) {
      if (idx->commitTransaction != NULL) {
        idx->commitTransaction(idx, primary);
      }
    }
  }

  return TRI_ERROR_NO_ERROR;
}

////////////////////////////////////////////////////////////////////////////////
/// @brief insert a shaped-json document into the collection
/// note: key might be NULL. in this case, a key is auto-generated
////////////////////////////////////////////////////////////////////////////////

static int InsertShapedJson (TRI_transaction_collection_t* trxCollection,
                             const TRI_voc_key_t key,
                             TRI_voc_rid_t rid,
                             TRI_doc_mptr_t* mptr,
                             TRI_df_marker_type_e markerType,
                             TRI_shaped_json_t const* shaped,
                             void const* data,
                             const bool lock,
                             const bool forceSync) {

  TRI_primary_collection_t* primary;
  TRI_doc_document_key_marker_t* marker;
  TRI_doc_mptr_t* header;
  char* keyBody;
  TRI_voc_size_t totalSize;
  bool freeMarker;
  int res;

  freeMarker = true;
  primary = trxCollection->_collection->_collection;

  TRI_ASSERT_MAINTAINER(primary != NULL);
  TRI_ASSERT_MAINTAINER(shaped != NULL);

  // first create a new marker in memory
  // this does not require any locks

  res = CreateDocumentMarker(primary, 
                             TRI_GetMarkerIdTransaction(trxCollection->_transaction),
                             (TRI_voc_tick_t) rid, 
                             &marker, 
                             &totalSize, 
                             &keyBody, 
                             markerType, 
                             key, 
                             shaped, 
                             data);

  if (res != TRI_ERROR_NO_ERROR) {
    return res;
  }
          
  TRI_ASSERT_MAINTAINER(marker != NULL);
  TRI_ASSERT_MAINTAINER(keyBody != NULL);
  TRI_ASSERT_MAINTAINER(totalSize > 0);

  if (lock) {
    // WRITE-LOCK START
    primary->beginWrite(primary);
  }

  header = NULL;
  res = CreateHeader((TRI_document_collection_t*) primary, marker, 0, &header);

  if (res == TRI_ERROR_NO_ERROR) {
    res = InsertDocument(trxCollection, marker, header, totalSize, forceSync, mptr, &freeMarker);
  }

  if (lock) {
    primary->endWrite(primary);
    // WRITE-LOCK END
  }
       
  if (freeMarker) { 
    TRI_Free(TRI_UNKNOWN_MEM_ZONE, marker);
  }

#ifdef TRI_ENABLE_MAINTAINER_MODE
  if (res == TRI_ERROR_NO_ERROR) {
    TRI_ASSERT_MAINTAINER(mptr->_key != NULL);
    TRI_ASSERT_MAINTAINER(mptr->_data != NULL);
    TRI_ASSERT_MAINTAINER(mptr->_rid > 0);
  }
#endif

  return res;
}

////////////////////////////////////////////////////////////////////////////////
/// @brief reads an element from the document collection
////////////////////////////////////////////////////////////////////////////////

static int ReadShapedJson (TRI_transaction_collection_t* trxCollection,
                           const TRI_voc_key_t key,
                           TRI_doc_mptr_t* mptr,
                           const bool lock) {
  TRI_primary_collection_t* primary;
  TRI_doc_mptr_t const* header;
  
  primary = trxCollection->_collection->_collection;

  if (lock) {
    primary->beginRead(primary);
  }

  header = TRI_LookupByKeyAssociativePointer(&primary->_primaryIndex, key);

  if (! IsVisible(header)) {
    if (lock) {
      primary->endRead(primary);
    }

    // make an empty result
    memset(mptr, 0, sizeof(TRI_doc_mptr_t));

    return TRI_ERROR_ARANGO_DOCUMENT_NOT_FOUND;
  }

  // we found a document, now copy it over
  *mptr = *((TRI_doc_mptr_t*) header);

  if (lock) {
    primary->endRead(primary);
  }

#ifdef TRI_ENABLE_MAINTAINER_MODE
  TRI_ASSERT_MAINTAINER(mptr->_key != NULL);
  TRI_ASSERT_MAINTAINER(mptr->_data != NULL);
  TRI_ASSERT_MAINTAINER(mptr->_rid > 0);
#endif

  return TRI_ERROR_NO_ERROR;
}
  
////////////////////////////////////////////////////////////////////////////////
/// @brief updates a document in the collection from shaped json
////////////////////////////////////////////////////////////////////////////////

static int UpdateShapedJson (TRI_transaction_collection_t* trxCollection,
                             const TRI_voc_key_t key,
                             TRI_voc_rid_t rid,
                             TRI_doc_mptr_t* mptr,
                             TRI_shaped_json_t const* shaped,
                             TRI_doc_update_policy_t const* policy,
                             const bool lock,
                             const bool forceSync) {
  TRI_primary_collection_t* primary;
  TRI_doc_document_key_marker_t* marker;
  TRI_doc_mptr_t* header;
  TRI_voc_size_t totalSize;
  TRI_voc_tid_t tid;
  bool freeMarker;
  int res;

  freeMarker = true;
  primary = trxCollection->_collection->_collection;
  
  TRI_ASSERT_MAINTAINER(mptr != NULL);
  
  // initialise the result
  mptr->_key  = NULL;
  mptr->_data = NULL;
  
  marker = NULL;  

  if (lock) {
    primary->beginWrite(primary);
  }

  TRI_ASSERT_MAINTAINER(key != NULL);

  // get the header pointer of the previous revision
  header = TRI_LookupByKeyAssociativePointer(&primary->_primaryIndex, key);

  if (IsVisible(header)) {
    // document found, now check revision
    res = TRI_CheckUpdatePolicy(policy, header->_rid);
  }
  else {
    // document not found
    res = TRI_ERROR_ARANGO_DOCUMENT_NOT_FOUND;
  }


  if (res == TRI_ERROR_NO_ERROR) {
    TRI_df_marker_t const* original;

    original = header->_data;

    tid = TRI_GetMarkerIdTransaction(trxCollection->_transaction);
    res = CloneDocumentMarker(tid, (TRI_voc_tick_t) rid, original, &marker, &totalSize, original->_type, shaped);

    if (res == TRI_ERROR_NO_ERROR) {
      res = UpdateDocument(trxCollection, header, marker, totalSize, forceSync, mptr, &freeMarker);
    }
  }

  if (lock) {
    primary->endWrite(primary);
  }

  if (marker != NULL && freeMarker) {
    TRI_Free(TRI_UNKNOWN_MEM_ZONE, marker);
  }

#ifdef TRI_ENABLE_MAINTAINER_MODE
  if (res == TRI_ERROR_NO_ERROR) {
    TRI_ASSERT_MAINTAINER(mptr->_key != NULL);
    TRI_ASSERT_MAINTAINER(mptr->_data != NULL);
    TRI_ASSERT_MAINTAINER(mptr->_rid > 0);
  }
#endif

  return res;
}

////////////////////////////////////////////////////////////////////////////////
/// @brief deletes a json document given the identifier
////////////////////////////////////////////////////////////////////////////////

static int RemoveShapedJson (TRI_transaction_collection_t* trxCollection,
                             const TRI_voc_key_t key,
                             TRI_voc_rid_t rid,
                             TRI_doc_update_policy_t const* policy,
                             const bool lock,
                             const bool forceSync) {
  TRI_primary_collection_t* primary;
  TRI_doc_deletion_key_marker_t* marker;
  TRI_voc_size_t totalSize;
  TRI_voc_tid_t tid;
  bool freeMarker;
  int res;

  freeMarker = true;
  primary = trxCollection->_collection->_collection;
  TRI_ASSERT_MAINTAINER(key != NULL);

  marker = NULL;
  tid = TRI_GetMarkerIdTransaction(trxCollection->_transaction);

  res = CreateDeletionMarker(tid,
                             (TRI_voc_tick_t) rid,
                             &marker, 
                             &totalSize, 
                             key, 
                             (TRI_voc_size_t) strlen(key));

  if (res != TRI_ERROR_NO_ERROR) {
    return res;
  }

  TRI_ASSERT_MAINTAINER(marker != NULL);

  if (lock) {
    primary->beginWrite(primary);
  }

  res = RemoveDocument(trxCollection, policy, marker, totalSize, forceSync, &freeMarker);

  if (lock) {
    primary->endWrite(primary);
  }
 
  if (freeMarker) {   
    TRI_Free(TRI_UNKNOWN_MEM_ZONE, marker);
  }

  return res;
}

////////////////////////////////////////////////////////////////////////////////
/// @brief read locks a collection
////////////////////////////////////////////////////////////////////////////////

static int BeginRead (TRI_primary_collection_t* primary) {
  TRI_READ_LOCK_DOCUMENTS_INDEXES_PRIMARY_COLLECTION(primary);

  return TRI_ERROR_NO_ERROR;
}

////////////////////////////////////////////////////////////////////////////////
/// @brief read unlocks a collection
////////////////////////////////////////////////////////////////////////////////

static int EndRead (TRI_primary_collection_t* primary) {
  TRI_READ_UNLOCK_DOCUMENTS_INDEXES_PRIMARY_COLLECTION(primary);

  return TRI_ERROR_NO_ERROR;
}

////////////////////////////////////////////////////////////////////////////////
/// @brief write locks a collection
////////////////////////////////////////////////////////////////////////////////

static int BeginWrite (TRI_primary_collection_t* primary) {
  TRI_WRITE_LOCK_DOCUMENTS_INDEXES_PRIMARY_COLLECTION(primary);

  return TRI_ERROR_NO_ERROR;
}

////////////////////////////////////////////////////////////////////////////////
/// @brief write unlocks a collection
////////////////////////////////////////////////////////////////////////////////

static int EndWrite (TRI_primary_collection_t* primary) {
  TRI_WRITE_UNLOCK_DOCUMENTS_INDEXES_PRIMARY_COLLECTION(primary);

  return TRI_ERROR_NO_ERROR;
}

////////////////////////////////////////////////////////////////////////////////
/// @brief read locks a collection, with a timeout (in µseconds)
////////////////////////////////////////////////////////////////////////////////

static int BeginReadTimed (TRI_primary_collection_t* primary, 
                           uint64_t timeout,
                           uint64_t sleepPeriod) {
  uint64_t waited = 0;

  while (! TRI_TRY_READ_LOCK_DOCUMENTS_INDEXES_PRIMARY_COLLECTION(primary)) {
    usleep(sleepPeriod);

    waited += sleepPeriod;

    if (waited > timeout) {
      return TRI_ERROR_LOCK_TIMEOUT;
    }
  }

  return TRI_ERROR_NO_ERROR;
}

////////////////////////////////////////////////////////////////////////////////
/// @brief write locks a collection, with a timeout
////////////////////////////////////////////////////////////////////////////////

static int BeginWriteTimed (TRI_primary_collection_t* primary, 
                            uint64_t timeout,
                            uint64_t sleepPeriod) {
  uint64_t waited = 0;

  while (! TRI_TRY_WRITE_LOCK_DOCUMENTS_INDEXES_PRIMARY_COLLECTION(primary)) {
    usleep(sleepPeriod);

    waited += sleepPeriod;

    if (waited > timeout) {
      return TRI_ERROR_LOCK_TIMEOUT;
    }
  }

  return TRI_ERROR_NO_ERROR;
}

////////////////////////////////////////////////////////////////////////////////
/// @brief dumps information about a collection
////////////////////////////////////////////////////////////////////////////////

#ifdef TRI_ENABLE_MAINTAINER_MODE

static void DumpCollection (TRI_primary_collection_t* primary) {
  TRI_document_collection_t* document = (TRI_document_collection_t*) primary;

  printf("----------------------------\n");
  printf("primary index, nrUsed: %lu\n", (unsigned long) primary->_primaryIndex._nrUsed);
  printf("number of documents: %lu\n", (unsigned long) primary->_numberDocuments);
  document->_headers->dump(document->_headers);
  printf("----------------------------\n\n");
}

#endif

////////////////////////////////////////////////////////////////////////////////
/// @}
////////////////////////////////////////////////////////////////////////////////

// -----------------------------------------------------------------------------
// --SECTION--                                               DOCUMENT COLLECTION
// -----------------------------------------------------------------------------

// -----------------------------------------------------------------------------
// --SECTION--                                                     Open iterator 
// -----------------------------------------------------------------------------

// -----------------------------------------------------------------------------
// --SECTION--                                                 private variables
// -----------------------------------------------------------------------------

////////////////////////////////////////////////////////////////////////////////
/// @addtogroup VocBase
/// @{
////////////////////////////////////////////////////////////////////////////////

////////////////////////////////////////////////////////////////////////////////
/// @brief size of operations buffer for the open iterator
////////////////////////////////////////////////////////////////////////////////

static size_t OpenIteratorBufferSize = 128;

////////////////////////////////////////////////////////////////////////////////
/// @}
////////////////////////////////////////////////////////////////////////////////

// -----------------------------------------------------------------------------
// --SECTION--                                                     private types
// -----------------------------------------------------------------------------

////////////////////////////////////////////////////////////////////////////////
/// @addtogroup VocBase
/// @{
////////////////////////////////////////////////////////////////////////////////

////////////////////////////////////////////////////////////////////////////////
/// @brief state during opening of a collection
////////////////////////////////////////////////////////////////////////////////

typedef struct open_iterator_state_s {
  TRI_document_collection_t* _document;
  TRI_voc_tid_t              _tid;
  TRI_voc_fid_t              _fid;
  TRI_doc_datafile_info_t*   _dfi;
  TRI_vector_t               _operations;
  TRI_vocbase_t*             _vocbase; 
  uint32_t                   _trxCollections;
  bool                       _trxPrepared;
}
open_iterator_state_t;

////////////////////////////////////////////////////////////////////////////////
/// @brief container for a single collection operation (used during opening)
////////////////////////////////////////////////////////////////////////////////

typedef struct open_iterator_operation_s {
  TRI_voc_document_operation_e  _type;
  TRI_df_marker_t const*        _marker;
  TRI_voc_fid_t                 _fid;
}
open_iterator_operation_t;

////////////////////////////////////////////////////////////////////////////////
/// @}
////////////////////////////////////////////////////////////////////////////////

// -----------------------------------------------------------------------------
// --SECTION--                                                 private functions
// -----------------------------------------------------------------------------

////////////////////////////////////////////////////////////////////////////////
/// @addtogroup VocBase
/// @{
////////////////////////////////////////////////////////////////////////////////

////////////////////////////////////////////////////////////////////////////////
/// @brief mark a transaction as failed during opening of a collection
////////////////////////////////////////////////////////////////////////////////

static int OpenIteratorNoteFailedTransaction (open_iterator_state_t const* state) {
  assert(state->_tid > 0);
  
  return TRI_AddIdFailedTransaction(&state->_document->_failedTransactions, state->_tid);
}

////////////////////////////////////////////////////////////////////////////////
/// @brief apply an insert/update operation when opening a collection
////////////////////////////////////////////////////////////////////////////////

static int OpenIteratorApplyInsert (open_iterator_state_t* state,
                                    open_iterator_operation_t* operation) {

  TRI_document_collection_t* document;
  TRI_primary_collection_t* primary;
  TRI_df_marker_t const* marker;
  TRI_doc_document_key_marker_t const* d;
  TRI_doc_mptr_t const* found;
  TRI_voc_key_t key;
  
  document = state->_document; 
  primary  = &document->base;
  
  marker = operation->_marker;
  d = (TRI_doc_document_key_marker_t const*) marker;
  
  if (state->_fid != operation->_fid) {
    // update the state
    state->_fid = operation->_fid;
    state->_dfi = TRI_FindDatafileInfoPrimaryCollection(primary, operation->_fid, true);
  }
  
  SetRevision(document, d->_rid, false);
  
#ifdef TRI_ENABLE_LOGGER
  if (marker->_type == TRI_DOC_MARKER_KEY_DOCUMENT) {
    LOG_TRACE("document: fid %llu, key %s, rid %llu, _offsetJson %lu, _offsetKey %lu",
              (unsigned long long) operation->_fid,
              ((char*) d + d->_offsetKey),
              (unsigned long long) d->_rid,
              (unsigned long) d->_offsetJson,
              (unsigned long) d->_offsetKey);
  }
  else {
    TRI_doc_edge_key_marker_t const* e = (TRI_doc_edge_key_marker_t const*) marker;

    LOG_TRACE("edge: fid %llu, key %s, fromKey %s, toKey %s, rid %llu, _offsetJson %lu, _offsetKey %lu",
              (unsigned long long) operation->_fid,
              ((char*) d + d->_offsetKey),
              ((char*) e + e->_offsetFromKey),
              ((char*) e + e->_offsetToKey),
              (unsigned long long) d->_rid,
              (unsigned long) d->_offsetJson,
              (unsigned long) d->_offsetKey);
  }
#endif
  
  key = ((char*) d) + d->_offsetKey;
  if (primary->_keyGenerator->track != NULL) {
    primary->_keyGenerator->track(primary->_keyGenerator, key);
  }

  found = TRI_LookupByKeyAssociativePointer(&primary->_primaryIndex, key);

  // it is a new entry
  if (found == NULL) {
    TRI_doc_mptr_t* header;
    int res;

    // get a header
    res = CreateHeader(document, (TRI_doc_document_key_marker_t*) marker, operation->_fid, &header);

    if (res != TRI_ERROR_NO_ERROR) {
      LOG_ERROR("out of memory");
      
      return TRI_set_errno(res);
    }

    TRI_ASSERT_MAINTAINER(header != NULL);

    // insert into primary index
    res = InsertPrimaryIndex(document, header, false);

    if (res != TRI_ERROR_NO_ERROR) {
      // insertion failed
      LOG_ERROR("inserting document into indexes failed");
      document->_headers->release(document->_headers, header, true);

      return res;
    }

    // update the datafile info
    if (state->_dfi != NULL) {
      state->_dfi->_numberAlive++;
      state->_dfi->_sizeAlive += (int64_t) TRI_DF_ALIGN_BLOCK(marker->_size);
    }
  }

  // it is an update, but only if found has a smaller revision identifier
  else if (found->_rid < d->_rid || 
           (found->_rid == d->_rid && found->_fid <= operation->_fid)) {
    TRI_doc_mptr_t* newHeader;
    TRI_doc_mptr_t oldData;
    TRI_doc_datafile_info_t* dfi;

    // save the old data
    oldData = *found;

    newHeader = CONST_CAST(found);

    // update the header info
    UpdateHeader(operation->_fid, marker, newHeader, found);
    document->_headers->moveBack(document->_headers, newHeader, &oldData);
      
    // update the datafile info
    if (oldData._fid == state->_fid) {
      dfi = state->_dfi;
    }
    else {
      dfi = TRI_FindDatafileInfoPrimaryCollection(primary, oldData._fid, true);
    }

    if (dfi != NULL && found->_data != NULL) {
      int64_t size;

      TRI_ASSERT_MAINTAINER(found->_data != NULL);
      size = (int64_t) ((TRI_df_marker_t*) found->_data)->_size;

      dfi->_numberAlive--;
      dfi->_sizeAlive -= TRI_DF_ALIGN_BLOCK(size);

      dfi->_numberDead++;
      dfi->_sizeDead += TRI_DF_ALIGN_BLOCK(size);
    }

    if (state->_dfi != NULL) {
      state->_dfi->_numberAlive++;
      state->_dfi->_sizeAlive += (int64_t) TRI_DF_ALIGN_BLOCK(marker->_size);
    }
  }

  // it is a stale update
  else {
    if (state->_dfi != NULL) {
      TRI_ASSERT_MAINTAINER(found->_data != NULL);

      state->_dfi->_numberDead++;
      state->_dfi->_sizeDead += (int64_t) TRI_DF_ALIGN_BLOCK(((TRI_df_marker_t*) found->_data)->_size);
    }
  }

  return TRI_ERROR_NO_ERROR;
}

////////////////////////////////////////////////////////////////////////////////
/// @brief apply a delete operation when opening a collection
////////////////////////////////////////////////////////////////////////////////

static int OpenIteratorApplyRemove (open_iterator_state_t* state,
                                    open_iterator_operation_t* operation) {

  TRI_document_collection_t* document;
  TRI_primary_collection_t* primary;
  TRI_df_marker_t const* marker;
  TRI_doc_deletion_key_marker_t const* d;
  TRI_doc_mptr_t const* found;
  TRI_voc_key_t key;
  
  document = state->_document; 
  primary  = &document->base;
  
  marker = operation->_marker;
  d = (TRI_doc_deletion_key_marker_t const*) marker;
  
  SetRevision(document, d->_rid, false);
  
  if (state->_fid != operation->_fid) {
    // update the state
    state->_fid = operation->_fid;
    state->_dfi = TRI_FindDatafileInfoPrimaryCollection(primary, operation->_fid, true);
  }

  key = ((char*) d) + d->_offsetKey;

  LOG_TRACE("deletion: fid %llu, key %s, rid %llu, deletion %llu",
            (unsigned long long) operation->_fid,
            (char*) key,
            (unsigned long long) d->_rid,
            (unsigned long long) marker->_tick);

  if (primary->_keyGenerator->track != NULL) {
    primary->_keyGenerator->track(primary->_keyGenerator, key);
  }

  found = TRI_LookupByKeyAssociativePointer(&primary->_primaryIndex, key);

  // it is a new entry, so we missed the create
  if (found == NULL) {
    // update the datafile info
    if (state->_dfi != NULL) {
      state->_dfi->_numberDeletion++;
    }
  }

  // it is a real delete
  else {
    TRI_doc_datafile_info_t* dfi;

    // update the datafile info
    if (found->_fid == state->_fid) {
      dfi = state->_dfi;
    }
    else {
      dfi = TRI_FindDatafileInfoPrimaryCollection(primary, found->_fid, true);
    }

    if (dfi != NULL) {
      int64_t size;

      TRI_ASSERT_MAINTAINER(found->_data != NULL);

      size = (int64_t) ((TRI_df_marker_t*) found->_data)->_size;

      dfi->_numberAlive--;
      dfi->_sizeAlive -= TRI_DF_ALIGN_BLOCK(size);

      dfi->_numberDead++;
      dfi->_sizeDead += TRI_DF_ALIGN_BLOCK(size);
    }

    if (state->_dfi != NULL) {
      state->_dfi->_numberDeletion++;
    }

    DeletePrimaryIndex(document, found, false);

    // free the header
    document->_headers->release(document->_headers, CONST_CAST(found), true);
  }

  return TRI_ERROR_NO_ERROR;
}

////////////////////////////////////////////////////////////////////////////////
/// @brief apply an operation when opening a collection
////////////////////////////////////////////////////////////////////////////////

static int OpenIteratorApplyOperation (open_iterator_state_t* state,
                                       open_iterator_operation_t* operation) {
  if (operation->_type == TRI_VOC_DOCUMENT_OPERATION_REMOVE) {
    return OpenIteratorApplyRemove(state, operation);
  }
  else if (operation->_type == TRI_VOC_DOCUMENT_OPERATION_INSERT) {
    return OpenIteratorApplyInsert(state, operation);
  }
  
  LOG_ERROR("logic error in %s", __FUNCTION__);
  return TRI_ERROR_INTERNAL;
}

////////////////////////////////////////////////////////////////////////////////
/// @brief add an operation to the list of operations when opening a collection
/// if the operation does not belong to a designated transaction, it is 
/// executed directly
////////////////////////////////////////////////////////////////////////////////

static int OpenIteratorAddOperation (open_iterator_state_t* state,
                                     const TRI_voc_document_operation_e type,
                                     TRI_df_marker_t const* marker,
                                     const TRI_voc_fid_t fid) {
  open_iterator_operation_t operation;
  int res;

  operation._type   = type;
  operation._marker = marker;
  operation._fid    = fid;

  if (state->_tid == 0) {
    res = OpenIteratorApplyOperation(state, &operation);
  }
  else {
    res = TRI_PushBackVector(&state->_operations, &operation);
  }

  return res;
}

////////////////////////////////////////////////////////////////////////////////
/// @brief reset the list of operations during opening
////////////////////////////////////////////////////////////////////////////////

static void OpenIteratorResetOperations (open_iterator_state_t* state) {
  size_t n = state->_operations._length;

  if (n > OpenIteratorBufferSize * 2) {
    // free some memory
    TRI_DestroyVector(&state->_operations);
    TRI_InitVector2(&state->_operations, TRI_UNKNOWN_MEM_ZONE, sizeof(open_iterator_operation_t), OpenIteratorBufferSize);
  }
  else {
    TRI_ClearVector(&state->_operations);
  }
  
  state->_tid            = 0;
  state->_trxPrepared    = false;
  state->_trxCollections = 0;
}

////////////////////////////////////////////////////////////////////////////////
/// @brief start a transaction when opening a collection
////////////////////////////////////////////////////////////////////////////////

static int OpenIteratorStartTransaction (open_iterator_state_t* state, 
                                         TRI_voc_tid_t tid,
                                         uint32_t numCollections) {
  state->_tid = tid;
  state->_trxCollections = numCollections;

  assert(state->_operations._length == 0);

  return TRI_ERROR_NO_ERROR;
}

////////////////////////////////////////////////////////////////////////////////
/// @brief prepare an ongoing transaction when opening a collection
////////////////////////////////////////////////////////////////////////////////

static int OpenIteratorPrepareTransaction (open_iterator_state_t* state) {
  if (state->_tid != 0) {
    state->_trxPrepared = true;
  }

  return TRI_ERROR_NO_ERROR;
}

////////////////////////////////////////////////////////////////////////////////
/// @brief check whether a prepared transaction has a coordinator entry in _trx
////////////////////////////////////////////////////////////////////////////////

static int ReadTrxCallback (TRI_transaction_collection_t* trxCollection,
                             void* data) {
  open_iterator_state_t* state;
  TRI_voc_key_t key;
  TRI_primary_collection_t* primary;
  TRI_doc_mptr_t mptr;
  int res;
 
  state = data;
  key = TRI_StringUInt64(state->_tid);
  primary = trxCollection->_collection->_collection;

  // check whether the document exists. we will not need mptr later, so we don't need a barrier
  res = primary->read(trxCollection, key, &mptr, false);
  TRI_FreeString(TRI_CORE_MEM_ZONE, key);

  return res;
}

////////////////////////////////////////////////////////////////////////////////
/// @brief abort an ongoing transaction when opening a collection
////////////////////////////////////////////////////////////////////////////////

static int OpenIteratorAbortTransaction (open_iterator_state_t* state) {
  if (state->_tid != 0) {
    if (state->_trxCollections > 1 && state->_trxPrepared) {
      int res;

      // multi-collection transaction... 
      // check if we have a coordinator entry in _trx
      // if yes, then we'll recover the transaction, otherwise we'll abort it

      res = TRI_ExecuteSingleOperationTransaction(state->_vocbase, 
                                                  TRI_COL_NAME_TRANSACTION,
                                                  TRI_TRANSACTION_READ, 
                                                  ReadTrxCallback, 
                                                  state,
                                                  false);
      if (res == TRI_ERROR_NO_ERROR) {
        size_t i, n; 

        // TRI_ERROR_NO_ERROR means we have found a coordinator entry
        // otherwise we would have got TRI_ERROR_ARANGO_DOCUMENT_NOT_FOUND etc.

        LOG_INFO("recovering transaction %llu", (unsigned long long) state->_tid);
        n = state->_operations._length;

        for (i = 0; i < n; ++i) {
          int r;

          open_iterator_operation_t* operation = TRI_AtVector(&state->_operations, i);

          r = OpenIteratorApplyOperation(state, operation);

          if (r != TRI_ERROR_NO_ERROR) {
            res = r;
          }
        }
      
        OpenIteratorResetOperations(state);
        return res;
      }
    }

    OpenIteratorNoteFailedTransaction(state);

    LOG_INFO("rolling back uncommitted transaction %llu", (unsigned long long) state->_tid);
    OpenIteratorResetOperations(state);
  }

  return TRI_ERROR_NO_ERROR;
}

////////////////////////////////////////////////////////////////////////////////
/// @brief commit a transaction when opening a collection
////////////////////////////////////////////////////////////////////////////////

static int OpenIteratorCommitTransaction (open_iterator_state_t* state) {
  int res;

  res = TRI_ERROR_NO_ERROR;

  if (state->_trxCollections <= 1 || state->_trxPrepared) {
    size_t i, n; 

    n = state->_operations._length;

    for (i = 0; i < n; ++i) {
      int r;

      open_iterator_operation_t* operation = TRI_AtVector(&state->_operations, i);

      r = OpenIteratorApplyOperation(state, operation);
      if (r != TRI_ERROR_NO_ERROR) {
        res = r;
      }
    }
  }
  else if (state->_trxCollections > 1 && ! state->_trxPrepared) {
    OpenIteratorAbortTransaction(state);
  }
  
  // clean up
  OpenIteratorResetOperations(state);

  return res;
}

////////////////////////////////////////////////////////////////////////////////
/// @brief process a document (or edge) marker when opening a collection
////////////////////////////////////////////////////////////////////////////////

static int OpenIteratorHandleDocumentMarker (TRI_df_marker_t const* marker,
                                             TRI_datafile_t* datafile,
                                             open_iterator_state_t* state) {

  TRI_doc_document_key_marker_t const* d = (TRI_doc_document_key_marker_t const*) marker;
  
  if (d->_tid > 0) {
    // marker has a transaction id
    if (d->_tid != state->_tid) {
      // we have a different transaction ongoing 
      LOG_WARNING("logic error in %s, fid %llu. found tid: %llu, expected tid: %llu. "
                  "this may also be the result of an aborted transaction",
                  __FUNCTION__,
                  (unsigned long long) datafile->_fid,
                  (unsigned long long) d->_tid,
                  (unsigned long long) state->_tid);

      OpenIteratorAbortTransaction(state);

      return TRI_ERROR_INTERNAL;
    }
  }
  
  OpenIteratorAddOperation(state, TRI_VOC_DOCUMENT_OPERATION_INSERT, marker, datafile->_fid);

  return TRI_ERROR_NO_ERROR;
}

////////////////////////////////////////////////////////////////////////////////
/// @brief process a deletion marker when opening a collection
////////////////////////////////////////////////////////////////////////////////

static int OpenIteratorHandleDeletionMarker (TRI_df_marker_t const* marker,
                                             TRI_datafile_t* datafile,
                                             open_iterator_state_t* state) {
  
  TRI_doc_deletion_key_marker_t const* d = (TRI_doc_deletion_key_marker_t const*) marker;
 
  if (d->_tid > 0) {
    // marker has a transaction id
    if (d->_tid != state->_tid) {
      // we have a different transaction ongoing 
      LOG_WARNING("logic error in %s, fid %llu. found tid: %llu, expected tid: %llu. "
                  "this may also be the result of an aborted transaction",
                  __FUNCTION__,
                  (unsigned long long) datafile->_fid,
                  (unsigned long long) d->_tid,
                  (unsigned long long) state->_tid);

      OpenIteratorAbortTransaction(state);

      return TRI_ERROR_INTERNAL;
    }
  }

  OpenIteratorAddOperation(state, TRI_VOC_DOCUMENT_OPERATION_REMOVE, marker, datafile->_fid);

  return TRI_ERROR_NO_ERROR;
}

////////////////////////////////////////////////////////////////////////////////
/// @brief process a shape marker when opening a collection
////////////////////////////////////////////////////////////////////////////////

static int OpenIteratorHandleShapeMarker (TRI_df_marker_t const* marker,
                                          TRI_datafile_t* datafile,
                                          open_iterator_state_t* state) {
  TRI_primary_collection_t* primary;
  int res;

  primary = &state->_document->base;
  res = TRI_InsertShapeVocShaper(primary->_shaper, marker);
  
  if (res == TRI_ERROR_NO_ERROR) {
    if (state->_fid != datafile->_fid) {
      state->_fid = datafile->_fid;
      state->_dfi = TRI_FindDatafileInfoPrimaryCollection(primary, state->_fid, true);
    }

    if (state->_dfi != NULL) {
      state->_dfi->_numberShapes++;
      state->_dfi->_sizeShapes += (int64_t) TRI_DF_ALIGN_BLOCK(marker->_size);
    }
  }

  return res;
}

////////////////////////////////////////////////////////////////////////////////
/// @brief process an attribute marker when opening a collection
////////////////////////////////////////////////////////////////////////////////

static int OpenIteratorHandleAttributeMarker (TRI_df_marker_t const* marker,
                                              TRI_datafile_t* datafile,
                                              open_iterator_state_t* state) {
  TRI_primary_collection_t* primary;
  int res;

  primary = &state->_document->base;
  res = TRI_InsertAttributeVocShaper(primary->_shaper, marker); 

  if (res == TRI_ERROR_NO_ERROR) { 
    if (state->_fid != datafile->_fid) {
      state->_fid = datafile->_fid;
      state->_dfi = TRI_FindDatafileInfoPrimaryCollection(primary, state->_fid, true);
    }

    if (state->_dfi != NULL) {
      state->_dfi->_numberAttributes++;
      state->_dfi->_sizeAttributes += (int64_t) TRI_DF_ALIGN_BLOCK(marker->_size);
    }
  }

  return res;
}
  
////////////////////////////////////////////////////////////////////////////////
/// @brief process a "begin transaction" marker when opening a collection
////////////////////////////////////////////////////////////////////////////////

static int OpenIteratorHandleBeginMarker (TRI_df_marker_t const* marker,
                                          TRI_datafile_t* datafile,
                                          open_iterator_state_t* state) {
  
  TRI_doc_begin_transaction_marker_t const* m = (TRI_doc_begin_transaction_marker_t const*) marker;

  if (m->_tid != state->_tid && state->_tid != 0) {
    // some incomplete transaction was going on before us...
    LOG_WARNING("logic error in %s, fid %llu. found tid: %llu, expected tid: %llu. " 
                "this may also be the result of an aborted transaction",
                __FUNCTION__,
                (unsigned long long) datafile->_fid,
                (unsigned long long) m->_tid,
                (unsigned long long) state->_tid);

    OpenIteratorAbortTransaction(state);
  }

  OpenIteratorStartTransaction(state, m->_tid, (uint32_t) m->_numCollections);

  return TRI_ERROR_NO_ERROR;
}

////////////////////////////////////////////////////////////////////////////////
/// @brief process a "commit transaction" marker when opening a collection
////////////////////////////////////////////////////////////////////////////////

static int OpenIteratorHandleCommitMarker (TRI_df_marker_t const* marker,
                                           TRI_datafile_t* datafile,
                                           open_iterator_state_t* state) {
  
  TRI_doc_commit_transaction_marker_t const* m = (TRI_doc_commit_transaction_marker_t const*) marker;
  
  if (m->_tid != state->_tid) {
    // we found a commit marker, but we did not find any begin marker beforehand. strange
    LOG_WARNING("logic error in %s, fid %llu. found tid: %llu, expected tid: %llu",
                __FUNCTION__,
                (unsigned long long) datafile->_fid,
                (unsigned long long) m->_tid,
                (unsigned long long) state->_tid);

    OpenIteratorAbortTransaction(state);
  }
  else {
    OpenIteratorCommitTransaction(state);
  }

  // reset transaction id
  state->_tid = 0;

  return TRI_ERROR_NO_ERROR;
}

////////////////////////////////////////////////////////////////////////////////
/// @brief process a "prepare transaction" marker when opening a collection
////////////////////////////////////////////////////////////////////////////////

static int OpenIteratorHandlePrepareMarker (TRI_df_marker_t const* marker,
                                            TRI_datafile_t* datafile,
                                            open_iterator_state_t* state) {
  
  TRI_doc_prepare_transaction_marker_t const* m = (TRI_doc_prepare_transaction_marker_t const*) marker;
  
  if (m->_tid != state->_tid) {
    // we found a commit marker, but we did not find any begin marker beforehand. strange
    LOG_WARNING("logic error in %s, fid %llu. found tid: %llu, expected tid: %llu", 
                __FUNCTION__,
                (unsigned long long) datafile->_fid,
                (unsigned long long) m->_tid,
                (unsigned long long) state->_tid);

    OpenIteratorAbortTransaction(state);
  }
  else {
    OpenIteratorPrepareTransaction(state);
  }

  return TRI_ERROR_NO_ERROR;
}

////////////////////////////////////////////////////////////////////////////////
/// @brief process an "abort transaction" marker when opening a collection
////////////////////////////////////////////////////////////////////////////////

static int OpenIteratorHandleAbortMarker (TRI_df_marker_t const* marker,
                                          TRI_datafile_t* datafile,
                                          open_iterator_state_t* state) {
  
  TRI_doc_abort_transaction_marker_t const* m = (TRI_doc_abort_transaction_marker_t const*) marker;
  
  if (m->_tid != state->_tid) {
    // we found an abort marker, but we did not find any begin marker beforehand. strange
    LOG_WARNING("logic error in %s, fid %llu. found tid: %llu, expected tid: %llu", 
                __FUNCTION__,
                (unsigned long long) datafile->_fid,
                (unsigned long long) m->_tid,
                (unsigned long long) state->_tid);
  }

  OpenIteratorAbortTransaction(state);

  return TRI_ERROR_NO_ERROR;
}

////////////////////////////////////////////////////////////////////////////////
/// @brief iterator for open
////////////////////////////////////////////////////////////////////////////////

static bool OpenIterator (TRI_df_marker_t const* marker, 
                          void* data, 
                          TRI_datafile_t* datafile, 
                          bool journal) {
  int res;

  if (marker->_type == TRI_DOC_MARKER_KEY_EDGE ||
      marker->_type == TRI_DOC_MARKER_KEY_DOCUMENT) {
    res = OpenIteratorHandleDocumentMarker(marker, datafile, (open_iterator_state_t*) data);
  }
  else if (marker->_type == TRI_DOC_MARKER_KEY_DELETION) {
    res = OpenIteratorHandleDeletionMarker(marker, datafile, (open_iterator_state_t*) data);
  }
  else if (marker->_type == TRI_DF_MARKER_SHAPE) {
    res = OpenIteratorHandleShapeMarker(marker, datafile, (open_iterator_state_t*) data);
  }
  else if (marker->_type == TRI_DF_MARKER_ATTRIBUTE) {
    res = OpenIteratorHandleAttributeMarker(marker, datafile, (open_iterator_state_t*) data);
  }
  else if (marker->_type == TRI_DOC_MARKER_BEGIN_TRANSACTION) {
    res = OpenIteratorHandleBeginMarker(marker, datafile, (open_iterator_state_t*) data);
  }
  else if (marker->_type == TRI_DOC_MARKER_COMMIT_TRANSACTION) {
    res = OpenIteratorHandleCommitMarker(marker, datafile, (open_iterator_state_t*) data);
  }
  else if (marker->_type == TRI_DOC_MARKER_PREPARE_TRANSACTION) {
    res = OpenIteratorHandlePrepareMarker(marker, datafile, (open_iterator_state_t*) data);
  }
  else if (marker->_type == TRI_DOC_MARKER_ABORT_TRANSACTION) {
    res = OpenIteratorHandleAbortMarker(marker, datafile, (open_iterator_state_t*) data);
  }
  else {
    LOG_TRACE("skipping marker type %lu", (unsigned long) marker->_type);
    res = TRI_ERROR_NO_ERROR;
  }

  return (res == TRI_ERROR_NO_ERROR);
}

////////////////////////////////////////////////////////////////////////////////
/// @}
////////////////////////////////////////////////////////////////////////////////

// -----------------------------------------------------------------------------
// --SECTION--                                                 private functions
// -----------------------------------------------------------------------------

////////////////////////////////////////////////////////////////////////////////
/// @addtogroup VocBase
/// @{
////////////////////////////////////////////////////////////////////////////////

////////////////////////////////////////////////////////////////////////////////
/// @brief fill the internal (non-user-definable) indexes
/// currently, this will only fill edge indexes
////////////////////////////////////////////////////////////////////////////////

static bool FillInternalIndexes (TRI_document_collection_t* document) {
  size_t i;
  int res;

  res = TRI_ERROR_NO_ERROR;
  
  for (i = 0;  i < document->_allIndexes._length;  ++i) {
    TRI_index_t* idx = document->_allIndexes._buffer[i];

    if (idx->_type == TRI_IDX_TYPE_EDGE_INDEX) {
      int r = FillIndex(document, idx);

      if (r != TRI_ERROR_NO_ERROR) {
        // return first error, but continue
        res = r;
      }
    }
  }

  return res;
}

////////////////////////////////////////////////////////////////////////////////
/// @brief iterator for index open
////////////////////////////////////////////////////////////////////////////////

static bool OpenIndexIterator (char const* filename, 
                               void* data) {
  TRI_json_t* json;
  int res;

  // load json description of the index
  json = TRI_JsonFile(TRI_CORE_MEM_ZONE, filename, NULL);
  
  // json must be a index description
  if (! TRI_IsArrayJson(json)) {
    LOG_ERROR("cannot read index definition from '%s'", filename);
    if (json != NULL) {
      TRI_FreeJson(TRI_CORE_MEM_ZONE, json);
    }

    return false;
  }

  res = TRI_FromJsonIndexDocumentCollection((TRI_document_collection_t*) data, json, NULL);
  TRI_FreeJson(TRI_CORE_MEM_ZONE, json);

  if (res != TRI_ERROR_NO_ERROR) {
    LOG_ERROR("cannot read index definition from '%s': %s", filename, TRI_errno_string(res));

    return false;
  }
  
  return true;
}

////////////////////////////////////////////////////////////////////////////////
/// @brief initialises a document collection
////////////////////////////////////////////////////////////////////////////////

static bool InitDocumentCollection (TRI_document_collection_t* document,
                                    TRI_shaper_t* shaper) {
  TRI_index_t* primaryIndex;
  int res;

  document->_cleanupIndexes = false;

  res = TRI_InitPrimaryCollection(&document->base, shaper);

  if (res != TRI_ERROR_NO_ERROR) {
    TRI_DestroyCollection(&document->base.base);
    TRI_set_errno(res);

    return false;
  }

  document->_headers = TRI_CreateSimpleHeaders();

  if (document->_headers == NULL) {
    TRI_DestroyPrimaryCollection(&document->base);

    return false;
  }

  res = TRI_InitVectorPointer2(&document->_allIndexes, TRI_UNKNOWN_MEM_ZONE, 2);

  if (res != TRI_ERROR_NO_ERROR) {
    TRI_DestroyPrimaryCollection(&document->base);
    TRI_set_errno(res);

    return false;
  }

  // create primary index
  primaryIndex = TRI_CreatePrimaryIndex(&document->base);

  if (primaryIndex == NULL) {
    TRI_DestroyVectorPointer(&document->_allIndexes);
    TRI_DestroyPrimaryCollection(&document->base);
    TRI_set_errno(TRI_ERROR_OUT_OF_MEMORY);

    return false;
  }

  res = AddIndex(document, primaryIndex);

  if (res != TRI_ERROR_NO_ERROR) {
    TRI_FreeIndex(primaryIndex);
    TRI_DestroyVectorPointer(&document->_allIndexes);
    TRI_DestroyPrimaryCollection(&document->base);
    TRI_set_errno(TRI_ERROR_OUT_OF_MEMORY);

    return false;
  }

  // create edges index
  if (document->base.base._info._type == TRI_COL_TYPE_EDGE) {
    TRI_index_t* edgesIndex;

    edgesIndex = TRI_CreateEdgeIndex(&document->base);

    if (edgesIndex == NULL) {
      TRI_FreeIndex(primaryIndex);
      TRI_DestroyVectorPointer(&document->_allIndexes);
      TRI_DestroyPrimaryCollection(&document->base);
      TRI_set_errno(TRI_ERROR_OUT_OF_MEMORY);

      return false;
    }

    res = AddIndex(document, edgesIndex);

    if (res != TRI_ERROR_NO_ERROR) {
      TRI_FreeIndex(edgesIndex);
      TRI_FreeIndex(primaryIndex);
      TRI_DestroyVectorPointer(&document->_allIndexes);
      TRI_DestroyPrimaryCollection(&document->base);
      TRI_set_errno(TRI_ERROR_OUT_OF_MEMORY);

      return false;
    }
  }

  TRI_InitCondition(&document->_journalsCondition);

  // setup methods
  document->base.beginRead         = BeginRead;
  document->base.endRead           = EndRead;

  document->base.beginWrite        = BeginWrite;
  document->base.endWrite          = EndWrite;

  document->base.beginReadTimed    = BeginReadTimed;
  document->base.beginWriteTimed   = BeginWriteTimed;

#ifdef TRI_ENABLE_MAINTAINER_MODE
  document->base.dump              = DumpCollection;
#endif

  document->base.notifyTransaction = NotifyTransaction;

  // crud methods
  document->base.insert            = InsertShapedJson;
  document->base.read              = ReadShapedJson;
  document->base.update            = UpdateShapedJson;
  document->base.remove            = RemoveShapedJson;

  // we do not require an initial journal
  document->_requestedJournalSize  = 0;
  document->_rotateRequested       = false;
  document->cleanupIndexes         = CleanupIndexes;
#if 0  
  document->reserveIndexes         = ResizeIndexes;
#endif

  return true;
}

////////////////////////////////////////////////////////////////////////////////
/// @brief iterate all markers of the collection
////////////////////////////////////////////////////////////////////////////////

static int IterateMarkersCollection (TRI_collection_t* collection) {
  open_iterator_state_t openState;
  int res;

  // initialise state for iteration
  openState._document       = (TRI_document_collection_t*) collection;
  openState._tid            = 0;
  openState._trxPrepared    = false;
  openState._trxCollections = 0;
  openState._fid            = 0;
  openState._dfi            = NULL;
  openState._vocbase        = collection->_vocbase;
  
  res = TRI_InitVector2(&openState._operations, TRI_UNKNOWN_MEM_ZONE, sizeof(open_iterator_operation_t), OpenIteratorBufferSize);

  if (res != TRI_ERROR_NO_ERROR) {
    return res;
  }
  
  // read all documents and fill primary index
  TRI_IterateCollection(collection, OpenIterator, &openState);

  // abort any transaction that's unfinished after iterating over all markers
  OpenIteratorAbortTransaction(&openState);

  TRI_DestroyVector(&openState._operations);

  return TRI_ERROR_NO_ERROR;
}

////////////////////////////////////////////////////////////////////////////////
/// @}
////////////////////////////////////////////////////////////////////////////////

// -----------------------------------------------------------------------------
// --SECTION--                                      constructors and destructors
// -----------------------------------------------------------------------------

////////////////////////////////////////////////////////////////////////////////
/// @addtogroup VocBase
/// @{
////////////////////////////////////////////////////////////////////////////////

////////////////////////////////////////////////////////////////////////////////
/// @brief creates a new collection
////////////////////////////////////////////////////////////////////////////////

TRI_document_collection_t* TRI_CreateDocumentCollection (TRI_vocbase_t* vocbase,
                                                         char const* path,
                                                         TRI_col_info_t* parameter,
                                                         TRI_voc_cid_t cid) {
  TRI_collection_t* collection;
  TRI_shaper_t* shaper;
  TRI_document_collection_t* document;
  TRI_key_generator_t* keyGenerator;
  int res;

  if (cid > 0) {
    TRI_UpdateTickServer(cid);
  }
  else {
    cid = TRI_NewTickServer();
  }

  parameter->_cid = cid;

  // check if we can generate the key generator
  res = TRI_CreateKeyGenerator(parameter->_keyOptions, &keyGenerator);

  if (res != TRI_ERROR_NO_ERROR) {
    TRI_set_errno(res);

    return NULL;
  }

  TRI_ASSERT_MAINTAINER(keyGenerator != NULL);


  // first create the document collection
  document = TRI_Allocate(TRI_UNKNOWN_MEM_ZONE, sizeof(TRI_document_collection_t), false);

  if (document == NULL) {
    TRI_FreeKeyGenerator(keyGenerator);
    LOG_WARNING("cannot create document collection");
    TRI_set_errno(TRI_ERROR_OUT_OF_MEMORY);

    return NULL;
  }

  res = TRI_InitVector2(&document->_failedTransactions, TRI_UNKNOWN_MEM_ZONE, sizeof(TRI_voc_tid_t), 32);

  if (res != TRI_ERROR_NO_ERROR) {
    TRI_FreeKeyGenerator(keyGenerator);
    TRI_Free(TRI_UNKNOWN_MEM_ZONE, document);
    LOG_WARNING("cannot initialise collection: %s", TRI_errno_string(res));
    TRI_set_errno(res);

    return NULL;
  }

  collection = TRI_CreateCollection(vocbase, &document->base.base, path, parameter);

  if (collection == NULL) {
    TRI_FreeKeyGenerator(keyGenerator);
    TRI_DestroyVector(&document->_failedTransactions);
    TRI_Free(TRI_UNKNOWN_MEM_ZONE, document);
    LOG_ERROR("cannot create document collection");

    return NULL;
  }

  shaper = TRI_CreateVocShaper(vocbase, document);

  if (shaper == NULL) {
    LOG_ERROR("cannot create shaper");

    TRI_DestroyVector(&document->_failedTransactions);
    TRI_FreeKeyGenerator(keyGenerator);
    TRI_CloseCollection(collection);
    TRI_FreeCollection(collection); // will free document

    return NULL;
  }

  // create document collection and shaper
  if (false == InitDocumentCollection(document, shaper)) {
    LOG_ERROR("cannot initialise document collection");

    // TODO: shouldn't we destroy &document->_allIndexes, free document->_headers etc.?
    TRI_DestroyVector(&document->_failedTransactions);
    TRI_FreeKeyGenerator(keyGenerator);
    TRI_CloseCollection(collection);
    TRI_Free(TRI_UNKNOWN_MEM_ZONE, collection); // will free document

    return NULL;
  }

  document->base._keyGenerator = keyGenerator;
  
  // save the parameter block (within create, no need to lock)
  res = TRI_SaveCollectionInfo(collection->_directory, parameter, vocbase->_settings.forceSyncProperties);

  if (res != TRI_ERROR_NO_ERROR) {
    // TODO: shouldn't we destroy &document->_allIndexes, free document->_headers etc.?
    LOG_ERROR("cannot save collection parameters in directory '%s': '%s'", collection->_directory, TRI_last_error());

    TRI_DestroyVector(&document->_failedTransactions);
    TRI_CloseCollection(collection);
    TRI_FreeCollection(collection); // will free document

    return NULL;
  }

  assert(document->base._shaper != NULL);

  return document;
}

////////////////////////////////////////////////////////////////////////////////
/// @brief frees the memory allocated, but does not free the pointer
///
/// Note that the collection must be closed first.
////////////////////////////////////////////////////////////////////////////////

void TRI_DestroyDocumentCollection (TRI_document_collection_t* document) {
  size_t i, n;

  TRI_DestroyCondition(&document->_journalsCondition);

  TRI_FreeSimpleHeaders(document->_headers);

  // free memory allocated for indexes
  n = document->_allIndexes._length;
  for (i = 0 ; i < n ; ++i) {
    TRI_index_t* idx = (TRI_index_t*) document->_allIndexes._buffer[i];

    TRI_FreeIndex(idx);
  }
  // free index vector
  TRI_DestroyVectorPointer(&document->_allIndexes);
  TRI_DestroyVector(&document->_failedTransactions);

  TRI_DestroyPrimaryCollection(&document->base);
}

////////////////////////////////////////////////////////////////////////////////
/// @brief frees the memory allocated and frees the pointer
////////////////////////////////////////////////////////////////////////////////

void TRI_FreeDocumentCollection (TRI_document_collection_t* document) {
  TRI_DestroyDocumentCollection(document);
  TRI_Free(TRI_UNKNOWN_MEM_ZONE, document);
}

////////////////////////////////////////////////////////////////////////////////
/// @}
////////////////////////////////////////////////////////////////////////////////

// -----------------------------------------------------------------------------
// --SECTION--                                                  public functions
// -----------------------------------------------------------------------------

////////////////////////////////////////////////////////////////////////////////
/// @addtogroup VocBase
/// @{
////////////////////////////////////////////////////////////////////////////////

////////////////////////////////////////////////////////////////////////////////
/// @brief create an index, based on a JSON description
////////////////////////////////////////////////////////////////////////////////
  
int TRI_FromJsonIndexDocumentCollection (TRI_document_collection_t* document,
                                         TRI_json_t const* json,
                                         TRI_index_t** idx) {
  TRI_json_t const* type;
  TRI_json_t const* iis;
  char const* typeStr;
  TRI_idx_iid_t iid;
 
  assert(json != NULL); 
  assert(json->_type == TRI_JSON_ARRAY); 

  if (idx != NULL) {
    *idx = NULL;
  }

  // extract the type
  type = TRI_LookupArrayJson(json, "type");

  if (! TRI_IsStringJson(type)) {
    return TRI_ERROR_INTERNAL;
  }

  typeStr = type->_value._string.data;

  // extract the index identifier
  iis = TRI_LookupArrayJson(json, "id");

  if (iis != NULL && iis->_type == TRI_JSON_NUMBER) {
    iid = (TRI_idx_iid_t) iis->_value._number;
  }
  else if (TRI_IsStringJson(iis)) {
    iid = (TRI_idx_iid_t) TRI_UInt64String2(iis->_value._string.data, 
                                            iis->_value._string.length - 1);
  }
  else {
    LOG_ERROR("ignoring index, index identifier could not be located");

    return TRI_ERROR_INTERNAL;
  }
    
  TRI_UpdateTickServer(iid);

  // ...........................................................................
  // CAP CONSTRAINT
  // ...........................................................................

  if (TRI_EqualString(typeStr, "cap")) {
    int res = CapConstraintFromJson(document, json, iid, idx);

    return res;
  }

  // ...........................................................................
  // BITARRAY INDEX
  // ...........................................................................

  else if (TRI_EqualString(typeStr, "bitarray")) {
    int res = BitarrayIndexFromJson(document, json, iid, idx);

    return res;
  }

  // ...........................................................................
  // GEO INDEX (list or attribute)
  // ...........................................................................

  else if (TRI_EqualString(typeStr, "geo1") || TRI_EqualString(typeStr, "geo2")) {
    int res = GeoIndexFromJson(document, json, iid, idx);

    return res;
  }

  // ...........................................................................
  // HASH INDEX
  // ...........................................................................

  else if (TRI_EqualString(typeStr, "hash")) {
    int res = HashIndexFromJson(document, json, iid, idx);

    return res;
  }

  // ...........................................................................
  // SKIPLIST INDEX
  // ...........................................................................

  else if (TRI_EqualString(typeStr, "skiplist")) {
    int res = SkiplistIndexFromJson(document, json, iid, idx);

    return res;
  }

  // ...........................................................................
  // FULLTEXT INDEX
  // ...........................................................................

  else if (TRI_EqualString(typeStr, "fulltext")) {
    int res = FulltextIndexFromJson(document, json, iid, idx);

    return res;
  }

  // ...........................................................................
  // PRIORITY QUEUE
  // ...........................................................................

  else if (TRI_EqualString(typeStr, "priorityqueue")) {
    int res = PriorityQueueFromJson(document, json, iid, idx);

    return res;
  }
  
  // ...........................................................................
  // EDGES INDEX
  // ...........................................................................
  
  else if (TRI_EqualString(typeStr, "edge")) {
    // we should never get here, as users cannot create their own edge indexes
    LOG_ERROR("logic error. there should never be a JSON file describing an edges index");

    return TRI_ERROR_INTERNAL;
  }

  // .........................................................................
  // oops, unknown index type
  // .........................................................................

  else {
    LOG_ERROR("ignoring unknown index type '%s' for index %llu",
              typeStr,
              (unsigned long long) iid);

    return TRI_ERROR_INTERNAL;
  }
}

////////////////////////////////////////////////////////////////////////////////
/// @brief rolls back a document operation
////////////////////////////////////////////////////////////////////////////////

int TRI_RollbackOperationDocumentCollection (TRI_document_collection_t* document,
                                             TRI_voc_document_operation_e type,
                                             TRI_doc_mptr_t* newHeader,
                                             TRI_doc_mptr_t* oldHeader,
                                             TRI_doc_mptr_t* oldData) {
  int res;

  if (type == TRI_VOC_DOCUMENT_OPERATION_INSERT) {
    res = RollbackInsert(document, newHeader, NULL);
  }
  else if (type == TRI_VOC_DOCUMENT_OPERATION_UPDATE) {
    res = RollbackUpdate(document, newHeader, oldData, true);
  }
  else if (type == TRI_VOC_DOCUMENT_OPERATION_REMOVE) {
    res = RollbackRemove(document, NULL, oldHeader, true);
  }
  else {
    res = TRI_ERROR_INTERNAL;
    LOG_ERROR("logic error in TRI_RollbackOperationDocumentCollection");
  }

  return res;
}

////////////////////////////////////////////////////////////////////////////////
/// @brief writes a marker into the datafile
////////////////////////////////////////////////////////////////////////////////

int TRI_WriteMarkerDocumentCollection (TRI_document_collection_t* document,
                                       TRI_df_marker_t* marker,
                                       const TRI_voc_size_t totalSize,
                                       TRI_voc_fid_t* fid,
                                       TRI_df_marker_t** result,
                                       const bool forceSync) {
  TRI_datafile_t* journal;
  int res;

  // find and select a journal
  journal = SelectJournal(document, totalSize, result);
  
  if (journal == NULL) {
    return TRI_ERROR_ARANGO_NO_JOURNAL;
  }

  if (fid != NULL) {
    *fid = journal->_fid;
  }
    
  TRI_ASSERT_MAINTAINER(*result != NULL);

  // now write marker and blob
  res = WriteElement(document, journal, marker, totalSize, *result);
    
  if (res == TRI_ERROR_NO_ERROR) {
    if (forceSync) {
      WaitSync(document, journal, ((char const*) *result) + totalSize);
    }
  }
  else {
    // writing the element into the datafile has failed
    LOG_ERROR("cannot write marker into datafile: '%s'", TRI_last_error());
  }

  return res;
}

////////////////////////////////////////////////////////////////////////////////
/// @brief writes a document operation marker into the datafile
////////////////////////////////////////////////////////////////////////////////

int TRI_WriteOperationDocumentCollection (TRI_document_collection_t* document,
                                          TRI_voc_document_operation_e type,
                                          TRI_doc_mptr_t* newHeader,
                                          TRI_doc_mptr_t* oldHeader,
                                          TRI_doc_mptr_t* oldData,
                                          TRI_df_marker_t* marker,
                                          TRI_df_marker_t** result,
                                          bool waitForSync) {
  int res;

  TRI_DEBUG_INTENTIONAL_FAIL_IF("TRI_WriteOperationDocumentCollection") {
    return TRI_ERROR_INTERNAL;
  }

  if (type == TRI_VOC_DOCUMENT_OPERATION_INSERT) {
    assert(oldHeader == NULL);
    assert(newHeader != NULL);
    res = WriteInsertMarker(document, (TRI_doc_document_key_marker_t*) marker, newHeader, marker->_size, result, waitForSync);
  }
  else if (type == TRI_VOC_DOCUMENT_OPERATION_UPDATE) {
    assert(oldHeader != NULL);
    assert(newHeader != NULL);
    res = WriteUpdateMarker(document, (TRI_doc_document_key_marker_t*) marker, newHeader, oldHeader, marker->_size, result, waitForSync);
  }
  else if (type == TRI_VOC_DOCUMENT_OPERATION_REMOVE) {
    assert(oldHeader != NULL);
    assert(newHeader == NULL);
    res = WriteRemoveMarker(document, (TRI_doc_deletion_key_marker_t*) marker, oldHeader, marker->_size, result, waitForSync);
  }
  else {
    res = TRI_ERROR_INTERNAL;
    LOG_ERROR("logic error in %s", __FUNCTION__);
  }

  return res;
}

////////////////////////////////////////////////////////////////////////////////
/// @brief creates a new journal
////////////////////////////////////////////////////////////////////////////////

TRI_datafile_t* TRI_CreateJournalDocumentCollection (TRI_document_collection_t* document,
                                                     TRI_voc_size_t size) {
  return TRI_CreateJournalPrimaryCollection(&document->base, size);
}

////////////////////////////////////////////////////////////////////////////////
/// @brief closes an existing journal
////////////////////////////////////////////////////////////////////////////////

bool TRI_CloseJournalDocumentCollection (TRI_document_collection_t* document,
                                         size_t position) {
  return TRI_CloseJournalPrimaryCollection(&document->base, position);
}

////////////////////////////////////////////////////////////////////////////////
/// @brief opens an existing collection
////////////////////////////////////////////////////////////////////////////////

TRI_document_collection_t* TRI_OpenDocumentCollection (TRI_vocbase_t* vocbase, 
                                                       char const* path) {
  TRI_collection_t* collection;
  TRI_shaper_t* shaper;
  TRI_document_collection_t* document;
  TRI_key_generator_t* keyGenerator;
  int res;

  // first open the document collection
  document = TRI_Allocate(TRI_UNKNOWN_MEM_ZONE, sizeof(TRI_document_collection_t), false);

  if (document == NULL) {
    return NULL;
  }
  
  res = TRI_InitVector2(&document->_failedTransactions, TRI_UNKNOWN_MEM_ZONE, sizeof(TRI_voc_tid_t), 64);

  if (res != TRI_ERROR_NO_ERROR) {
    TRI_Free(TRI_UNKNOWN_MEM_ZONE, document);
    LOG_ERROR("cannot open document collection: %s", TRI_errno_string(res));
    TRI_set_errno(res);

    return NULL;
  }

  collection = TRI_OpenCollection(vocbase, &document->base.base, path);

  if (collection == NULL) {
    TRI_DestroyVector(&document->_failedTransactions);
    TRI_Free(TRI_UNKNOWN_MEM_ZONE, document);
    LOG_ERROR("cannot open document collection from path '%s'", path);

    return NULL;
  }

  shaper = TRI_CreateVocShaper(vocbase, document);

  if (shaper == NULL) {
    LOG_ERROR("cannot create shaper");

    TRI_DestroyVector(&document->_failedTransactions);
    TRI_CloseCollection(collection);
    TRI_FreeCollection(collection);

    return NULL;
  }

  // create document collection and shaper
  if (false == InitDocumentCollection(document, shaper)) {
    TRI_DestroyVector(&document->_failedTransactions);
    TRI_CloseCollection(collection);
    TRI_FreeCollection(collection);
    LOG_ERROR("cannot initialise document collection");

    return NULL;
  }

  // check if we can generate the key generator
  res = TRI_CreateKeyGenerator(collection->_info._keyOptions, &keyGenerator);

  if (res != TRI_ERROR_NO_ERROR) {
    TRI_DestroyVector(&document->_failedTransactions);
    TRI_CloseCollection(collection);
    TRI_FreeCollection(collection);
    LOG_ERROR("cannot initialise document collection");
    TRI_set_errno(res);

    return NULL;
  }

  TRI_ASSERT_MAINTAINER(keyGenerator != NULL);
  document->base._keyGenerator = keyGenerator;

  // iterate over all markers of the collection
  res = IterateMarkersCollection(collection);

  if (res != TRI_ERROR_NO_ERROR) {
    TRI_DestroyVector(&document->_failedTransactions);
    TRI_CloseCollection(collection);
    TRI_FreeCollection(collection);
    
    LOG_ERROR("cannot iterate data of document collection");
    TRI_set_errno(res);

    return NULL;
  }

  assert(document->base._shaper != NULL);

  TRI_InitVocShaper(document->base._shaper);

  // fill internal indexes (this is, the edges index at the moment) 
  FillInternalIndexes(document);

  // fill user-defined secondary indexes
  TRI_IterateIndexCollection(collection, OpenIndexIterator, collection);

  // output information about datafiles and journals
  if (TRI_IsTraceLogging(__FILE__)) {
    TRI_DebugDatafileInfoPrimaryCollection(&document->base);
    DebugHeadersDocumentCollection(document);
  }

  return document;
}

////////////////////////////////////////////////////////////////////////////////
/// @brief closes an open collection
////////////////////////////////////////////////////////////////////////////////

int TRI_CloseDocumentCollection (TRI_document_collection_t* document) {
  int res;

  // closes all open compactors, journals, datafiles
  res = TRI_CloseCollection(&document->base.base);

  if (res != TRI_ERROR_NO_ERROR) {
    return res;
  }

<<<<<<< HEAD
  TRI_FreeVocShaper(collection->base._shaper);
=======
  res = TRI_CloseVocShaper(document->base._shaper);

  if (res != TRI_ERROR_NO_ERROR) {
    return res;
  }

  // this does also destroy the shaper's underlying blob collection
  TRI_FreeVocShaper(document->base._shaper);
>>>>>>> 02a793f5

  document->base._shaper = NULL;

  return TRI_ERROR_NO_ERROR;
}

////////////////////////////////////////////////////////////////////////////////
/// @}
////////////////////////////////////////////////////////////////////////////////

// -----------------------------------------------------------------------------
// --SECTION--                                                           INDEXES
// -----------------------------------------------------------------------------

// -----------------------------------------------------------------------------
// --SECTION--                                                     private types
// -----------------------------------------------------------------------------

////////////////////////////////////////////////////////////////////////////////
/// @addtogroup VocBase
/// @{
////////////////////////////////////////////////////////////////////////////////

////////////////////////////////////////////////////////////////////////////////
/// @brief pid name structure
////////////////////////////////////////////////////////////////////////////////

typedef struct pid_name_s {
  TRI_shape_pid_t _pid;
  char* _name;
}
pid_name_t;

////////////////////////////////////////////////////////////////////////////////
/// @}
////////////////////////////////////////////////////////////////////////////////

// -----------------------------------------------------------------------------
// --SECTION--                                                 private functions
// -----------------------------------------------------------------------------

////////////////////////////////////////////////////////////////////////////////
/// @addtogroup VocBase
/// @{
////////////////////////////////////////////////////////////////////////////////

////////////////////////////////////////////////////////////////////////////////
/// @brief converts extracts a field list from a json object
////////////////////////////////////////////////////////////////////////////////

static TRI_json_t* ExtractFields (TRI_json_t const* json, 
                                  size_t* fieldCount, 
                                  TRI_idx_iid_t iid) {
  TRI_json_t* fld;
  size_t j;

  fld = TRI_LookupArrayJson(json, "fields");

  if (fld == NULL || fld->_type != TRI_JSON_LIST) {
    LOG_ERROR("ignoring index %llu, 'fields' must be a list", (unsigned long long) iid);

    TRI_set_errno(TRI_ERROR_BAD_PARAMETER);
    return NULL;
  }

  *fieldCount = fld->_value._objects._length;

  for (j = 0;  j < *fieldCount;  ++j) {
    TRI_json_t* sub = TRI_AtVector(&fld->_value._objects, j);

    if (! TRI_IsStringJson(sub)) {
      LOG_ERROR("ignoring index %llu, 'fields' must be a list of attribute paths", (unsigned long long) iid);

      TRI_set_errno(TRI_ERROR_BAD_PARAMETER);
      return NULL;
    }
  }

  return fld;
}

////////////////////////////////////////////////////////////////////////////////
/// @brief returns the list of attribute/value pairs
///
/// Attribute/value pairs are used in the construction of static bitarray
/// indexes. These pairs are stored in a json object from which they can be
/// later extracted. Here is the extraction function given the index definition
/// as a json object
////////////////////////////////////////////////////////////////////////////////

static TRI_json_t* ExtractFieldValues (TRI_json_t const* jsonIndex, 
                                       size_t* fieldCount, 
                                       TRI_idx_iid_t iid) {
  TRI_json_t* keyValues;
  size_t j;

  keyValues = TRI_LookupArrayJson(jsonIndex, "fields");

  if (keyValues == NULL || keyValues->_type != TRI_JSON_LIST) {
    LOG_ERROR("ignoring index %llu, 'fields' must be a list", (unsigned long long) iid);

    TRI_set_errno(TRI_ERROR_BAD_PARAMETER);
    return NULL;
  }


  *fieldCount = keyValues->_value._objects._length;


  // ...........................................................................
  // Some simple checks
  // ...........................................................................

  for (j = 0;  j < *fieldCount;  ++j) {
    TRI_json_t* keyValue;
    TRI_json_t* key;
    TRI_json_t* value;


    // .........................................................................
    // Extract the jth key value pair
    // .........................................................................

    keyValue = TRI_AtVector(&keyValues->_value._objects, j);


    // .........................................................................
    // The length of this key value pair must be two
    // .........................................................................

    if (keyValue == NULL  || keyValue->_value._objects._length != 2) {
      LOG_ERROR("ignoring index %llu, 'fields' must be a list of key value pairs", (unsigned long long) iid);
      TRI_set_errno(TRI_ERROR_BAD_PARAMETER);
      return NULL;
    }


    // .........................................................................
    // Extract the key
    // .........................................................................

    key = TRI_AtVector(&keyValue->_value._objects, 0);

    if (! TRI_IsStringJson(key)) {
      LOG_ERROR("ignoring index %llu, key in 'fields' pair must be an attribute (string)", (unsigned long long) iid);
      TRI_set_errno(TRI_ERROR_BAD_PARAMETER);
      return NULL;
    }


    // .........................................................................
    // Extract the value
    // .........................................................................

    value = TRI_AtVector(&keyValue->_value._objects, 1);

    if (value == NULL || value->_type != TRI_JSON_LIST) {
      LOG_ERROR("ignoring index %llu, value in 'fields' pair must be a list ([...])", (unsigned long long) iid);
      TRI_set_errno(TRI_ERROR_BAD_PARAMETER);
      return NULL;
    }

  }

  return keyValues;
}

////////////////////////////////////////////////////////////////////////////////
/// @brief drops an index
////////////////////////////////////////////////////////////////////////////////

static bool DropIndex (TRI_document_collection_t* document, 
                       TRI_idx_iid_t iid,
                       TRI_server_id_t generatingServer,
                       bool full) {
  TRI_index_t* found;
  TRI_vocbase_t* vocbase;
  TRI_primary_collection_t* primary;
  size_t i, n;

  if (iid == 0) {
    // invalid index id or primary index
    return true;
  }

  found = NULL;
  primary = &document->base;
  
  vocbase = primary->base._vocbase;
  TRI_ReadLockReadWriteLock(&vocbase->_inventoryLock);

  // .............................................................................
  // inside write-lock
  // .............................................................................

  TRI_WRITE_LOCK_DOCUMENTS_INDEXES_PRIMARY_COLLECTION(primary);

  n = document->_allIndexes._length;
  for (i = 0;  i < n;  ++i) {
    TRI_index_t* idx;

    idx = document->_allIndexes._buffer[i];

    if (idx->_type == TRI_IDX_TYPE_PRIMARY_INDEX || 
        idx->_type == TRI_IDX_TYPE_EDGE_INDEX) {
      // cannot remove these index types
      continue;
    }

    if (idx->_iid == iid) {
      found = TRI_RemoveVectorPointer(&document->_allIndexes, i);

      if (found != NULL && found->removeIndex != NULL) {
        // notify the index about its removal
        found->removeIndex(found, primary);
      }

      break;
    }
  }

  RebuildIndexInfo(document);

  TRI_WRITE_UNLOCK_DOCUMENTS_INDEXES_PRIMARY_COLLECTION(primary);

  TRI_ReadUnlockReadWriteLock(&vocbase->_inventoryLock);

  // .............................................................................
  // outside write-lock
  // .............................................................................

  if (found != NULL) {
    bool result = true;

    if (full) {
      result = TRI_RemoveIndexFile(primary, found);

      // it is safe to use _name as we hold a read-lock on the collection status
      TRI_LogDropIndexReplication(vocbase,
                                  primary->base._info._cid, 
                                  primary->base._info._name, 
                                  iid,
                                  generatingServer);
    }
      
    TRI_FreeIndex(found);

    return result;
  }

  return false;
}

////////////////////////////////////////////////////////////////////////////////
/// @brief initialises an index with all existing documents
////////////////////////////////////////////////////////////////////////////////

static int FillIndex (TRI_document_collection_t* document, 
                      TRI_index_t* idx) {
  TRI_doc_mptr_t const* mptr;
  TRI_primary_collection_t* primary;
  uint64_t inserted;
  void** end;
  void** ptr;
  int res;

  primary = &document->base;

  // update index
  ptr = primary->_primaryIndex._table;
  end = ptr + primary->_primaryIndex._nrAlloc;

  inserted = 0;

  for (;  ptr < end;  ++ptr) {
    if (IsVisible(*ptr)) {
      mptr = *ptr;

      res = idx->insert(idx, mptr, false);

      if (res != TRI_ERROR_NO_ERROR) {
        LOG_WARNING("failed to insert document '%llu/%s' for index %llu",
                    (unsigned long long) primary->base._info._cid,
                    (char*) mptr->_key,
                    (unsigned long long) idx->_iid);

        return res;
      }

      ++inserted;

      if (inserted % 10000 == 0) {
        LOG_DEBUG("indexed %llu documents of collection %llu", 
                  (unsigned long long) inserted, 
                  (unsigned long long) primary->base._info._cid);
      }
    }
  }

  return TRI_ERROR_NO_ERROR;
}

////////////////////////////////////////////////////////////////////////////////
/// @brief finds a path based, unique or non-unique index
////////////////////////////////////////////////////////////////////////////////

static TRI_index_t* LookupPathIndexDocumentCollection (TRI_document_collection_t* collection,
                                                       TRI_vector_t const* paths,
                                                       TRI_idx_type_e type,
                                                       bool unique) {
  TRI_index_t* matchedIndex = NULL;
  TRI_vector_t* indexPaths = NULL;
  size_t j;
  size_t k;

  // ...........................................................................
  // go through every index and see if we have a match
  // ...........................................................................

  for (j = 0;  j < collection->_allIndexes._length;  ++j) {
    TRI_index_t* idx = collection->_allIndexes._buffer[j];
    bool found       = true;

    // .........................................................................
    // check if the type of the index matches
    // .........................................................................

    if (idx->_type != type) {
      continue;
    }


    // .........................................................................
    // check if uniqueness matches
    // .........................................................................

    if (idx->_unique != unique) {
      continue;
    }


    // .........................................................................
    // Now perform checks which are specific to the type of index
    // .........................................................................

    switch (type) {

      case TRI_IDX_TYPE_BITARRAY_INDEX: {
        TRI_bitarray_index_t* baIndex = (TRI_bitarray_index_t*) idx;
        indexPaths = &(baIndex->_paths);
        break;
      }

      case TRI_IDX_TYPE_HASH_INDEX: {
        TRI_hash_index_t* hashIndex = (TRI_hash_index_t*) idx;
        indexPaths = &(hashIndex->_paths);
        break;
      }

      case TRI_IDX_TYPE_PRIORITY_QUEUE_INDEX: {
        TRI_priorityqueue_index_t* pqIndex = (TRI_priorityqueue_index_t*) idx;
        indexPaths = &(pqIndex->_paths);
        break;
      }

      case TRI_IDX_TYPE_SKIPLIST_INDEX: {
        TRI_skiplist_index_t* slIndex = (TRI_skiplist_index_t*) idx;
        indexPaths = &(slIndex->_paths);
        break;
      }

      default: {
        assert(false);
        break;
      }

    }

    if (indexPaths == NULL) {
      // this may actually happen if compiled with -DNDEBUG
      return NULL;
    }

    // .........................................................................
    // check that the number of paths (fields) in the index matches that
    // of the number of attributes
    // .........................................................................

    if (paths->_length != indexPaths->_length) {
      continue;
    }


    // .........................................................................
    // go through all the attributes and see if they match
    // .........................................................................

    for (k = 0;  k < paths->_length;  ++k) {
      TRI_shape_pid_t indexShape = *((TRI_shape_pid_t*)(TRI_AtVector(indexPaths, k)));
      TRI_shape_pid_t givenShape = *((TRI_shape_pid_t*)(TRI_AtVector(paths, k)));

      if (indexShape != givenShape) {
        found = false;
        break;
      }
    }

    // stop if we found a match
    if (found) {
      matchedIndex = idx;
      break;
    }
  }

  return matchedIndex;
}



////////////////////////////////////////////////////////////////////////////////
/// @brief restores a bitarray based index (template)
////////////////////////////////////////////////////////////////////////////////

static int BitarrayBasedIndexFromJson (TRI_document_collection_t* document,
                                       TRI_json_t const* definition,
                                       TRI_idx_iid_t iid,
                                       TRI_index_t* (*creator)(TRI_document_collection_t*,
                                                               const TRI_vector_pointer_t*,
                                                               const TRI_vector_pointer_t*,
                                                               TRI_idx_iid_t,
                                                               bool,
                                                               bool*, int*, char**),
                                       TRI_index_t** dst) {
  TRI_index_t* idx;
  TRI_json_t* uniqueIndex;
  TRI_json_t* supportUndefIndex;
  TRI_json_t* keyValues;
  TRI_vector_pointer_t attributes;
  TRI_vector_pointer_t values;
  // bool unique;
  bool supportUndef;
  bool created;
  size_t fieldCount;
  size_t j;
  int errorNum;
  char* errorStr;

  if (dst != NULL) {
    *dst = NULL;
  }

  // ...........................................................................
  // extract fields list (which is a list of key/value pairs for a bitarray index
  // ...........................................................................

  keyValues = ExtractFieldValues(definition, &fieldCount, iid);

  if (keyValues == NULL) {
    return TRI_errno();
  }


  // ...........................................................................
  // For a bitarray index we require at least one attribute path and one set of
  // possible values for that attribute (that is, we require at least one pair)
  // ...........................................................................

  if (fieldCount < 1) {
    LOG_ERROR("ignoring index %llu, need at least one attribute path and one list of values",(unsigned long long) iid);
    return TRI_set_errno(TRI_ERROR_BAD_PARAMETER);
  }


  // ...........................................................................
  // A bitarray index is always (for now) non-unique. Irrespective of this fact
  // attempt to extract the 'uniqueness value' from the json object representing
  // the bitarray index.
  // ...........................................................................

  // unique = false;
  uniqueIndex = TRI_LookupArrayJson(definition, "unique");
  if (uniqueIndex == NULL || uniqueIndex->_type != TRI_JSON_BOOLEAN) {
    LOG_ERROR("ignoring index %llu, could not determine if unique or non-unique", (unsigned long long) iid);
    return TRI_set_errno(TRI_ERROR_BAD_PARAMETER);
  }
  // unique = uniqueIndex->_value._boolean;


  // ...........................................................................
  // A bitarray index can support documents where one or more attributes are
  // undefined. Determine if this is the case.
  // ...........................................................................

  supportUndef = false;
  supportUndefIndex = TRI_LookupArrayJson(definition, "undefined");
  if (supportUndefIndex == NULL || supportUndefIndex->_type != TRI_JSON_BOOLEAN) {
    LOG_ERROR("ignoring index %llu, could not determine if index supports undefined values", (unsigned long long) iid);
    return TRI_set_errno(TRI_ERROR_BAD_PARAMETER);
  }
  supportUndef = supportUndefIndex->_value._boolean;

  // ...........................................................................
  // Initialise the vectors in which we store the fields and their corresponding
  // values
  // ...........................................................................

  TRI_InitVectorPointer(&attributes, TRI_CORE_MEM_ZONE);
  TRI_InitVectorPointer(&values, TRI_CORE_MEM_ZONE);


  // ...........................................................................
  // find fields and values and store them in the vector pointers
  // ...........................................................................

  for (j = 0;  j < fieldCount;  ++j) {
    TRI_json_t* keyValue;
    TRI_json_t* key;
    TRI_json_t* value;

    keyValue = TRI_AtVector(&keyValues->_value._objects, j);
    key      = TRI_AtVector(&keyValue->_value._objects, 0);
    value    = TRI_AtVector(&keyValue->_value._objects, 1);

    TRI_PushBackVectorPointer(&attributes, key->_value._string.data);
    TRI_PushBackVectorPointer(&values, value);
  }


  // ...........................................................................
  // attempt to create the index or retrieve an existing one
  // ...........................................................................
  errorStr = NULL;
  idx = creator(document, &attributes, &values, iid, supportUndef, &created, &errorNum, &errorStr);


  // ...........................................................................
  // cleanup
  // ...........................................................................

  TRI_DestroyVectorPointer(&attributes);
  TRI_DestroyVectorPointer(&values);


  // ...........................................................................
  // Check if the creation or lookup succeeded
  // ...........................................................................

  if (idx == NULL) {
    LOG_ERROR("cannot create bitarray index %llu", (unsigned long long) iid);
    if (errorStr != NULL) {
      LOG_TRACE("%s", errorStr);
      TRI_Free(TRI_CORE_MEM_ZONE, errorStr);
    }
    return errorNum;
  }

  if (dst != NULL) {
    *dst = idx;
  }

  return TRI_ERROR_NO_ERROR;
}


////////////////////////////////////////////////////////////////////////////////
/// @brief restores a path based index (template)
////////////////////////////////////////////////////////////////////////////////

static int PathBasedIndexFromJson (TRI_document_collection_t* document,
                                   TRI_json_t const* definition,
                                   TRI_idx_iid_t iid,
                                   TRI_index_t* (*creator)(TRI_document_collection_t*,
                                                           TRI_vector_pointer_t const*,
                                                           TRI_idx_iid_t,
                                                           bool,
                                                           bool*),
                                   TRI_index_t** dst) {
  TRI_index_t* idx;
  TRI_json_t* bv;
  TRI_json_t* fld;
  TRI_json_t* fieldStr;
  TRI_vector_pointer_t attributes;
  bool unique;
  size_t fieldCount;
  size_t j;

  if (dst != NULL) {
    *dst = NULL;
  }

  // extract fields
  fld = ExtractFields(definition, &fieldCount, iid);

  if (fld == NULL) {
    return TRI_errno();
  }

  // extract the list of fields
  if (fieldCount < 1) {
    LOG_ERROR("ignoring index %llu, need at least one attribute path",(unsigned long long) iid);

    return TRI_set_errno(TRI_ERROR_BAD_PARAMETER);
  }

  // determine if the hash index is unique or non-unique
  unique = false;
  bv = TRI_LookupArrayJson(definition, "unique");

  if (bv != NULL && bv->_type == TRI_JSON_BOOLEAN) {
    unique = bv->_value._boolean;
  }
  else {
    LOG_ERROR("ignoring index %llu, could not determine if unique or non-unique", (unsigned long long) iid);
    return TRI_set_errno(TRI_ERROR_BAD_PARAMETER);
  }

  // Initialise the vector in which we store the fields on which the hashing
  // will be based.
  TRI_InitVectorPointer(&attributes, TRI_CORE_MEM_ZONE);

  // find fields
  for (j = 0;  j < fieldCount;  ++j) {
    fieldStr = TRI_AtVector(&fld->_value._objects, j);

    TRI_PushBackVectorPointer(&attributes, fieldStr->_value._string.data);
  }

  // create the index
  idx = creator(document, &attributes, iid, unique, NULL);

  if (dst != NULL) {
    *dst = idx;
  }

  // cleanup
  TRI_DestroyVectorPointer(&attributes);

  if (idx == NULL) {
    LOG_ERROR("cannot create hash index %llu", (unsigned long long) iid);
    return TRI_errno();
  }

  return TRI_ERROR_NO_ERROR;
}

////////////////////////////////////////////////////////////////////////////////
/// @brief compares pid and name
////////////////////////////////////////////////////////////////////////////////

static int ComparePidName (void const* left, void const* right) {
  pid_name_t const* l = left;
  pid_name_t const* r = right;

  return (int) (l->_pid - r->_pid);
}

////////////////////////////////////////////////////////////////////////////////
/// @}
////////////////////////////////////////////////////////////////////////////////

// -----------------------------------------------------------------------------
// --SECTION--                                                  public functions
// -----------------------------------------------------------------------------

////////////////////////////////////////////////////////////////////////////////
/// @addtogroup VocBase
/// @{
////////////////////////////////////////////////////////////////////////////////

////////////////////////////////////////////////////////////////////////////////
/// @brief returns a description of all indexes
///
/// the caller must have read-locked the underlying collection!
////////////////////////////////////////////////////////////////////////////////

TRI_vector_pointer_t* TRI_IndexesDocumentCollection (TRI_document_collection_t* document, bool withStats) {
  TRI_vector_pointer_t* vector;
  size_t n;
  size_t i;

  vector = TRI_Allocate(TRI_CORE_MEM_ZONE, sizeof(TRI_vector_pointer_t), false);
  TRI_InitVectorPointer(vector, TRI_CORE_MEM_ZONE);

  n = document->_allIndexes._length;

  for (i = 0;  i < n;  ++i) {
    TRI_index_t* idx;
    TRI_json_t* json;

    idx = document->_allIndexes._buffer[i];

    json = idx->json(idx,withStats);

    if (json != NULL) {
      TRI_PushBackVectorPointer(vector, json);
    }
  }

  return vector;
}

////////////////////////////////////////////////////////////////////////////////
/// @brief drops an index, including index file removal and replication
////////////////////////////////////////////////////////////////////////////////

bool TRI_DropIndexDocumentCollection (TRI_document_collection_t* document, 
                                      TRI_idx_iid_t iid,
                                      TRI_server_id_t generatingServer) {
  return DropIndex(document, iid, generatingServer, true);
}

////////////////////////////////////////////////////////////////////////////////
/// @brief drops an index, without index file removal and replication
////////////////////////////////////////////////////////////////////////////////

bool TRI_DropIndex2DocumentCollection (TRI_document_collection_t* document, 
                                       TRI_idx_iid_t iid,
                                       TRI_server_id_t generatingServer) {
  return DropIndex(document, iid, generatingServer, false);
}

////////////////////////////////////////////////////////////////////////////////
/// @brief converts attribute names to lists of pids and names
///
/// In case of an error, all allocated memory in pids and names will be
/// freed.
////////////////////////////////////////////////////////////////////////////////

int TRI_PidNamesByAttributeNames (TRI_vector_pointer_t const* attributes,
                                  TRI_shaper_t* shaper,
                                  TRI_vector_t* pids,
                                  TRI_vector_pointer_t* names,
                                  bool sorted) {
  pid_name_t* pidnames;
  size_t j;

  // .............................................................................
  // sorted case
  // .............................................................................

  if (sorted) {

    // combine name and pid
    pidnames = TRI_Allocate(TRI_CORE_MEM_ZONE, sizeof(pid_name_t) * attributes->_length, false);
    if (pidnames == NULL) {
      LOG_ERROR("out of memory in TRI_PidNamesByAttributeNames");
      return TRI_set_errno(TRI_ERROR_OUT_OF_MEMORY);
    }

    for (j = 0;  j < attributes->_length;  ++j) {
      pidnames[j]._name = attributes->_buffer[j];
      pidnames[j]._pid = shaper->findAttributePathByName(shaper, pidnames[j]._name);

      if (pidnames[j]._pid == 0) {
        TRI_Free(TRI_CORE_MEM_ZONE, pidnames);

        return TRI_set_errno(TRI_ERROR_ARANGO_ILLEGAL_NAME);
      }
    }

    // sort according to pid
    qsort(pidnames, attributes->_length, sizeof(pid_name_t), ComparePidName);

    // split again
    TRI_InitVector(pids, TRI_CORE_MEM_ZONE, sizeof(TRI_shape_pid_t));
    TRI_InitVectorPointer(names, TRI_CORE_MEM_ZONE);

    for (j = 0;  j < attributes->_length;  ++j) {
      TRI_PushBackVector(pids, &pidnames[j]._pid);
      TRI_PushBackVectorPointer(names, pidnames[j]._name);
    }

    TRI_Free(TRI_CORE_MEM_ZONE, pidnames);
  }

  // .............................................................................
  // unsorted case
  // .............................................................................

  else {
    TRI_InitVector(pids, TRI_CORE_MEM_ZONE, sizeof(TRI_shape_pid_t));
    TRI_InitVectorPointer(names, TRI_CORE_MEM_ZONE);

    for (j = 0;  j < attributes->_length;  ++j) {
      char* name;
      TRI_shape_pid_t pid;

      name = attributes->_buffer[j];
      pid = shaper->findAttributePathByName(shaper, name);

      if (pid == 0) {
        TRI_DestroyVector(pids);
        TRI_DestroyVectorPointer(names);

        return TRI_set_errno(TRI_ERROR_ARANGO_ILLEGAL_NAME);
      }

      TRI_PushBackVector(pids, &pid);
      TRI_PushBackVectorPointer(names, name);
    }
  }

  return TRI_ERROR_NO_ERROR;
}

////////////////////////////////////////////////////////////////////////////////
/// @}
////////////////////////////////////////////////////////////////////////////////

// -----------------------------------------------------------------------------
// --SECTION--                                                    CAP CONSTRAINT
// -----------------------------------------------------------------------------

// -----------------------------------------------------------------------------
// --SECTION--                                                 private functions
// -----------------------------------------------------------------------------

////////////////////////////////////////////////////////////////////////////////
/// @addtogroup VocBase
/// @{
////////////////////////////////////////////////////////////////////////////////

////////////////////////////////////////////////////////////////////////////////
/// @brief adds a cap constraint to a collection
////////////////////////////////////////////////////////////////////////////////

static TRI_index_t* CreateCapConstraintDocumentCollection (TRI_document_collection_t* document,
                                                           size_t count,
                                                           int64_t size,
                                                           TRI_idx_iid_t iid,
                                                           bool* created) {
  TRI_index_t* idx;
  TRI_primary_collection_t* primary;
  int res;

  primary = &document->base;

  if (created != NULL) {
    *created = false;
  }

  // check if we already know a cap constraint
  if (primary->_capConstraint != NULL) {
    if (primary->_capConstraint->_count == count &&
        primary->_capConstraint->_size == size) {
      return &primary->_capConstraint->base;
    }
    else {
      TRI_set_errno(TRI_ERROR_ARANGO_CAP_CONSTRAINT_ALREADY_DEFINED);
      return NULL;
    }
  }

  // create a new index
  idx = TRI_CreateCapConstraint(primary, count, size);

  if (idx == NULL) {
    TRI_set_errno(TRI_ERROR_OUT_OF_MEMORY);

    return NULL;
  }

  if (iid) {
    idx->_iid = iid;
  }

  // initialises the index with all existing documents
  res = FillIndex(document, idx);

  if (res != TRI_ERROR_NO_ERROR) {
    TRI_FreeCapConstraint(idx);

    return NULL;
  }

  // and store index
  res = AddIndex(document, idx);
  
  if (res != TRI_ERROR_NO_ERROR) {
    TRI_FreeCapConstraint(idx);

    return NULL;
  }

  if (created != NULL) {
    *created = true;
  }
  
  primary->_capConstraint = (TRI_cap_constraint_t*) idx;

  return idx;
}

////////////////////////////////////////////////////////////////////////////////
/// @brief restores an index
////////////////////////////////////////////////////////////////////////////////

static int CapConstraintFromJson (TRI_document_collection_t* document,
                                  TRI_json_t const* definition,
                                  TRI_idx_iid_t iid,
                                  TRI_index_t** dst) {
  TRI_json_t* val1;
  TRI_json_t* val2;
  TRI_index_t* idx;
  size_t count;
  int64_t size;

  if (dst != NULL) {
    *dst = NULL;
  } 

  val1 = TRI_LookupArrayJson(definition, "size");
  val2 = TRI_LookupArrayJson(definition, "byteSize");

  if ((val1 == NULL || val1->_type != TRI_JSON_NUMBER) &&
      (val2 == NULL || val2->_type != TRI_JSON_NUMBER)) {
    LOG_ERROR("ignoring cap constraint %llu, 'size' and 'byteSize' missing", 
              (unsigned long long) iid);

    return TRI_set_errno(TRI_ERROR_BAD_PARAMETER);
  }

  count = 0;
  if (val1 != NULL && val1->_value._number > 0.0) {
    count = (size_t) val1->_value._number;
  }

  size = 0;
  if (val2 != NULL && val2->_value._number > (double) TRI_CAP_CONSTRAINT_MIN_SIZE) {
    size = (int64_t) val2->_value._number;
  }

  if (count == 0 && size == 0) {
    LOG_ERROR("ignoring cap constraint %llu, 'size' must be at least 1, "
              "or 'byteSize' must be at least " 
              TRI_CAP_CONSTRAINT_MIN_SIZE_STR,
              (unsigned long long) iid); 

    return TRI_set_errno(TRI_ERROR_BAD_PARAMETER);
  }
  
  idx = CreateCapConstraintDocumentCollection(document, count, size, iid, NULL);
  if (dst != NULL) {
    *dst = idx;
  }

  return idx == NULL ? TRI_errno() : TRI_ERROR_NO_ERROR;
}

////////////////////////////////////////////////////////////////////////////////
/// @}
////////////////////////////////////////////////////////////////////////////////

// -----------------------------------------------------------------------------
// --SECTION--                                                  public functions
// -----------------------------------------------------------------------------

////////////////////////////////////////////////////////////////////////////////
/// @addtogroup VocBase
/// @{
////////////////////////////////////////////////////////////////////////////////

////////////////////////////////////////////////////////////////////////////////
/// @brief ensures that a cap constraint exists
////////////////////////////////////////////////////////////////////////////////

TRI_index_t* TRI_EnsureCapConstraintDocumentCollection (TRI_document_collection_t* document,
                                                        size_t count,
                                                        int64_t size,
                                                        bool* created,
                                                        TRI_server_id_t generatingServer) {
  TRI_index_t* idx;
  TRI_primary_collection_t* primary;

  primary = &document->base;

  // .............................................................................
  // inside write-lock
  // .............................................................................

  TRI_ReadLockReadWriteLock(&primary->base._vocbase->_inventoryLock);

  TRI_WRITE_LOCK_DOCUMENTS_INDEXES_PRIMARY_COLLECTION(primary);

  idx = CreateCapConstraintDocumentCollection(document, count, size, 0, created);

  if (idx != NULL) {
    if (created) {
      int res;

      res = TRI_SaveIndex(primary, idx, generatingServer);

      if (res != TRI_ERROR_NO_ERROR) {
        idx = NULL;
      }
    }
  }
  
  TRI_WRITE_UNLOCK_DOCUMENTS_INDEXES_PRIMARY_COLLECTION(primary);

  // .............................................................................
  // outside write-lock
  // .............................................................................

  TRI_ReadUnlockReadWriteLock(&primary->base._vocbase->_inventoryLock);

  return idx;
}

////////////////////////////////////////////////////////////////////////////////
/// @}
////////////////////////////////////////////////////////////////////////////////

// -----------------------------------------------------------------------------
// --SECTION--                                                         GEO INDEX
// -----------------------------------------------------------------------------

// -----------------------------------------------------------------------------
// --SECTION--                                                 private functions
// -----------------------------------------------------------------------------

////////////////////////////////////////////////////////////////////////////////
/// @addtogroup VocBase
/// @{
////////////////////////////////////////////////////////////////////////////////

////////////////////////////////////////////////////////////////////////////////
/// @brief adds a geo index to a collection
////////////////////////////////////////////////////////////////////////////////

static TRI_index_t* CreateGeoIndexDocumentCollection (TRI_document_collection_t* document,
                                                      char const* location,
                                                      char const* latitude,
                                                      char const* longitude,
                                                      bool geoJson,
                                                      bool unique,
                                                      bool ignoreNull,
                                                      TRI_idx_iid_t iid,
                                                      bool* created) {
  TRI_index_t* idx;
  TRI_primary_collection_t* primary;
  TRI_shape_pid_t lat;
  TRI_shape_pid_t loc;
  TRI_shape_pid_t lon;
  TRI_shaper_t* shaper;
  int res;

  lat = 0;
  lon = 0;
  loc = 0;
  idx = NULL;

  primary = &document->base;
  shaper = primary->_shaper;

  if (location != NULL) {
    loc = shaper->findAttributePathByName(shaper, location);

    if (loc == 0) {
      TRI_set_errno(TRI_ERROR_OUT_OF_MEMORY);
      return NULL;
    }
  }

  if (latitude != NULL) {
    lat = shaper->findAttributePathByName(shaper, latitude);

    if (lat == 0) {
      TRI_set_errno(TRI_ERROR_OUT_OF_MEMORY);
      return NULL;
    }
  }

  if (longitude != NULL) {
    lon = shaper->findAttributePathByName(shaper, longitude);

    if (lon == 0) {
      TRI_set_errno(TRI_ERROR_OUT_OF_MEMORY);
      return NULL;
    }
  }

  // check, if we know the index
  if (location != NULL) {
    idx = TRI_LookupGeoIndex1DocumentCollection(document, loc, geoJson, unique, ignoreNull);
  }
  else if (longitude != NULL && latitude != NULL) {
    idx = TRI_LookupGeoIndex2DocumentCollection(document, lat, lon, unique, ignoreNull);
  }
  else {
    TRI_set_errno(TRI_ERROR_INTERNAL);
    LOG_TRACE("expecting either 'location' or 'latitude' and 'longitude'");
    return NULL;
  }

  if (idx != NULL) {
    LOG_TRACE("geo-index already created for location '%s'", location);

    if (created != NULL) {
      *created = false;
    }

    return idx;
  }

  // create a new index
  if (location != NULL) {
    idx = TRI_CreateGeo1Index(primary, location, loc, geoJson, unique, ignoreNull);

    LOG_TRACE("created geo-index for location '%s': %ld",
              location,
              (unsigned long) loc);
  }
  else if (longitude != NULL && latitude != NULL) {
    idx = TRI_CreateGeo2Index(primary, latitude, lat, longitude, lon, unique, ignoreNull);

    LOG_TRACE("created geo-index for location '%s': %ld, %ld",
              location,
              (unsigned long) lat,
              (unsigned long) lon);
  }

  if (idx == NULL) {
    TRI_set_errno(TRI_ERROR_OUT_OF_MEMORY);
    return NULL;
  }

  if (iid) {
    idx->_iid = iid;
  }

  // initialises the index with all existing documents
  res = FillIndex(document, idx);

  if (res != TRI_ERROR_NO_ERROR) {
    TRI_FreeGeoIndex(idx);

    return NULL;
  }

  // and store index
  res = AddIndex(document, idx);

  if (res != TRI_ERROR_NO_ERROR) {
    TRI_FreeGeoIndex(idx);

    return NULL;
  }

  if (created != NULL) {
    *created = true;
  }

  return idx;
}

////////////////////////////////////////////////////////////////////////////////
/// @brief restores an index
////////////////////////////////////////////////////////////////////////////////

static int GeoIndexFromJson (TRI_document_collection_t* document,
                             TRI_json_t const* definition,
                             TRI_idx_iid_t iid,
                             TRI_index_t** dst) {
  TRI_index_t* idx;
  TRI_json_t* type;
  TRI_json_t* bv;
  TRI_json_t* fld;
  bool unique;
  bool ignoreNull;
  char const* typeStr;
  size_t fieldCount;

  if (dst != NULL) {
    *dst = NULL;
  }

  type = TRI_LookupArrayJson(definition, "type");

  if (! TRI_IsStringJson(type)) {
    return TRI_ERROR_INTERNAL;
  }

  typeStr = type->_value._string.data;

  // extract fields
  fld = ExtractFields(definition, &fieldCount, iid);

  if (fld == NULL) {
    return TRI_errno();
  }

  // extract unique
  unique = false;
  // first try "unique" attribute
  bv = TRI_LookupArrayJson(definition, "unique");

  if (bv != NULL && bv->_type == TRI_JSON_BOOLEAN) {
    unique = bv->_value._boolean;
  }
  else {
    // then "constraint" 
    bv = TRI_LookupArrayJson(definition, "constraint");

    if (bv != NULL && bv->_type == TRI_JSON_BOOLEAN) {
      unique = bv->_value._boolean;
    }
  }

  // extract ignore null
  ignoreNull = false;
  bv = TRI_LookupArrayJson(definition, "ignoreNull");

  if (bv != NULL && bv->_type == TRI_JSON_BOOLEAN) {
    ignoreNull = bv->_value._boolean;
  }

  // list style
  if (TRI_EqualString(typeStr, "geo1")) {
    bool geoJson;

    // extract geo json
    geoJson = false;
    bv = TRI_LookupArrayJson(definition, "geoJson");

    if (bv != NULL && bv->_type == TRI_JSON_BOOLEAN) {
      geoJson = bv->_value._boolean;
    }

    // need just one field
    if (fieldCount == 1) {
      TRI_json_t* loc;

      loc = TRI_AtVector(&fld->_value._objects, 0);

      idx = CreateGeoIndexDocumentCollection(document,
                                        loc->_value._string.data,
                                        NULL,
                                        NULL,
                                        geoJson,
                                        unique,
                                        ignoreNull,
                                        iid,
                                        NULL);
  
      if (dst != NULL) {
        *dst = idx;
      }

      return idx == NULL ? TRI_errno() : TRI_ERROR_NO_ERROR;
    }
    else {
      LOG_ERROR("ignoring %s-index %llu, 'fields' must be a list with 1 entries",
                typeStr, (unsigned long long) iid);

      return TRI_set_errno(TRI_ERROR_BAD_PARAMETER);
    }
  }

  // attribute style
  else if (TRI_EqualString(typeStr, "geo2")) {
    if (fieldCount == 2) {
      TRI_json_t* lat;
      TRI_json_t* lon;

      lat = TRI_AtVector(&fld->_value._objects, 0);
      lon = TRI_AtVector(&fld->_value._objects, 1);

      idx = CreateGeoIndexDocumentCollection(document,
                                        NULL,
                                        lat->_value._string.data,
                                        lon->_value._string.data,
                                        false,
                                        unique,
                                        ignoreNull,
                                        iid,
                                        NULL);
      
      if (dst != NULL) {
        *dst = idx;
      }

      return idx == NULL ? TRI_errno() : TRI_ERROR_NO_ERROR;
    }
    else {
      LOG_ERROR("ignoring %s-index %llu, 'fields' must be a list with 2 entries",
                typeStr, (unsigned long long) iid);

      return TRI_set_errno(TRI_ERROR_BAD_PARAMETER);
    }
  }

  else {
    assert(false);
  }

  return 0; // shut the vc++ up
}

////////////////////////////////////////////////////////////////////////////////
/// @}
////////////////////////////////////////////////////////////////////////////////

// -----------------------------------------------------------------------------
// --SECTION--                                                  public functions
// -----------------------------------------------------------------------------

////////////////////////////////////////////////////////////////////////////////
/// @addtogroup VocBase
/// @{
////////////////////////////////////////////////////////////////////////////////

////////////////////////////////////////////////////////////////////////////////
/// @brief finds a geo index, list style
////////////////////////////////////////////////////////////////////////////////

TRI_index_t* TRI_LookupGeoIndex1DocumentCollection (TRI_document_collection_t* document,
                                                    TRI_shape_pid_t location,
                                                    bool geoJson,
                                                    bool unique,
                                                    bool ignoreNull) {
  size_t n;
  size_t i;

  n = document->_allIndexes._length;

  for (i = 0;  i < n;  ++i) {
    TRI_index_t* idx;

    idx = document->_allIndexes._buffer[i];

    if (idx->_type == TRI_IDX_TYPE_GEO1_INDEX) {
      TRI_geo_index_t* geo = (TRI_geo_index_t*) idx;

      if (geo->_location != 0 && geo->_location == location && geo->_geoJson == geoJson && idx->_unique == unique) {
        if (! unique || geo->base._ignoreNull == ignoreNull) {
          return idx;
        }
      }
    }
  }

  return NULL;
}

////////////////////////////////////////////////////////////////////////////////
/// @brief finds a geo index, attribute style
////////////////////////////////////////////////////////////////////////////////

TRI_index_t* TRI_LookupGeoIndex2DocumentCollection (TRI_document_collection_t* document,
                                                    TRI_shape_pid_t latitude,
                                                    TRI_shape_pid_t longitude,
                                                    bool unique,
                                                    bool ignoreNull) {
  size_t n;
  size_t i;

  n = document->_allIndexes._length;

  for (i = 0;  i < n;  ++i) {
    TRI_index_t* idx;

    idx = document->_allIndexes._buffer[i];

    if (idx->_type == TRI_IDX_TYPE_GEO2_INDEX) {
      TRI_geo_index_t* geo = (TRI_geo_index_t*) idx;

      if (geo->_latitude != 0 && geo->_longitude != 0 && geo->_latitude == latitude && geo->_longitude == longitude && idx->_unique == unique) {
        if (! unique || geo->base._ignoreNull == ignoreNull) {
          return idx;
        }
      }
    }
  }

  return NULL;
}

////////////////////////////////////////////////////////////////////////////////
/// @brief ensures that a geo index exists, list style
////////////////////////////////////////////////////////////////////////////////

TRI_index_t* TRI_EnsureGeoIndex1DocumentCollection (TRI_document_collection_t* document,
                                                    char const* location,
                                                    bool geoJson,
                                                    bool unique,
                                                    bool ignoreNull,
                                                    bool* created,
                                                    TRI_server_id_t generatingServer) {
  TRI_index_t* idx;
  TRI_primary_collection_t* primary;

  primary = &document->base;

  TRI_ReadLockReadWriteLock(&primary->base._vocbase->_inventoryLock);

  // .............................................................................
  // inside write-lock
  // .............................................................................

  TRI_WRITE_LOCK_DOCUMENTS_INDEXES_PRIMARY_COLLECTION(primary);

  idx = CreateGeoIndexDocumentCollection(document, location, NULL, NULL, geoJson, unique, ignoreNull, 0, created);

  if (idx != NULL) {
    if (created) {
      int res;

      res = TRI_SaveIndex(primary, idx, generatingServer);

      if (res != TRI_ERROR_NO_ERROR) {
        idx = NULL;
      }
    }
  }
  
  TRI_WRITE_UNLOCK_DOCUMENTS_INDEXES_PRIMARY_COLLECTION(primary);

  // .............................................................................
  // outside write-lock
  // .............................................................................

  TRI_ReadUnlockReadWriteLock(&primary->base._vocbase->_inventoryLock);

  return idx;
}

////////////////////////////////////////////////////////////////////////////////
/// @brief ensures that a geo index exists, attribute style
////////////////////////////////////////////////////////////////////////////////

TRI_index_t* TRI_EnsureGeoIndex2DocumentCollection (TRI_document_collection_t* document,
                                                    char const* latitude,
                                                    char const* longitude,
                                                    bool unique,
                                                    bool ignoreNull,
                                                    bool* created,
                                                    TRI_server_id_t generatingServer) {
  TRI_index_t* idx;
  TRI_primary_collection_t* primary;

  primary = &document->base;

  TRI_ReadLockReadWriteLock(&primary->base._vocbase->_inventoryLock);

  // .............................................................................
  // inside write-lock
  // .............................................................................

  TRI_WRITE_LOCK_DOCUMENTS_INDEXES_PRIMARY_COLLECTION(primary);

  idx = CreateGeoIndexDocumentCollection(document, NULL, latitude, longitude, false, unique, ignoreNull, 0, created);

  if (idx != NULL) {
    if (created) {
      int res;

      res = TRI_SaveIndex(primary, idx, generatingServer);

      if (res != TRI_ERROR_NO_ERROR) {
        idx = NULL;
      }
    }
  }
  
  TRI_WRITE_UNLOCK_DOCUMENTS_INDEXES_PRIMARY_COLLECTION(primary);

  // .............................................................................
  // outside write-lock
  // .............................................................................

  TRI_ReadUnlockReadWriteLock(&primary->base._vocbase->_inventoryLock);

  return idx;
}

////////////////////////////////////////////////////////////////////////////////
/// @}
////////////////////////////////////////////////////////////////////////////////

// -----------------------------------------------------------------------------
// --SECTION--                                                        HASH INDEX
// -----------------------------------------------------------------------------

// -----------------------------------------------------------------------------
// --SECTION--                                                 private functions
// -----------------------------------------------------------------------------

////////////////////////////////////////////////////////////////////////////////
/// @addtogroup VocBase
/// @{
////////////////////////////////////////////////////////////////////////////////

////////////////////////////////////////////////////////////////////////////////
/// @brief adds a hash index to the collection
////////////////////////////////////////////////////////////////////////////////

static TRI_index_t* CreateHashIndexDocumentCollection (TRI_document_collection_t* document,
                                                       TRI_vector_pointer_t const* attributes,
                                                       TRI_idx_iid_t iid,
                                                       bool unique,
                                                       bool* created) {
  TRI_index_t* idx;
  TRI_vector_pointer_t fields;
  TRI_vector_t paths;
  int res;

  idx = NULL;

  // determine the sorted shape ids for the attributes
  res = TRI_PidNamesByAttributeNames(attributes,
                                     document->base._shaper,
                                     &paths,
                                     &fields,
                                     true);

  if (res != TRI_ERROR_NO_ERROR) {
    if (created != NULL) {
      *created = false;
    }

    return NULL;
  }

  // ...........................................................................
  // Attempt to find an existing index which matches the attributes above.
  // If a suitable index is found, return that one otherwise we need to create
  // a new one.
  // ...........................................................................

  idx = LookupPathIndexDocumentCollection(document, &paths, TRI_IDX_TYPE_HASH_INDEX, unique);

  if (idx != NULL) {
    TRI_DestroyVector(&paths);
    TRI_DestroyVectorPointer(&fields);
    LOG_TRACE("hash-index already created");

    if (created != NULL) {
      *created = false;
    }

    return idx;
  }

  // create the hash index. we'll provide it with the current number of documents
  // in the collection so the index can do a sensible memory preallocation
  idx = TRI_CreateHashIndex(&document->base,
                            &fields,
                            &paths,
                            unique,
                            document->base._primaryIndex._nrUsed);
  
  if (idx == NULL) {
    TRI_DestroyVector(&paths);
    TRI_DestroyVectorPointer(&fields);
    TRI_set_errno(TRI_ERROR_OUT_OF_MEMORY);
    return NULL;
  }

  // release memory allocated to vector
  TRI_DestroyVector(&paths);
  TRI_DestroyVectorPointer(&fields);

  // if index id given, use it otherwise use the default.
  if (iid) {
    idx->_iid = iid;
  }

  // initialises the index with all existing documents
  res = FillIndex(document, idx);

  if (res != TRI_ERROR_NO_ERROR) {
    TRI_FreeHashIndex(idx);

    return NULL;
  }

  // store index and return
  res = AddIndex(document, idx);

  if (res != TRI_ERROR_NO_ERROR) {
    TRI_FreeHashIndex(idx);

    return NULL;
  }

  if (created != NULL) {
    *created = true;
  }

  return idx;
}

////////////////////////////////////////////////////////////////////////////////
/// @brief restores an index
////////////////////////////////////////////////////////////////////////////////

static int HashIndexFromJson (TRI_document_collection_t* document,
                              TRI_json_t const* definition,
                              TRI_idx_iid_t iid,
                              TRI_index_t** dst) {
  return PathBasedIndexFromJson(document, definition, iid, CreateHashIndexDocumentCollection, dst);
}

////////////////////////////////////////////////////////////////////////////////
/// @}
////////////////////////////////////////////////////////////////////////////////

// -----------------------------------------------------------------------------
// --SECTION--                                                  public functions
// -----------------------------------------------------------------------------

////////////////////////////////////////////////////////////////////////////////
/// @addtogroup VocBase
/// @{
////////////////////////////////////////////////////////////////////////////////

////////////////////////////////////////////////////////////////////////////////
/// @brief finds a hash index (unique or non-unique)
/// the index lock must be held when calling this function
////////////////////////////////////////////////////////////////////////////////

TRI_index_t* TRI_LookupHashIndexDocumentCollection (TRI_document_collection_t* document,
                                                    TRI_vector_pointer_t const* attributes,
                                                    bool unique) {
  TRI_index_t* idx;
  TRI_primary_collection_t* primary;
  TRI_vector_pointer_t fields;
  TRI_vector_t paths;
  int res;

  primary = &document->base;

  // determine the sorted shape ids for the attributes
  res = TRI_PidNamesByAttributeNames(attributes,
                                     primary->_shaper,
                                     &paths,
                                     &fields,
                                     true);

  if (res != TRI_ERROR_NO_ERROR) {
    return NULL;
  }

  idx = LookupPathIndexDocumentCollection(document, &paths, TRI_IDX_TYPE_HASH_INDEX, unique);

  // release memory allocated to vector
  TRI_DestroyVector(&paths);
  TRI_DestroyVectorPointer(&fields);

  return idx;
}

////////////////////////////////////////////////////////////////////////////////
/// @brief ensures that a hash index exists
////////////////////////////////////////////////////////////////////////////////

TRI_index_t* TRI_EnsureHashIndexDocumentCollection (TRI_document_collection_t* document,
                                                    TRI_vector_pointer_t const* attributes,
                                                    bool unique,
                                                    bool* created,
                                                    TRI_server_id_t generatingServer) {
  TRI_index_t* idx;
  TRI_primary_collection_t* primary;

  primary = &document->base;

  TRI_ReadLockReadWriteLock(&primary->base._vocbase->_inventoryLock);

  // .............................................................................
  // inside write-lock
  // .............................................................................

  TRI_WRITE_LOCK_DOCUMENTS_INDEXES_PRIMARY_COLLECTION(primary);

  // given the list of attributes (as strings)
  idx = CreateHashIndexDocumentCollection(document, attributes, 0, unique, created);

  if (idx != NULL) {
    if (created) {
      int res;

      res = TRI_SaveIndex(primary, idx, generatingServer);

      if (res != TRI_ERROR_NO_ERROR) {
        idx = NULL;
      }
    }
  }
  
  TRI_WRITE_UNLOCK_DOCUMENTS_INDEXES_PRIMARY_COLLECTION(primary);

  // .............................................................................
  // outside write-lock
  // .............................................................................

  TRI_ReadUnlockReadWriteLock(&primary->base._vocbase->_inventoryLock);

  return idx;
}

////////////////////////////////////////////////////////////////////////////////
/// @}
////////////////////////////////////////////////////////////////////////////////

// -----------------------------------------------------------------------------
// --SECTION--                                                    SKIPLIST INDEX
// -----------------------------------------------------------------------------

// -----------------------------------------------------------------------------
// --SECTION--                                                 private functions
// -----------------------------------------------------------------------------

////////////////////////////////////////////////////////////////////////////////
/// @addtogroup VocBase
/// @{
////////////////////////////////////////////////////////////////////////////////

////////////////////////////////////////////////////////////////////////////////
/// @brief adds a skiplist index to the collection
////////////////////////////////////////////////////////////////////////////////

static TRI_index_t* CreateSkiplistIndexDocumentCollection (TRI_document_collection_t* document,
                                                           TRI_vector_pointer_t const* attributes,
                                                           TRI_idx_iid_t iid,
                                                           bool unique,
                                                           bool* created) {
  TRI_index_t* idx;
  TRI_vector_pointer_t fields;
  TRI_vector_t paths;
  int res;

  res = TRI_PidNamesByAttributeNames(attributes,
                                     document->base._shaper,
                                     &paths,
                                     &fields,
                                     false);

  if (res != TRI_ERROR_NO_ERROR) {
    if (created != NULL) {
      *created = false;
    }

    return NULL;
  }

  // ...........................................................................
  // Attempt to find an existing index which matches the attributes above.
  // If a suitable index is found, return that one otherwise we need to create
  // a new one.
  // ...........................................................................

  idx = LookupPathIndexDocumentCollection(document, &paths, TRI_IDX_TYPE_SKIPLIST_INDEX, unique);

  if (idx != NULL) {
    TRI_DestroyVector(&paths);
    TRI_DestroyVectorPointer(&fields);
    LOG_TRACE("skiplist-index already created");

    if (created != NULL) {
      *created = false;
    }

    return idx;
  }

  // Create the skiplist index
  idx = TRI_CreateSkiplistIndex(&document->base, &fields, &paths, unique);
  
  if (idx == NULL) {
    TRI_set_errno(TRI_ERROR_OUT_OF_MEMORY);
    return NULL;
  }

  // release memory allocated to vector
  TRI_DestroyVector(&paths);
  TRI_DestroyVectorPointer(&fields);

  // If index id given, use it otherwise use the default.
  if (iid) {
    idx->_iid = iid;
  }

  // initialises the index with all existing documents
  res = FillIndex(document, idx);

  if (res != TRI_ERROR_NO_ERROR) {
    TRI_FreeSkiplistIndex(idx);

    return NULL;
  }

  // store index and return
  res = AddIndex(document, idx);

  if (res != TRI_ERROR_NO_ERROR) {
    TRI_FreeSkiplistIndex(idx);

    return NULL;
  }

  if (created != NULL) {
    *created = true;
  }

  return idx;
}

////////////////////////////////////////////////////////////////////////////////
/// @brief restores an index
////////////////////////////////////////////////////////////////////////////////

static int SkiplistIndexFromJson (TRI_document_collection_t* document,
                                  TRI_json_t const* definition,
                                  TRI_idx_iid_t iid,
                                  TRI_index_t** dst) {
  return PathBasedIndexFromJson(document, definition, iid, CreateSkiplistIndexDocumentCollection, dst);
}

////////////////////////////////////////////////////////////////////////////////
/// @}
////////////////////////////////////////////////////////////////////////////////

// -----------------------------------------------------------------------------
// --SECTION--                                                  public functions
// -----------------------------------------------------------------------------

////////////////////////////////////////////////////////////////////////////////
/// @addtogroup VocBase
/// @{
////////////////////////////////////////////////////////////////////////////////

////////////////////////////////////////////////////////////////////////////////
/// @brief finds a skiplist index (unique or non-unique)
/// the index lock must be held when calling this function
////////////////////////////////////////////////////////////////////////////////

TRI_index_t* TRI_LookupSkiplistIndexDocumentCollection (TRI_document_collection_t* document,
                                                        TRI_vector_pointer_t const* attributes,
                                                        bool unique) {
  TRI_index_t* idx;
  TRI_primary_collection_t* primary;
  TRI_vector_pointer_t fields;
  TRI_vector_t paths;
  int res;

  primary = &document->base;

  // determine the unsorted shape ids for the attributes
  res = TRI_PidNamesByAttributeNames(attributes,
                                     primary->_shaper,
                                     &paths,
                                     &fields,
                                     false);

  if (res != TRI_ERROR_NO_ERROR) {
    return NULL;
  }

  idx = LookupPathIndexDocumentCollection(document, &paths, TRI_IDX_TYPE_SKIPLIST_INDEX, unique);

  // release memory allocated to vector
  TRI_DestroyVector(&paths);
  TRI_DestroyVectorPointer(&fields);

  return idx;
}

////////////////////////////////////////////////////////////////////////////////
/// @brief ensures that a skiplist index exists
////////////////////////////////////////////////////////////////////////////////

TRI_index_t* TRI_EnsureSkiplistIndexDocumentCollection (TRI_document_collection_t* document,
                                                        TRI_vector_pointer_t const* attributes,
                                                        bool unique,
                                                        bool* created, 
                                                        TRI_server_id_t generatingServer) {
  TRI_index_t* idx;
  TRI_primary_collection_t* primary;

  primary = &document->base;

  TRI_ReadLockReadWriteLock(&primary->base._vocbase->_inventoryLock);

  // .............................................................................
  // inside write-lock the collection
  // .............................................................................

  TRI_WRITE_LOCK_DOCUMENTS_INDEXES_PRIMARY_COLLECTION(primary);

  idx = CreateSkiplistIndexDocumentCollection(document, attributes, 0, unique, created);

  if (idx != NULL) {
    if (created) {
      int res;

      res = TRI_SaveIndex(primary, idx, generatingServer);

      if (res != TRI_ERROR_NO_ERROR) {
        idx = NULL;
      }
    }
  }
  
  TRI_WRITE_UNLOCK_DOCUMENTS_INDEXES_PRIMARY_COLLECTION(primary);

  // .............................................................................
  // outside write-lock
  // .............................................................................

  TRI_ReadUnlockReadWriteLock(&primary->base._vocbase->_inventoryLock);

  return idx;
}

////////////////////////////////////////////////////////////////////////////////
/// @}
////////////////////////////////////////////////////////////////////////////////

// -----------------------------------------------------------------------------
// --SECTION--                                                    FULLTEXT INDEX
// -----------------------------------------------------------------------------

// -----------------------------------------------------------------------------
// --SECTION--                                                 private functions
// -----------------------------------------------------------------------------

////////////////////////////////////////////////////////////////////////////////
/// @addtogroup VocBase
/// @{
////////////////////////////////////////////////////////////////////////////////

static TRI_index_t* LookupFulltextIndexDocumentCollection (TRI_document_collection_t* document,
                                                           const char* attributeName,
                                                           const bool indexSubstrings,
                                                           int minWordLength) {
  size_t i;

  assert(attributeName);

  for (i = 0; i < document->_allIndexes._length; ++i) {
    TRI_index_t* idx = (TRI_index_t*) document->_allIndexes._buffer[i];

    if (idx->_type == TRI_IDX_TYPE_FULLTEXT_INDEX) {
      TRI_fulltext_index_t* fulltext = (TRI_fulltext_index_t*) idx;
      char* fieldName;

      // 2013-01-17: deactivated substring indexing
      // if (fulltext->_indexSubstrings != indexSubstrings) {
      //   continue;
      // }

      if (fulltext->_minWordLength != minWordLength) {
        continue;
      }

      if (fulltext->base._fields._length != 1) {
        continue;
      }

      fieldName = (char*) fulltext->base._fields._buffer[0];

      if (fieldName != 0 && TRI_EqualString(fieldName, attributeName)) {
        return idx;
      }
    }
  }

  return NULL;
}

////////////////////////////////////////////////////////////////////////////////
/// @brief adds a fulltext index to the collection
////////////////////////////////////////////////////////////////////////////////

static TRI_index_t* CreateFulltextIndexDocumentCollection (TRI_document_collection_t* document,
                                                           const char* attributeName,
                                                           const bool indexSubstrings,
                                                           int minWordLength,
                                                           TRI_idx_iid_t iid,
                                                           bool* created) {
  TRI_index_t* idx;
  int res;

  // ...........................................................................
  // Attempt to find an existing index with the same attribute
  // If a suitable index is found, return that one otherwise we need to create
  // a new one.
  // ...........................................................................

  idx = LookupFulltextIndexDocumentCollection(document, attributeName, indexSubstrings, minWordLength);
  if (idx != NULL) {
    LOG_TRACE("fulltext-index already created");

    if (created != NULL) {
      *created = false;
    }
    return idx;
  }

  // Create the fulltext index
  idx = TRI_CreateFulltextIndex(&document->base, attributeName, indexSubstrings, minWordLength);
  
  if (idx == NULL) {
    TRI_set_errno(TRI_ERROR_OUT_OF_MEMORY);
    return NULL;
  }

  // If index id given, use it otherwise use the default.
  if (iid) {
    idx->_iid = iid;
  }

  // initialises the index with all existing documents
  res = FillIndex(document, idx);

  if (res != TRI_ERROR_NO_ERROR) {
    TRI_FreeFulltextIndex(idx);

    return NULL;
  }

  // store index and return
  res = AddIndex(document, idx);

  if (res != TRI_ERROR_NO_ERROR) {
    TRI_FreeFulltextIndex(idx);

    return NULL;
  }

  if (created != NULL) {
    *created = true;
  }

  return idx;
}

////////////////////////////////////////////////////////////////////////////////
/// @brief restores an index
////////////////////////////////////////////////////////////////////////////////

static int FulltextIndexFromJson (TRI_document_collection_t* document,
                                  TRI_json_t const* definition,
                                  TRI_idx_iid_t iid,
                                  TRI_index_t** dst) {
  TRI_index_t* idx;
  TRI_json_t* attribute;
  TRI_json_t* fld;
  // TRI_json_t* indexSubstrings;
  TRI_json_t* minWordLength;
  char* attributeName;
  size_t fieldCount;
  bool doIndexSubstrings;
  int minWordLengthValue;

  if (dst != NULL) {
    *dst = NULL;
  }

  // extract fields
  fld = ExtractFields(definition, &fieldCount, iid);

  if (fld == NULL) {
    return TRI_errno();
  }

  // extract the list of fields
  if (fieldCount != 1) {
    LOG_ERROR("ignoring index %llu, has an invalid number of attributes", (unsigned long long) iid);

    return TRI_set_errno(TRI_ERROR_BAD_PARAMETER);
  }

  attribute = TRI_AtVector(&fld->_value._objects, 0);

  if (! TRI_IsStringJson(attribute)) {
    return TRI_set_errno(TRI_ERROR_BAD_PARAMETER);
  }

  attributeName = attribute->_value._string.data;

  // 2013-01-17: deactivated substring indexing
  // indexSubstrings = TRI_LookupArrayJson(definition, "indexSubstrings");

  doIndexSubstrings = false;
  // if (indexSubstrings != NULL && indexSubstrings->_type == TRI_JSON_BOOLEAN) {
  //  doIndexSubstrings = indexSubstrings->_value._boolean;
  // }

  minWordLength = TRI_LookupArrayJson(definition, "minLength");
  minWordLengthValue = TRI_FULLTEXT_MIN_WORD_LENGTH_DEFAULT;

  if (minWordLength != NULL && minWordLength->_type == TRI_JSON_NUMBER) {
    minWordLengthValue = (int) minWordLength->_value._number;
  }

  // create the index
  idx = LookupFulltextIndexDocumentCollection(document, attributeName, doIndexSubstrings, minWordLengthValue);

  if (idx == NULL) {
    bool created;
    idx = CreateFulltextIndexDocumentCollection(document, attributeName, doIndexSubstrings, minWordLengthValue, iid, &created);
  }

  if (dst != NULL) {
    *dst = idx;
  }

  if (idx == NULL) {
    LOG_ERROR("cannot create fulltext index %llu", (unsigned long long) iid);
    return TRI_errno();
  }

  return TRI_ERROR_NO_ERROR;
}

////////////////////////////////////////////////////////////////////////////////
/// @}
////////////////////////////////////////////////////////////////////////////////

// -----------------------------------------------------------------------------
// --SECTION--                                                  public functions
// -----------------------------------------------------------------------------

////////////////////////////////////////////////////////////////////////////////
/// @addtogroup VocBase
/// @{
////////////////////////////////////////////////////////////////////////////////

////////////////////////////////////////////////////////////////////////////////
/// @brief finds a fulltext index (unique or non-unique)
/// the index lock must be held when calling this function
////////////////////////////////////////////////////////////////////////////////

TRI_index_t* TRI_LookupFulltextIndexDocumentCollection (TRI_document_collection_t* document,
                                                        const char* attributeName,
                                                        const bool indexSubstrings,
                                                        int minWordLength) {
  TRI_index_t* idx;

  idx = LookupFulltextIndexDocumentCollection(document, attributeName, indexSubstrings, minWordLength);

  return idx;
}

////////////////////////////////////////////////////////////////////////////////
/// @brief ensures that a fulltext index exists
////////////////////////////////////////////////////////////////////////////////

TRI_index_t* TRI_EnsureFulltextIndexDocumentCollection (TRI_document_collection_t* document,
                                                        const char* attributeName,
                                                        const bool indexSubstrings,
                                                        int minWordLength,
                                                        bool* created,
                                                        TRI_server_id_t generatingServer) {
  TRI_index_t* idx;
  TRI_primary_collection_t* primary;

  primary = &document->base;

  TRI_ReadLockReadWriteLock(&primary->base._vocbase->_inventoryLock);

  // .............................................................................
  // inside write-lock the collection
  // .............................................................................

  TRI_WRITE_LOCK_DOCUMENTS_INDEXES_PRIMARY_COLLECTION(primary);

  idx = CreateFulltextIndexDocumentCollection(document, attributeName, indexSubstrings, minWordLength, 0, created);

  if (idx != NULL) {
    if (created) {
      int res;

      res = TRI_SaveIndex(primary, idx, generatingServer);

      if (res != TRI_ERROR_NO_ERROR) {
        idx = NULL;
      }
    }
  }
  
  TRI_WRITE_UNLOCK_DOCUMENTS_INDEXES_PRIMARY_COLLECTION(primary);

  // .............................................................................
  // outside write-lock
  // .............................................................................

  TRI_ReadUnlockReadWriteLock(&primary->base._vocbase->_inventoryLock);

  return idx;
}

////////////////////////////////////////////////////////////////////////////////
/// @}
////////////////////////////////////////////////////////////////////////////////

// -----------------------------------------------------------------------------
// --SECTION--                                              PRIORITY QUEUE INDEX
// -----------------------------------------------------------------------------

// -----------------------------------------------------------------------------
// --SECTION--                                                 private functions
// -----------------------------------------------------------------------------

////////////////////////////////////////////////////////////////////////////////
/// @addtogroup VocBase
/// @{
////////////////////////////////////////////////////////////////////////////////

////////////////////////////////////////////////////////////////////////////////
/// @brief adds a priroity queue index to the collection
////////////////////////////////////////////////////////////////////////////////

static TRI_index_t* CreatePriorityQueueIndexDocumentCollection (TRI_document_collection_t* document,
                                                                TRI_vector_pointer_t const* attributes,
                                                                TRI_idx_iid_t iid,
                                                                bool unique,
                                                                bool* created) {
  TRI_index_t* idx     = NULL;
  TRI_shaper_t* shaper = document->base._shaper;
  TRI_vector_t paths;
  TRI_vector_pointer_t fields;
  int res;
  size_t j;


  TRI_InitVector(&paths, TRI_UNKNOWN_MEM_ZONE, sizeof(TRI_shape_pid_t));
  TRI_InitVectorPointer(&fields, TRI_UNKNOWN_MEM_ZONE);

  // ...........................................................................
  // Determine the shape ids for the attributes
  // ...........................................................................

  for (j = 0;  j < attributes->_length;  ++j) {
    char* path = attributes->_buffer[j];
    TRI_shape_pid_t shape = shaper->findAttributePathByName(shaper, path);

    if (shape == 0) {
      TRI_DestroyVector(&paths);
      TRI_DestroyVectorPointer(&fields);
      return NULL;
    }

    TRI_PushBackVector(&paths, &shape);
    TRI_PushBackVectorPointer(&fields, path);
  }

  // ...........................................................................
  // Attempt to find an existing index which matches the attributes above.
  // If a suitable index is found, return that one otherwise we need to create
  // a new one.
  // ...........................................................................

  idx = TRI_LookupPriorityQueueIndexDocumentCollection(document, &paths);

  if (idx != NULL) {
    TRI_DestroyVector(&paths);
    TRI_DestroyVectorPointer(&fields);

    LOG_TRACE("priority queue  index already created");

    if (created != NULL) {
      *created = false;
    }

    return idx;
  }

  // ...........................................................................
  // Create the priority queue index
  // ...........................................................................

  idx = TRI_CreatePriorityQueueIndex(&document->base, &fields, &paths, unique);
  
  if (idx == NULL) {
    TRI_DestroyVector(&paths);
    TRI_set_errno(TRI_ERROR_OUT_OF_MEMORY);

    return NULL;
  }

  // ...........................................................................
  // If index id given, use it otherwise use the default.
  // ...........................................................................

  if (iid) {
    idx->_iid = iid;
  }

  // ...........................................................................
  // initialises the index with all existing documents
  // ...........................................................................

  res = FillIndex(document, idx);
  
  // ...........................................................................
  // release memory allocated to vector
  // ...........................................................................

  TRI_DestroyVector(&paths);


  if (res != TRI_ERROR_NO_ERROR) {
    TRI_FreePriorityQueueIndex(idx);

    return NULL;
  }

  // ...........................................................................
  // store index
  // ...........................................................................

  res = AddIndex(document, idx);

  if (res != TRI_ERROR_NO_ERROR) {
    TRI_FreePriorityQueueIndex(idx);

    return NULL;
  }

  if (created != NULL) {
    *created = true;
  }

  return idx;
}

////////////////////////////////////////////////////////////////////////////////
/// @brief restores an index
////////////////////////////////////////////////////////////////////////////////

static int PriorityQueueFromJson (TRI_document_collection_t* document,
                                  TRI_json_t const* definition,
                                  TRI_idx_iid_t iid,
                                  TRI_index_t** dst) {
  return PathBasedIndexFromJson(document, definition, iid, CreatePriorityQueueIndexDocumentCollection, dst);
}

////////////////////////////////////////////////////////////////////////////////
/// @}
////////////////////////////////////////////////////////////////////////////////

// -----------------------------------------------------------------------------
// --SECTION--                                                  public functions
// -----------------------------------------------------------------------------

////////////////////////////////////////////////////////////////////////////////
/// @addtogroup VocBase
/// @{
////////////////////////////////////////////////////////////////////////////////

////////////////////////////////////////////////////////////////////////////////
/// @brief finds a priority queue index (non-unique)
////////////////////////////////////////////////////////////////////////////////

TRI_index_t* TRI_LookupPriorityQueueIndexDocumentCollection (TRI_document_collection_t* document,
                                                             const TRI_vector_t* paths) {
  TRI_index_t* matchedIndex = NULL;
  size_t j, k;

  // ...........................................................................
  // go through every index and see if we have a match
  // ...........................................................................

  for (j = 0;  j < document->_allIndexes._length;  ++j) {
    TRI_index_t* idx                    = document->_allIndexes._buffer[j];
    TRI_priorityqueue_index_t* pqIndex  = (TRI_priorityqueue_index_t*) idx;
    bool found                          = true;

    // .........................................................................
    // check that the type of the index is in fact a skiplist index
    // .........................................................................

    if (idx->_type != TRI_IDX_TYPE_PRIORITY_QUEUE_INDEX) {
      continue;
    }

    // .........................................................................
    // check that the number of paths (fields) in the index matches that
    // of the number of attributes
    // .........................................................................

    if (paths->_length != pqIndex->_paths._length) {
      continue;
    }

    // .........................................................................
    // Go through all the attributes and see if they match
    // .........................................................................

    for (k = 0; k < paths->_length; ++k) {
      TRI_shape_pid_t field = *((TRI_shape_pid_t*)(TRI_AtVector(&pqIndex->_paths,k)));
      TRI_shape_pid_t shape = *((TRI_shape_pid_t*)(TRI_AtVector(paths,k)));

      if (field != shape) {
        found = false;
        break;
      }
    }


    if (found) {
      matchedIndex = idx;
      break;
    }
  }

  return matchedIndex;
}

////////////////////////////////////////////////////////////////////////////////
/// @brief ensures that a priority queue index exists
////////////////////////////////////////////////////////////////////////////////

TRI_index_t* TRI_EnsurePriorityQueueIndexDocumentCollection(TRI_document_collection_t* document,
                                                            TRI_vector_pointer_t const* attributes,
                                                            bool unique,
                                                            bool* created,
                                                            TRI_server_id_t generatingServer) {
  TRI_index_t* idx;
  TRI_primary_collection_t* primary;

  primary = &document->base;

  TRI_ReadLockReadWriteLock(&primary->base._vocbase->_inventoryLock);

  // .............................................................................
  // inside write-lock
  // .............................................................................

  TRI_WRITE_LOCK_DOCUMENTS_INDEXES_PRIMARY_COLLECTION(primary);

  // Given the list of attributes (as strings)
  idx = CreatePriorityQueueIndexDocumentCollection(document, attributes, 0, unique, created);

  if (idx != NULL) {
    if (created) {
      int res;

      res = TRI_SaveIndex(primary, idx, generatingServer);

      if (res != TRI_ERROR_NO_ERROR) {
        idx = NULL;
      }
    }
  }
  
  TRI_WRITE_UNLOCK_DOCUMENTS_INDEXES_PRIMARY_COLLECTION(primary);

  // .............................................................................
  // outside write-lock
  // .............................................................................

  TRI_ReadUnlockReadWriteLock(&primary->base._vocbase->_inventoryLock);

  return idx;
}

////////////////////////////////////////////////////////////////////////////////
/// @}
////////////////////////////////////////////////////////////////////////////////


// -----------------------------------------------------------------------------
// --SECTION--                                                    BITARRAY INDEX
// -----------------------------------------------------------------------------

// -----------------------------------------------------------------------------
// --SECTION--                                                 private functions
// -----------------------------------------------------------------------------

////////////////////////////////////////////////////////////////////////////////
/// @addtogroup VocBase
/// @{
////////////////////////////////////////////////////////////////////////////////

////////////////////////////////////////////////////////////////////////////////
/// @brief adds a bitarray index to the collection
////////////////////////////////////////////////////////////////////////////////

static TRI_index_t* CreateBitarrayIndexDocumentCollection (TRI_document_collection_t* document,
                                                      const TRI_vector_pointer_t* attributes,
                                                      const TRI_vector_pointer_t* values,
                                                      TRI_idx_iid_t iid,
                                                      bool supportUndef,
                                                      bool* created,
                                                      int* errorNum,
                                                      char** errorStr) {
  TRI_index_t* idx;
  TRI_vector_pointer_t fields;
  TRI_vector_t paths;
  int res;

  res = TRI_PidNamesByAttributeNames(attributes,
                                     document->base._shaper,
                                     &paths,
                                     &fields,
                                     false);

  if (res != TRI_ERROR_NO_ERROR) {
    if (created != NULL) {
      *created = false;
    }
    *errorNum = res;
    *errorStr  = TRI_DuplicateString("Bitarray index attributes could not be accessed.");
    return NULL;
  }

  // ...........................................................................
  // Attempt to find an existing index which matches the attributes above.
  // If a suitable index is found, return that one otherwise we need to create
  // a new one.
  // ...........................................................................

  idx = LookupPathIndexDocumentCollection(document, &paths, TRI_IDX_TYPE_BITARRAY_INDEX, false);

  if (idx != NULL) {

    // .........................................................................
    // existing index has been located which matches the list of attributes
    // return this one
    // .........................................................................

    TRI_DestroyVector(&paths);
    TRI_DestroyVectorPointer(&fields);
    LOG_TRACE("bitarray-index previously created");

    if (created != NULL) {
      *created = false;
    }

    return idx;
  }


  // ...........................................................................
  // Create the bitarray index
  // ...........................................................................

  idx = TRI_CreateBitarrayIndex(&document->base, &fields, &paths, (TRI_vector_pointer_t*)(values), supportUndef, errorNum, errorStr);
  
  if (idx == NULL) {
    TRI_DestroyVector(&paths);
    TRI_DestroyVectorPointer(&fields);
    TRI_set_errno(TRI_ERROR_OUT_OF_MEMORY);
    return NULL;
  }


  // ...........................................................................
  // release memory allocated to fields & paths vectors
  // ...........................................................................

  TRI_DestroyVector(&paths);
  TRI_DestroyVectorPointer(&fields);


  // ...........................................................................
  // If an index id given, use it otherwise use the default (generate one)
  // ...........................................................................

  if (iid) {
    idx->_iid = iid;
  }


  // ...........................................................................
  // initialises the index with all existing documents
  // ...........................................................................

  res = FillIndex(document, idx);

  if (res != TRI_ERROR_NO_ERROR) {

    // .........................................................................
    // for some reason one or more of the existing documents has caused the
    // index to fail. Remove the index from the collection and return null.
    // .........................................................................

    *errorNum = res;
    *errorStr = TRI_DuplicateString("Bitarray index creation aborted due to documents within collection.");
    TRI_FreeBitarrayIndex(idx);

    return NULL;
  }


  // ...........................................................................
  // store index within the collection and return
  // ...........................................................................

  res = AddIndex(document, idx);

  if (res != TRI_ERROR_NO_ERROR) {
    *errorNum = res;
    *errorStr = TRI_DuplicateString(TRI_errno_string(res));
    TRI_FreeBitarrayIndex(idx);

    return NULL;
  }

  if (created != NULL) {
    *created = true;
  }

  return idx;
}

////////////////////////////////////////////////////////////////////////////////
/// @brief restores an index
////////////////////////////////////////////////////////////////////////////////

static int BitarrayIndexFromJson (TRI_document_collection_t* document,
                                  TRI_json_t const* definition,
                                  TRI_idx_iid_t iid,
                                  TRI_index_t** dst) {
  return BitarrayBasedIndexFromJson(document, definition, iid, CreateBitarrayIndexDocumentCollection, dst);
}

////////////////////////////////////////////////////////////////////////////////
/// @}
////////////////////////////////////////////////////////////////////////////////

// -----------------------------------------------------------------------------
// --SECTION--                                                  public functions
// -----------------------------------------------------------------------------

////////////////////////////////////////////////////////////////////////////////
/// @addtogroup VocBase
/// @{
////////////////////////////////////////////////////////////////////////////////

////////////////////////////////////////////////////////////////////////////////
/// @brief finds a bitarray index
////////////////////////////////////////////////////////////////////////////////

TRI_index_t* TRI_LookupBitarrayIndexDocumentCollection (TRI_document_collection_t* document,
                                                        const TRI_vector_pointer_t* attributes) {
  TRI_index_t* idx;
  TRI_primary_collection_t* primary;
  TRI_vector_pointer_t fields;
  TRI_vector_t paths;
  int result;

  primary = &document->base;

  // ...........................................................................
  // determine the unsorted shape ids for the attributes
  // ...........................................................................

  result = TRI_PidNamesByAttributeNames(attributes, primary->_shaper, &paths,
                                     &fields, false);

  if (result != TRI_ERROR_NO_ERROR) {
    return NULL;
  }


  // .............................................................................
  // inside write-lock
  // .............................................................................

  TRI_READ_LOCK_DOCUMENTS_INDEXES_PRIMARY_COLLECTION(primary);


  // .............................................................................
  // attempt to go through the indexes within the collection and see if we can
  // locate the index
  // .............................................................................

  idx = LookupPathIndexDocumentCollection(document, &paths, TRI_IDX_TYPE_SKIPLIST_INDEX, false);


  TRI_READ_UNLOCK_DOCUMENTS_INDEXES_PRIMARY_COLLECTION(primary);

  // .............................................................................
  // outside write-lock
  // .............................................................................

  // .............................................................................
  // release memory allocated to vector
  // .............................................................................

  TRI_DestroyVector(&paths);
  TRI_DestroyVectorPointer(&fields);

  return idx;
}

////////////////////////////////////////////////////////////////////////////////
/// @brief ensures that a bitarray index exists
////////////////////////////////////////////////////////////////////////////////

TRI_index_t* TRI_EnsureBitarrayIndexDocumentCollection (TRI_document_collection_t* document,
                                                        const TRI_vector_pointer_t* attributes,
                                                        const TRI_vector_pointer_t* values,
                                                        bool supportUndef,
                                                        bool* created,
                                                        int* errorCode,
                                                        char** errorStr,
                                                        TRI_server_id_t generatingServer) {
  TRI_index_t* idx;
  TRI_primary_collection_t* primary;

  primary = &document->base;

  *errorCode = TRI_ERROR_NO_ERROR;
  *errorStr  = NULL;

  TRI_ReadLockReadWriteLock(&primary->base._vocbase->_inventoryLock);

  // .............................................................................
  // inside write-lock the collection
  // .............................................................................

  TRI_WRITE_LOCK_DOCUMENTS_INDEXES_PRIMARY_COLLECTION(primary);
  
  idx = CreateBitarrayIndexDocumentCollection(document, attributes, values, 0, supportUndef, created, errorCode, errorStr);

  if (idx != NULL) {
    if (created) {
      int res;

      res = TRI_SaveIndex(primary, idx, generatingServer);

      // ...........................................................................
      // If index could not be saved, report the error and return NULL
      // TODO: get TRI_SaveIndex to report the error
      // ...........................................................................

      if (res != TRI_ERROR_NO_ERROR) {
        idx = NULL;
        *errorCode = res;
        *errorStr  = TRI_DuplicateString("Bitarray index could not be saved.");
      }
    }
  }
  
  TRI_WRITE_UNLOCK_DOCUMENTS_INDEXES_PRIMARY_COLLECTION(primary);

  // .............................................................................
  // outside write-lock
  // .............................................................................

  TRI_ReadUnlockReadWriteLock(&primary->base._vocbase->_inventoryLock);

  // .............................................................................
  // Index already exists so simply return it
  // .............................................................................

  return idx;
}

////////////////////////////////////////////////////////////////////////////////
/// @}
////////////////////////////////////////////////////////////////////////////////


// -----------------------------------------------------------------------------
// --SECTION--                                           SELECT BY EXAMPLE QUERY
// -----------------------------------------------------------------------------

// -----------------------------------------------------------------------------
// --SECTION--                                                 private functions
// -----------------------------------------------------------------------------

////////////////////////////////////////////////////////////////////////////////
/// @addtogroup VocBase
/// @{
////////////////////////////////////////////////////////////////////////////////

////////////////////////////////////////////////////////////////////////////////
/// @brief checks for match of an example
////////////////////////////////////////////////////////////////////////////////

static bool IsExampleMatch (TRI_shaper_t* shaper,
                            TRI_doc_mptr_t const* doc,
                            size_t len,
                            TRI_shape_pid_t* pids,
                            TRI_shaped_json_t** values) {
  TRI_shaped_json_t document;
  TRI_shaped_json_t* example;
  TRI_shaped_json_t result;
  TRI_shape_t const* shape;
  bool ok;
  size_t i;

  TRI_EXTRACT_SHAPED_JSON_MARKER(document, doc->_data);

  for (i = 0;  i < len;  ++i) {
    example = values[i];

    ok = TRI_ExtractShapedJsonVocShaper(shaper,
                                        &document,
                                        example->_sid,
                                        pids[i],
                                        &result,
                                        &shape);

    if (! ok || shape == NULL) {
      return false;
    }

    if (result._data.length != example->_data.length) {
      // suppress excessive log spam
      // LOG_TRACE("expecting length %lu, got length %lu for path %lu",
      //           (unsigned long) result._data.length,
      //           (unsigned long) example->_data.length,
      //           (unsigned long) pids[i]);

      return false;
    }

    if (memcmp(result._data.data, example->_data.data, example->_data.length) != 0) {
      // suppress excessive log spam
      // LOG_TRACE("data mismatch at path %lu", (unsigned long) pids[i]);
      return false;
    }
  }

  return true;
}

////////////////////////////////////////////////////////////////////////////////
/// @}
////////////////////////////////////////////////////////////////////////////////

// -----------------------------------------------------------------------------
// --SECTION--                                                  public functions
// -----------------------------------------------------------------------------

////////////////////////////////////////////////////////////////////////////////
/// @addtogroup VocBase
/// @{
////////////////////////////////////////////////////////////////////////////////

////////////////////////////////////////////////////////////////////////////////
/// @brief executes a select-by-example query
////////////////////////////////////////////////////////////////////////////////

TRI_vector_t TRI_SelectByExample (TRI_transaction_collection_t* trxCollection,
                                  size_t length,
                                  TRI_shape_pid_t* pids,
                                  TRI_shaped_json_t** values) {
  TRI_shaper_t* shaper;
  TRI_primary_collection_t* primary;
  TRI_doc_mptr_t const** ptr;
  TRI_doc_mptr_t const** end;
  TRI_vector_t filtered;

  primary = trxCollection->_collection->_collection;

  // use filtered to hold copies of the master pointer
  TRI_InitVector(&filtered, TRI_UNKNOWN_MEM_ZONE, sizeof(TRI_doc_mptr_t));

  // do a full scan
  shaper = primary->_shaper;

  ptr = (TRI_doc_mptr_t const**) (primary->_primaryIndex._table);
  end = (TRI_doc_mptr_t const**) ptr + primary->_primaryIndex._nrAlloc;

  for (;  ptr < end;  ++ptr) {
    if (IsVisible(*ptr)) {
      if (IsExampleMatch(shaper, *ptr, length, pids, values)) {
        TRI_PushBackVector(&filtered, *ptr);
      }
    }
  }

  return filtered;
}

////////////////////////////////////////////////////////////////////////////////
/// @brief deletes a document given by a master pointer
////////////////////////////////////////////////////////////////////////////////

int TRI_DeleteDocumentDocumentCollection (TRI_transaction_collection_t* trxCollection,
                                          TRI_doc_update_policy_t const* policy,
                                          TRI_doc_mptr_t* doc) {
  // no extra locking here as the collection is already locked
  return RemoveShapedJson(trxCollection, doc->_key, 0, policy, false, false);
}

////////////////////////////////////////////////////////////////////////////////
/// @brief set the collection revision
////////////////////////////////////////////////////////////////////////////////

void TRI_SetRevisionDocumentCollection (TRI_document_collection_t* document,
                                        TRI_voc_rid_t rid,
                                        bool force) {
  SetRevision(document, rid, force);
}

////////////////////////////////////////////////////////////////////////////////
/// @brief rotate the current journal of the collection
/// use this for testing only
////////////////////////////////////////////////////////////////////////////////

int TRI_RotateJournalDocumentCollection (TRI_document_collection_t* document) {
  return RotateJournal(document);
}

////////////////////////////////////////////////////////////////////////////////
/// @}
////////////////////////////////////////////////////////////////////////////////

// Local Variables:
// mode: outline-minor
// outline-regexp: "/// @brief\\|/// {@inheritDoc}\\|/// @addtogroup\\|/// @page\\|// --SECTION--\\|/// @\\}"
// End:<|MERGE_RESOLUTION|>--- conflicted
+++ resolved
@@ -3544,19 +3544,7 @@
     return res;
   }
 
-<<<<<<< HEAD
-  TRI_FreeVocShaper(collection->base._shaper);
-=======
-  res = TRI_CloseVocShaper(document->base._shaper);
-
-  if (res != TRI_ERROR_NO_ERROR) {
-    return res;
-  }
-
-  // this does also destroy the shaper's underlying blob collection
   TRI_FreeVocShaper(document->base._shaper);
->>>>>>> 02a793f5
-
   document->base._shaper = NULL;
 
   return TRI_ERROR_NO_ERROR;
