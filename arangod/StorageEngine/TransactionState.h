--- conflicted
+++ resolved
@@ -236,13 +236,7 @@
 
   ServerState::RoleEnum const _serverRole;  /// role of the server
 
-<<<<<<< HEAD
   transaction::Hints _hints;  // hints; set on _nestingLevel == 0
-=======
-  transaction::Hints _hints;  // hints;
-  int _nestingLevel;
-  bool _registeredTransaction;
->>>>>>> b1e30937
 
   transaction::Options _options;
 
@@ -256,6 +250,8 @@
   
   /// @brief reference counter of # of 'Methods' instances using this object
   std::atomic<int> _nestingLevel;
+  
+  bool _registeredTransaction;
 };
 
 }  // namespace arangodb
