////////////////////////////////////////////////////////////////////////////////
/// DISCLAIMER
///
/// Copyright 2014-2016 ArangoDB GmbH, Cologne, Germany
/// Copyright 2004-2014 triAGENS GmbH, Cologne, Germany
///
/// Licensed under the Apache License, Version 2.0 (the "License");
/// you may not use this file except in compliance with the License.
/// You may obtain a copy of the License at
///
///     http://www.apache.org/licenses/LICENSE-2.0
///
/// Unless required by applicable law or agreed to in writing, software
/// distributed under the License is distributed on an "AS IS" BASIS,
/// WITHOUT WARRANTIES OR CONDITIONS OF ANY KIND, either express or implied.
/// See the License for the specific language governing permissions and
/// limitations under the License.
///
/// Copyright holder is ArangoDB GmbH, Cologne, Germany
///
/// @author Jan Steemann
////////////////////////////////////////////////////////////////////////////////

#include "Index.h"
#include "Aql/Ast.h"
#include "Aql/AstNode.h"
#include "Aql/Variable.h"
#include "Basics/Exceptions.h"
#include "Basics/JsonHelper.h"
#include "Basics/json.h"
#include "Basics/json-utilities.h"
#include "Basics/VelocyPackHelper.h"
#include "Basics/StringUtils.h"
#include "VocBase/server.h"
#include "VocBase/VocShaper.h"

#include <ostream>
#include <velocypack/Iterator.h>
#include <velocypack/velocypack-aliases.h>

<<<<<<< HEAD
using namespace triagens::arango;
=======
using namespace arangodb;
>>>>>>> 288ed041

Index::Index(
    TRI_idx_iid_t iid, TRI_document_collection_t* collection,
    std::vector<std::vector<arangodb::basics::AttributeName>> const& fields,
    bool unique, bool sparse)
    : _iid(iid),
      _collection(collection),
      _fields(fields),
      _unique(unique),
      _sparse(sparse),
      _selectivityEstimate(0.0) {
  // note: _collection can be a nullptr in the cluster coordinator case!!
  // note: _selectivityEstimate is only used in cluster coordinator case
}

////////////////////////////////////////////////////////////////////////////////
/// @brief create an index stub with a hard-coded selectivity estimate
/// this is used in the cluster coordinator case
////////////////////////////////////////////////////////////////////////////////

<<<<<<< HEAD
Index::Index(VPackSlice const& slice)
    : _iid(triagens::basics::StringUtils::uint64(
          triagens::basics::VelocyPackHelper::checkAndGetStringValue(slice,
                                                                     "id"))),
      _collection(nullptr),
      _fields(),
      _unique(triagens::basics::VelocyPackHelper::getBooleanValue(
          slice, "unique", false)),
      _sparse(triagens::basics::VelocyPackHelper::getBooleanValue(
          slice, "sparse", false)),
=======
Index::Index(TRI_json_t const* json)
    : _iid(arangodb::basics::StringUtils::uint64(
          arangodb::basics::JsonHelper::checkAndGetStringValue(json, "id"))),
      _collection(nullptr),
      _fields(),
      _unique(
          arangodb::basics::JsonHelper::getBooleanValue(json, "unique", false)),
      _sparse(
          arangodb::basics::JsonHelper::getBooleanValue(json, "sparse", false)),
>>>>>>> 288ed041
      _selectivityEstimate(0.0) {
  VPackSlice const fields = slice.get("fields");

  if (!fields.isArray()) {
    THROW_ARANGO_EXCEPTION_MESSAGE(TRI_ERROR_INTERNAL,
                                   "invalid index description");
  }

  size_t const n = static_cast<size_t>(fields.length());
  _fields.reserve(n);

  for (auto const& name : VPackArrayIterator(fields)) {
    if (!name.isString()) {
      THROW_ARANGO_EXCEPTION_MESSAGE(TRI_ERROR_INTERNAL,
                                     "invalid index description");
    }

<<<<<<< HEAD
    std::vector<triagens::basics::AttributeName> parsedAttributes;
    TRI_ParseAttributeString(name.copyString(), parsedAttributes);
=======
    std::vector<arangodb::basics::AttributeName> parsedAttributes;
    TRI_ParseAttributeString(
        std::string(name->_value._string.data, name->_value._string.length - 1),
        parsedAttributes);
>>>>>>> 288ed041
    _fields.emplace_back(parsedAttributes);
  }

  _selectivityEstimate =
      triagens::basics::VelocyPackHelper::getNumericValue<double>(
          slice, "selectivityEstimate", 0.0);
}

Index::~Index() {}

////////////////////////////////////////////////////////////////////////////////
/// @brief return the index type based on a type name
////////////////////////////////////////////////////////////////////////////////

Index::IndexType Index::type(char const* type) {
  if (::strcmp(type, "primary") == 0) {
    return TRI_IDX_TYPE_PRIMARY_INDEX;
  }
  if (::strcmp(type, "edge") == 0) {
    return TRI_IDX_TYPE_EDGE_INDEX;
  }
  if (::strcmp(type, "hash") == 0) {
    return TRI_IDX_TYPE_HASH_INDEX;
  }
  if (::strcmp(type, "skiplist") == 0) {
    return TRI_IDX_TYPE_SKIPLIST_INDEX;
  }
  if (::strcmp(type, "fulltext") == 0) {
    return TRI_IDX_TYPE_FULLTEXT_INDEX;
  }
  if (::strcmp(type, "cap") == 0) {
    return TRI_IDX_TYPE_CAP_CONSTRAINT;
  }
  if (::strcmp(type, "geo1") == 0) {
    return TRI_IDX_TYPE_GEO1_INDEX;
  }
  if (::strcmp(type, "geo2") == 0) {
    return TRI_IDX_TYPE_GEO2_INDEX;
  }

  return TRI_IDX_TYPE_UNKNOWN;
}

////////////////////////////////////////////////////////////////////////////////
/// @brief return the name of an index type
////////////////////////////////////////////////////////////////////////////////

char const* Index::typeName(Index::IndexType type) {
  switch (type) {
    case TRI_IDX_TYPE_PRIMARY_INDEX:
      return "primary";
    case TRI_IDX_TYPE_EDGE_INDEX:
      return "edge";
    case TRI_IDX_TYPE_HASH_INDEX:
      return "hash";
    case TRI_IDX_TYPE_SKIPLIST_INDEX:
      return "skiplist";
    case TRI_IDX_TYPE_FULLTEXT_INDEX:
      return "fulltext";
    case TRI_IDX_TYPE_CAP_CONSTRAINT:
      return "cap";
    case TRI_IDX_TYPE_GEO1_INDEX:
      return "geo1";
    case TRI_IDX_TYPE_GEO2_INDEX:
      return "geo2";
    case TRI_IDX_TYPE_PRIORITY_QUEUE_INDEX:
    case TRI_IDX_TYPE_BITARRAY_INDEX:
    case TRI_IDX_TYPE_UNKNOWN: {
    }
  }

  return "";
}

////////////////////////////////////////////////////////////////////////////////
/// @brief validate an index id
////////////////////////////////////////////////////////////////////////////////

bool Index::validateId(char const* key) {
  char const* p = key;

  while (1) {
    char const c = *p;

    if (c == '\0') {
      return (p - key) > 0;
    }
    if (c >= '0' && c <= '9') {
      ++p;
      continue;
    }

    return false;
  }
}

////////////////////////////////////////////////////////////////////////////////
/// @brief validate an index handle (collection name + / + index id)
////////////////////////////////////////////////////////////////////////////////

bool Index::validateHandle(char const* key, size_t* split) {
  char const* p = key;
  char c = *p;

  // extract collection name

  if (!(c == '_' || (c >= 'a' && c <= 'z') || (c >= 'A' && c <= 'Z'))) {
    return false;
  }

  ++p;

  while (1) {
    c = *p;

    if ((c == '_') || (c == '-') || (c >= '0' && c <= '9') ||
        (c >= 'a' && c <= 'z') || (c >= 'A' && c <= 'Z')) {
      ++p;
      continue;
    }

    if (c == '/') {
      break;
    }

    return false;
  }

  if (p - key > TRI_COL_NAME_LENGTH) {
    return false;
  }

  // store split position
  *split = p - key;
  ++p;

  // validate index id
  return validateId(p);
}

////////////////////////////////////////////////////////////////////////////////
/// @brief generate a new index id
////////////////////////////////////////////////////////////////////////////////

TRI_idx_iid_t Index::generateId() { return TRI_NewTickServer(); }

////////////////////////////////////////////////////////////////////////////////
/// @brief index comparator, used by the coordinator to detect if two index
/// contents are the same
////////////////////////////////////////////////////////////////////////////////

bool Index::Compare(VPackSlice const& lhs, VPackSlice const& rhs) {
  VPackSlice lhsType = lhs.get("type");
  TRI_ASSERT(lhsType.isString());

  // type must be identical
  if (triagens::basics::VelocyPackHelper::compare(lhsType, rhs.get("type"),
                                                  false) != 0) {
    return false;
  }

  std::string tmp = lhsType.copyString();
  auto type = Index::type(tmp.c_str());

  // unique must be identical if present
  VPackSlice value = lhs.get("unique");
  if (value.isBoolean()) {
    if (triagens::basics::VelocyPackHelper::compare(value, rhs.get("unique"),
                                                    false) != 0) {
      return false;
    }
  }

  // sparse must be identical if present
  value = lhs.get("sparse");
  if (value.isBoolean()) {
    if (triagens::basics::VelocyPackHelper::compare(value, rhs.get("sparse"),
                                                    false) != 0) {
      return false;
    }
  }

  if (type == IndexType::TRI_IDX_TYPE_GEO1_INDEX) {
    // geoJson must be identical if present
    value = lhs.get("geoJson");
    if (value.isBoolean()) {
      if (triagens::basics::VelocyPackHelper::compare(value, rhs.get("geoJson"),
                                                      false) != 0) {
        return false;
      }
    }
  } else if (type == IndexType::TRI_IDX_TYPE_FULLTEXT_INDEX) {
    // minLength
    value = lhs.get("minLength");
    if (value.isNumber()) {
      if (triagens::basics::VelocyPackHelper::compare(
              value, rhs.get("minLength"), false) != 0) {
        return false;
      }
    }
  } else if (type == IndexType::TRI_IDX_TYPE_CAP_CONSTRAINT) {
    // size, byteSize
    value = lhs.get("size");
    if (value.isNumber()) {
      if (triagens::basics::VelocyPackHelper::compare(value, rhs.get("size"),
                                                      false) != 0) {
        return false;
      }
    }

    value = lhs.get("byteSize");
    if (value.isNumber()) {
      if (triagens::basics::VelocyPackHelper::compare(
              value, rhs.get("byteSize"), false) != 0) {
        return false;
      }
    }
  }

  // other index types: fields must be identical if present
  value = lhs.get("fields");

  if (value.isArray()) {
    if (type == IndexType::TRI_IDX_TYPE_HASH_INDEX) {
      VPackValueLength const nv = value.length();

      // compare fields in arbitrary order
      VPackSlice const r = rhs.get("fields");

      if (!r.isArray() || nv != r.length()) {
        return false;
      }

      for (size_t i = 0; i < nv; ++i) {
        VPackSlice const v = value.at(i);

        bool found = false;

        for (auto const& vr : VPackArrayIterator(r)) {
          if (triagens::basics::VelocyPackHelper::compare(v, vr, false) == 0) {
            found = true;
            break;
          }
        }

        if (!found) {
          return false;
        }
      }
    } else {
      if (triagens::basics::VelocyPackHelper::compare(value, rhs.get("fields"),
                                                      false) != 0) {
        return false;
      }
    }
  }

  return true;
}

////////////////////////////////////////////////////////////////////////////////
/// @brief return a contextual string for logging
////////////////////////////////////////////////////////////////////////////////

std::string Index::context() const {
  std::ostringstream result;

  result << "index { id: " << id() << ", type: " << typeName()
         << ", collection: " << _collection->_vocbase->_name << "/"
         << _collection->_info.name()
         << ", unique: " << (_unique ? "true" : "false") << ", fields: ";
  result << "[";
  for (size_t i = 0; i < _fields.size(); ++i) {
    if (i > 0) {
      result << ", ";
    }
    result << _fields[i];
  }
  result << "] }";

  return result.str();
}

////////////////////////////////////////////////////////////////////////////////
/// @brief create a VelocyPack representation of the index
/// base functionality (called from derived classes)
////////////////////////////////////////////////////////////////////////////////

std::shared_ptr<VPackBuilder> Index::toVelocyPack(bool withFigures) const {
  auto builder = std::make_shared<VPackBuilder>();
  builder->openObject();
  toVelocyPack(*builder, withFigures);
  builder->close();
  return builder;
}

////////////////////////////////////////////////////////////////////////////////
/// @brief create a VelocyPack representation of the index
/// base functionality (called from derived classes)
////////////////////////////////////////////////////////////////////////////////

void Index::toVelocyPack(VPackBuilder& builder, bool withFigures) const {
  TRI_ASSERT(builder.isOpenObject());
  builder.add("id", VPackValue(std::to_string(_iid)));
  builder.add("type", VPackValue(typeName()));

  if (dumpFields()) {
    builder.add(VPackValue("fields"));
    VPackArrayBuilder b1(&builder);

    for (auto const& field : fields()) {
      std::string fieldString;
      TRI_AttributeNamesToString(field, fieldString);
      builder.add(VPackValue(fieldString));
    }
  }

  if (hasSelectivityEstimate()) {
    builder.add("selectivityEstimate", VPackValue(selectivityEstimate()));
  }

  if (withFigures) {
    builder.add("figures", VPackValue(VPackValueType::Object));
    toVelocyPackFigures(builder);
    builder.close();
  }
}

////////////////////////////////////////////////////////////////////////////////
/// @brief create a VelocyPack representation of the index figures
/// base functionality (called from derived classes)
////////////////////////////////////////////////////////////////////////////////

std::shared_ptr<VPackBuilder> Index::toVelocyPackFigures() const {
  auto builder = std::make_shared<VPackBuilder>();
  builder->openObject();
  toVelocyPackFigures(*builder);
  builder->close();
  return builder;
}

////////////////////////////////////////////////////////////////////////////////
/// @brief create a VelocyPack representation of the index figures
/// base functionality (called from derived classes)
////////////////////////////////////////////////////////////////////////////////

void Index::toVelocyPackFigures(VPackBuilder& builder) const {
  TRI_ASSERT(builder.isOpenObject());
  builder.add("memory", VPackValue(memory()));
}

////////////////////////////////////////////////////////////////////////////////
/// @brief create a JSON representation of the index
/// base functionality (called from derived classes)
////////////////////////////////////////////////////////////////////////////////

arangodb::basics::Json Index::toJson(TRI_memory_zone_t* zone,
                                     bool withFigures) const {
<<<<<<< HEAD
  // Only compatibility
  auto builder = toVelocyPack(withFigures);
  triagens::basics::Json json(
      zone,
      triagens::basics::VelocyPackHelper::velocyPackToJson(builder->slice()));
=======
  arangodb::basics::Json json(zone, arangodb::basics::Json::Object, 4);

  json("id", arangodb::basics::Json(zone, std::to_string(_iid)))(
      "type", arangodb::basics::Json(zone, typeName()));

  if (dumpFields()) {
    arangodb::basics::Json f(zone, arangodb::basics::Json::Array,
                             fields().size());

    for (auto const& field : fields()) {
      std::string fieldString;
      TRI_AttributeNamesToString(field, fieldString);
      f.add(arangodb::basics::Json(zone, fieldString));
    }

    json("fields", f);
  }

  if (hasSelectivityEstimate()) {
    json("selectivityEstimate", arangodb::basics::Json(selectivityEstimate()));
  }

  if (withFigures) {
    json("figures", toJsonFigures(zone));
  }

>>>>>>> 288ed041
  return json;
}

////////////////////////////////////////////////////////////////////////////////
/// @brief create a JSON representation of the index figures
/// base functionality (called from derived classes)
////////////////////////////////////////////////////////////////////////////////

<<<<<<< HEAD
triagens::basics::Json Index::toJsonFigures(TRI_memory_zone_t* zone) const {
  auto builder = toVelocyPackFigures();
  triagens::basics::Json json(
      zone,
      triagens::basics::VelocyPackHelper::velocyPackToJson(builder->slice()));
=======
arangodb::basics::Json Index::toJsonFigures(TRI_memory_zone_t* zone) const {
  arangodb::basics::Json json(zone, arangodb::basics::Json::Object);
  json("memory", arangodb::basics::Json(static_cast<double>(memory())));
>>>>>>> 288ed041
  return json;
}

////////////////////////////////////////////////////////////////////////////////
/// @brief default implementation for selectivityEstimate
////////////////////////////////////////////////////////////////////////////////

double Index::selectivityEstimate() const {
  THROW_ARANGO_EXCEPTION(TRI_ERROR_NOT_IMPLEMENTED);
}

////////////////////////////////////////////////////////////////////////////////
/// @brief default implementation for selectivityEstimate
////////////////////////////////////////////////////////////////////////////////

int Index::batchInsert(arangodb::Transaction*,
                       std::vector<TRI_doc_mptr_t const*> const*, size_t) {
  THROW_ARANGO_EXCEPTION(TRI_ERROR_NOT_IMPLEMENTED);
}

////////////////////////////////////////////////////////////////////////////////
/// @brief default implementation for postInsert
////////////////////////////////////////////////////////////////////////////////

int Index::postInsert(arangodb::Transaction*,
                      struct TRI_transaction_collection_s*,
                      struct TRI_doc_mptr_t const*) {
  // do nothing
  return TRI_ERROR_NO_ERROR;
}

////////////////////////////////////////////////////////////////////////////////
/// @brief default implementation for cleanup
////////////////////////////////////////////////////////////////////////////////

int Index::cleanup() {
  // do nothing
  return TRI_ERROR_NO_ERROR;
}

////////////////////////////////////////////////////////////////////////////////
/// @brief default implementation for sizeHint
////////////////////////////////////////////////////////////////////////////////

int Index::sizeHint(arangodb::Transaction*, size_t) {
  // do nothing
  return TRI_ERROR_NO_ERROR;
}

////////////////////////////////////////////////////////////////////////////////
/// @brief default implementation for hasBatchInsert
////////////////////////////////////////////////////////////////////////////////

bool Index::hasBatchInsert() const { return false; }

////////////////////////////////////////////////////////////////////////////////
/// @brief default implementation for supportsFilterCondition
////////////////////////////////////////////////////////////////////////////////

bool Index::supportsFilterCondition(arangodb::aql::AstNode const* node,
                                    arangodb::aql::Variable const* reference,
                                    size_t itemsInIndex, size_t& estimatedItems,
                                    double& estimatedCost) const {
  // by default, no filter conditions are supported
  estimatedItems = itemsInIndex;
  estimatedCost = static_cast<double>(estimatedItems);
  return false;
}

////////////////////////////////////////////////////////////////////////////////
/// @brief default implementation for supportsSortCondition
////////////////////////////////////////////////////////////////////////////////

bool Index::supportsSortCondition(arangodb::aql::SortCondition const*,
                                  arangodb::aql::Variable const*,
                                  size_t itemsInIndex,
                                  double& estimatedCost) const {
  // by default, no sort conditions are supported
  if (itemsInIndex > 0) {
    estimatedCost = itemsInIndex * std::log2(itemsInIndex);
  } else {
    estimatedCost = 0.0;
  }
  return false;
}

////////////////////////////////////////////////////////////////////////////////
/// @brief default iterator factory method. does not create an iterator
////////////////////////////////////////////////////////////////////////////////

IndexIterator* Index::iteratorForCondition(
    arangodb::Transaction*, IndexIteratorContext*, arangodb::aql::Ast*,
    arangodb::aql::AstNode const*, arangodb::aql::Variable const*, bool) const {
  // the super class index cannot create an iterator
  // the derived index classes have to manage this.
  return nullptr;
}

////////////////////////////////////////////////////////////////////////////////
/// @brief specializes the condition for use with the index
////////////////////////////////////////////////////////////////////////////////

arangodb::aql::AstNode* Index::specializeCondition(
    arangodb::aql::AstNode* node, arangodb::aql::Variable const*) const {
  return node;
}

////////////////////////////////////////////////////////////////////////////////
/// @brief perform some base checks for an index condition part
////////////////////////////////////////////////////////////////////////////////

bool Index::canUseConditionPart(arangodb::aql::AstNode const* access,
                                arangodb::aql::AstNode const* other,
                                arangodb::aql::AstNode const* op,
                                arangodb::aql::Variable const* reference,
                                bool isExecution) const {
  if (_sparse) {
    if (op->type == arangodb::aql::NODE_TYPE_OPERATOR_BINARY_NIN) {
      return false;
    }

    if (op->type == arangodb::aql::NODE_TYPE_OPERATOR_BINARY_IN &&
        (other->type == arangodb::aql::NODE_TYPE_EXPANSION ||
         other->type == arangodb::aql::NODE_TYPE_ATTRIBUTE_ACCESS)) {
      // value IN a.b  OR  value IN a.b[*]
      if (!access->isConstant()) {
        return false;
      }

      /* A sparse index will store null in Array
      if (access->isNullValue()) {
        return false;
      }
      */
    } else if (op->type == arangodb::aql::NODE_TYPE_OPERATOR_BINARY_IN &&
               access->type == arangodb::aql::NODE_TYPE_EXPANSION) {
      // value[*] IN a.b
      if (!other->isConstant()) {
        return false;
      }

      /* A sparse index will store null in Array
      if (other->isNullValue()) {
        return false;
      }
      */
    } else if (access->type == arangodb::aql::NODE_TYPE_ATTRIBUTE_ACCESS) {
      // a.b == value  OR  a.b IN values
      if (!other->isConstant()) {
        return false;
      }

      if (op->type == arangodb::aql::NODE_TYPE_OPERATOR_BINARY_LT ||
          op->type == arangodb::aql::NODE_TYPE_OPERATOR_BINARY_LE) {
        // <  and  <= are not supported with sparse indexes as this may include
        // null values
        return false;
      }

      if (other->isNullValue() &&
          (op->type == arangodb::aql::NODE_TYPE_OPERATOR_BINARY_EQ ||
           op->type == arangodb::aql::NODE_TYPE_OPERATOR_BINARY_GE)) {
        // ==  and  >= null are not supported with sparse indexes for the same
        // reason
        return false;
      }

      if (op->type == arangodb::aql::NODE_TYPE_OPERATOR_BINARY_IN &&
          other->type == arangodb::aql::NODE_TYPE_ARRAY) {
        size_t const n = other->numMembers();

        for (size_t i = 0; i < n; ++i) {
          if (other->getMemberUnchecked(i)->isNullValue()) {
            return false;
          }
        }
      }
    }
  }

  if (isExecution) {
    // in execution phase, we do not need to check the variable usage again
    return true;
  }

  // test if the reference variable is contained on both side of the expression
  std::unordered_set<aql::Variable const*> variables;
  if (op->type == arangodb::aql::NODE_TYPE_OPERATOR_BINARY_IN &&
      (other->type == arangodb::aql::NODE_TYPE_EXPANSION ||
       other->type == arangodb::aql::NODE_TYPE_ATTRIBUTE_ACCESS)) {
    // value IN a.b  OR  value IN a.b[*]
    arangodb::aql::Ast::getReferencedVariables(access, variables);
  } else {
    // a.b == value  OR  a.b IN values
    arangodb::aql::Ast::getReferencedVariables(other, variables);
  }
  if (variables.find(reference) != variables.end()) {
    // yes. then we cannot use an index here
    return false;
  }

  return true;
}

////////////////////////////////////////////////////////////////////////////////
/// @brief append the index description to an output stream
////////////////////////////////////////////////////////////////////////////////

std::ostream& operator<<(std::ostream& stream,
                         arangodb::Index const* index) {
  stream << index->context();
  return stream;
}

////////////////////////////////////////////////////////////////////////////////
/// @brief append the index description to an output stream
////////////////////////////////////////////////////////////////////////////////

std::ostream& operator<<(std::ostream& stream,
                         arangodb::Index const& index) {
  stream << index.context();
  return stream;
}
<|MERGE_RESOLUTION|>--- conflicted
+++ resolved
@@ -38,11 +38,7 @@
 #include <velocypack/Iterator.h>
 #include <velocypack/velocypack-aliases.h>
 
-<<<<<<< HEAD
-using namespace triagens::arango;
-=======
 using namespace arangodb;
->>>>>>> 288ed041
 
 Index::Index(
     TRI_idx_iid_t iid, TRI_document_collection_t* collection,
@@ -63,28 +59,16 @@
 /// this is used in the cluster coordinator case
 ////////////////////////////////////////////////////////////////////////////////
 
-<<<<<<< HEAD
 Index::Index(VPackSlice const& slice)
-    : _iid(triagens::basics::StringUtils::uint64(
-          triagens::basics::VelocyPackHelper::checkAndGetStringValue(slice,
+    : _iid(arangodb::basics::StringUtils::uint64(
+          arangodb::basics::VelocyPackHelper::checkAndGetStringValue(slice,
                                                                      "id"))),
       _collection(nullptr),
       _fields(),
-      _unique(triagens::basics::VelocyPackHelper::getBooleanValue(
+      _unique(arangodb::basics::VelocyPackHelper::getBooleanValue(
           slice, "unique", false)),
-      _sparse(triagens::basics::VelocyPackHelper::getBooleanValue(
+      _sparse(arangodb::basics::VelocyPackHelper::getBooleanValue(
           slice, "sparse", false)),
-=======
-Index::Index(TRI_json_t const* json)
-    : _iid(arangodb::basics::StringUtils::uint64(
-          arangodb::basics::JsonHelper::checkAndGetStringValue(json, "id"))),
-      _collection(nullptr),
-      _fields(),
-      _unique(
-          arangodb::basics::JsonHelper::getBooleanValue(json, "unique", false)),
-      _sparse(
-          arangodb::basics::JsonHelper::getBooleanValue(json, "sparse", false)),
->>>>>>> 288ed041
       _selectivityEstimate(0.0) {
   VPackSlice const fields = slice.get("fields");
 
@@ -102,20 +86,13 @@
                                      "invalid index description");
     }
 
-<<<<<<< HEAD
-    std::vector<triagens::basics::AttributeName> parsedAttributes;
+    std::vector<arangodb::basics::AttributeName> parsedAttributes;
     TRI_ParseAttributeString(name.copyString(), parsedAttributes);
-=======
-    std::vector<arangodb::basics::AttributeName> parsedAttributes;
-    TRI_ParseAttributeString(
-        std::string(name->_value._string.data, name->_value._string.length - 1),
-        parsedAttributes);
->>>>>>> 288ed041
     _fields.emplace_back(parsedAttributes);
   }
 
   _selectivityEstimate =
-      triagens::basics::VelocyPackHelper::getNumericValue<double>(
+      arangodb::basics::VelocyPackHelper::getNumericValue<double>(
           slice, "selectivityEstimate", 0.0);
 }
 
@@ -267,7 +244,7 @@
   TRI_ASSERT(lhsType.isString());
 
   // type must be identical
-  if (triagens::basics::VelocyPackHelper::compare(lhsType, rhs.get("type"),
+  if (arangodb::basics::VelocyPackHelper::compare(lhsType, rhs.get("type"),
                                                   false) != 0) {
     return false;
   }
@@ -278,7 +255,7 @@
   // unique must be identical if present
   VPackSlice value = lhs.get("unique");
   if (value.isBoolean()) {
-    if (triagens::basics::VelocyPackHelper::compare(value, rhs.get("unique"),
+    if (arangodb::basics::VelocyPackHelper::compare(value, rhs.get("unique"),
                                                     false) != 0) {
       return false;
     }
@@ -287,7 +264,7 @@
   // sparse must be identical if present
   value = lhs.get("sparse");
   if (value.isBoolean()) {
-    if (triagens::basics::VelocyPackHelper::compare(value, rhs.get("sparse"),
+    if (arangodb::basics::VelocyPackHelper::compare(value, rhs.get("sparse"),
                                                     false) != 0) {
       return false;
     }
@@ -297,7 +274,7 @@
     // geoJson must be identical if present
     value = lhs.get("geoJson");
     if (value.isBoolean()) {
-      if (triagens::basics::VelocyPackHelper::compare(value, rhs.get("geoJson"),
+      if (arangodb::basics::VelocyPackHelper::compare(value, rhs.get("geoJson"),
                                                       false) != 0) {
         return false;
       }
@@ -306,7 +283,7 @@
     // minLength
     value = lhs.get("minLength");
     if (value.isNumber()) {
-      if (triagens::basics::VelocyPackHelper::compare(
+      if (arangodb::basics::VelocyPackHelper::compare(
               value, rhs.get("minLength"), false) != 0) {
         return false;
       }
@@ -315,7 +292,7 @@
     // size, byteSize
     value = lhs.get("size");
     if (value.isNumber()) {
-      if (triagens::basics::VelocyPackHelper::compare(value, rhs.get("size"),
+      if (arangodb::basics::VelocyPackHelper::compare(value, rhs.get("size"),
                                                       false) != 0) {
         return false;
       }
@@ -323,7 +300,7 @@
 
     value = lhs.get("byteSize");
     if (value.isNumber()) {
-      if (triagens::basics::VelocyPackHelper::compare(
+      if (arangodb::basics::VelocyPackHelper::compare(
               value, rhs.get("byteSize"), false) != 0) {
         return false;
       }
@@ -350,7 +327,7 @@
         bool found = false;
 
         for (auto const& vr : VPackArrayIterator(r)) {
-          if (triagens::basics::VelocyPackHelper::compare(v, vr, false) == 0) {
+          if (arangodb::basics::VelocyPackHelper::compare(v, vr, false) == 0) {
             found = true;
             break;
           }
@@ -361,7 +338,7 @@
         }
       }
     } else {
-      if (triagens::basics::VelocyPackHelper::compare(value, rhs.get("fields"),
+      if (arangodb::basics::VelocyPackHelper::compare(value, rhs.get("fields"),
                                                       false) != 0) {
         return false;
       }
@@ -469,40 +446,11 @@
 
 arangodb::basics::Json Index::toJson(TRI_memory_zone_t* zone,
                                      bool withFigures) const {
-<<<<<<< HEAD
   // Only compatibility
   auto builder = toVelocyPack(withFigures);
-  triagens::basics::Json json(
+  arangodb::basics::Json json(
       zone,
-      triagens::basics::VelocyPackHelper::velocyPackToJson(builder->slice()));
-=======
-  arangodb::basics::Json json(zone, arangodb::basics::Json::Object, 4);
-
-  json("id", arangodb::basics::Json(zone, std::to_string(_iid)))(
-      "type", arangodb::basics::Json(zone, typeName()));
-
-  if (dumpFields()) {
-    arangodb::basics::Json f(zone, arangodb::basics::Json::Array,
-                             fields().size());
-
-    for (auto const& field : fields()) {
-      std::string fieldString;
-      TRI_AttributeNamesToString(field, fieldString);
-      f.add(arangodb::basics::Json(zone, fieldString));
-    }
-
-    json("fields", f);
-  }
-
-  if (hasSelectivityEstimate()) {
-    json("selectivityEstimate", arangodb::basics::Json(selectivityEstimate()));
-  }
-
-  if (withFigures) {
-    json("figures", toJsonFigures(zone));
-  }
-
->>>>>>> 288ed041
+      arangodb::basics::VelocyPackHelper::velocyPackToJson(builder->slice()));
   return json;
 }
 
@@ -511,17 +459,11 @@
 /// base functionality (called from derived classes)
 ////////////////////////////////////////////////////////////////////////////////
 
-<<<<<<< HEAD
-triagens::basics::Json Index::toJsonFigures(TRI_memory_zone_t* zone) const {
+arangodb::basics::Json Index::toJsonFigures(TRI_memory_zone_t* zone) const {
   auto builder = toVelocyPackFigures();
-  triagens::basics::Json json(
+  arangodb::basics::Json json(
       zone,
-      triagens::basics::VelocyPackHelper::velocyPackToJson(builder->slice()));
-=======
-arangodb::basics::Json Index::toJsonFigures(TRI_memory_zone_t* zone) const {
-  arangodb::basics::Json json(zone, arangodb::basics::Json::Object);
-  json("memory", arangodb::basics::Json(static_cast<double>(memory())));
->>>>>>> 288ed041
+      arangodb::basics::VelocyPackHelper::velocyPackToJson(builder->slice()));
   return json;
 }
 
