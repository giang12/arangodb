////////////////////////////////////////////////////////////////////////////////
/// DISCLAIMER
///
/// Copyright 2014-2016 ArangoDB GmbH, Cologne, Germany
/// Copyright 2004-2014 triAGENS GmbH, Cologne, Germany
///
/// Licensed under the Apache License, Version 2.0 (the "License");
/// you may not use this file except in compliance with the License.
/// You may obtain a copy of the License at
///
///     http://www.apache.org/licenses/LICENSE-2.0
///
/// Unless required by applicable law or agreed to in writing, software
/// distributed under the License is distributed on an "AS IS" BASIS,
/// WITHOUT WARRANTIES OR CONDITIONS OF ANY KIND, either express or implied.
/// See the License for the specific language governing permissions and
/// limitations under the License.
///
/// Copyright holder is ArangoDB GmbH, Cologne, Germany
///
/// @author Kaveh Vahedipour
////////////////////////////////////////////////////////////////////////////////

#include "Store.h"
<<<<<<< HEAD
#include "Basics/ConditionLocker.h"
#include "Basics/VelocyPackHelper.h"
=======
#include "Agent.h"
>>>>>>> 3bdbded5

#include <velocypack/Buffer.h>
#include <velocypack/Iterator.h>
#include <velocypack/velocypack-aliases.h>

<<<<<<< HEAD
=======
#include <Basics/ConditionLocker.h>

#include <ctime>
#include <iomanip>
>>>>>>> 3bdbded5
#include <iostream>

using namespace arangodb::consensus;

struct NotEmpty {
  bool operator()(const std::string& s) { return !s.empty(); }
};
struct Empty {
  bool operator()(const std::string& s) { return s.empty(); }
};

/// @brief Split strings by separator
std::vector<std::string> split(const std::string& value, char separator) {
  std::vector<std::string> result;
  std::string::size_type p = (value.find(separator) == 0) ? 1:0;
  std::string::size_type q;
  while ((q = value.find(separator, p)) != std::string::npos) {
    result.emplace_back(value, p, q - p);
    p = q + 1;
  }
  result.emplace_back(value, p);
  result.erase(std::find_if(result.rbegin(), result.rend(),
                            NotEmpty()).base(), result.end());
  return result;
}

// Construct with node name
Node::Node (std::string const& name) : _parent(nullptr), _node_name(name) {
  _value.clear();
}

// Construct with node name in tree structure
Node::Node (std::string const& name, Node* parent) :
  _parent(parent), _node_name(name) {
  _value.clear();
}

// Default dtor
Node::~Node() {}

<<<<<<< HEAD
Slice Node::slice() const {
  return (_value.size()==0) ? 
    arangodb::basics::VelocyPackHelper::EmptyObjectValue() :
    Slice(_value.data());
=======
VPackSlice Node::slice() const {
  return (_value.size()==0) ?
    VPackSlice("\x00a",&Options::Defaults):VPackSlice(_value.data());
>>>>>>> 3bdbded5
}

std::string const& Node::name() const {return _node_name;}

std::string Node::uri() const {
  Node *par = _parent;
  std::stringstream path;
  std::deque<std::string> names;
  names.push_front(name());
  while (par != 0) {
    names.push_front(par->name());
    par = par->_parent;
  }
  for (size_t i = 1; i < names.size(); ++i) {
    path << "/" << names.at(i);
  }
  return path.str();
}

Node& Node::operator= (VPackSlice const& slice) { // Assign value (become leaf)
  _children.clear();
  _value.reset();
  _value.append(reinterpret_cast<char const*>(slice.begin()), slice.byteSize());
  Node *par = _parent;
  while (par != 0) {
    _parent->notifyObservers();
    par = par->_parent;
  }
  return *this;
}

Node& Node::operator= (Node const& node) { // Assign node
  _node_name = node._node_name;
  _value = node._value;
  _children = node._children;
  Node *par = _parent;
  while (par != 0) {
    _parent->notifyObservers();
    par = par->_parent;
  }
  return *this;
}

bool Node::operator== (VPackSlice const& rhs) const {
  return rhs.equals(slice());
}

bool Node::remove (std::string const& path) {
  std::vector<std::string> pv = split(path, '/');
  std::string key(pv.back());
  pv.pop_back();
  try {
    Node& parent = (*this)(pv);
    return parent.removeChild(key);
  } catch (StoreException const& e) {
    LOG_TOPIC(DEBUG, Logger::AGENCY) << "Failed to delete key " << key;
    LOG_TOPIC(DEBUG, Logger::AGENCY) << e.what();
    return false;
  }
}

bool Node::remove () {
  Node& parent = *_parent;
  return parent.removeChild(_node_name);
}

bool Node::removeChild (std::string const& key) {
  auto found = _children.find(key);
  if (found == _children.end())
    return false;
  else
    _children.erase(found);
  return true;
}

NodeType Node::type() const {return _children.size() ? NODE : LEAF;}

Node& Node::operator [](std::string name) {
  return *_children[name];
}

Node& Node::operator ()(std::vector<std::string>& pv) {
  if (pv.size()) {
    std::string const key = pv[0];
    if (_children.find(key) == _children.end()) {
      _children[key] = std::make_shared<Node>(pv[0], this);
    }
    pv.erase(pv.begin());
    return (*_children[key])(pv);
  } else {
    return *this;
  }
}

Node const& Node::operator ()(std::vector<std::string>& pv) const {
  if (pv.size()) {
    std::string const key = pv[0];
    pv.erase(pv.begin());
    if (_children.find(key) == _children.end()) {
      throw StoreException("Not found");
    }
    const Node& child = *_children.at(key);
    return child(pv);
  } else {
    return *this;
  }
}
  
Node const& Node::operator ()(std::string const& path) const {
  PathType pv = split(path,'/');
  return this->operator()(pv);
}

Node& Node::operator ()(std::string const& path) {
  PathType pv = split(path,'/');
  return this->operator()(pv);
}

Node& Node::root() {
  Node *par = _parent, *tmp = 0;
  while (par != 0) {
    tmp = par;
    par = par->_parent;
  }
  return *tmp;
}

ValueType Node::valueType() const {
  return slice().type();
}

bool Node::addTimeToLive (long millis) {
  auto tkey = std::chrono::system_clock::now() +
    std::chrono::milliseconds(millis);
  root()._time_table[tkey] =
    _parent->_children[_node_name];
  root()._table_time[_parent->_children[_node_name]] = tkey;
  return true;
}

bool Node::removeTimeToLive () {
  auto it = root()._table_time.find(_parent->_children[_node_name]);
  if (it != root()._table_time.end()) {
    root()._time_table.erase(root()._time_table.find(it->second));
    root()._table_time.erase(it);
  }
  return true;
}

bool Node::addObserver (std::string const& uri) {
  auto it = std::find(_observers.begin(), _observers.end(), uri);
  if (it==_observers.end()) {
    _observers.push_back(uri);
    return true;
  }
  return false;
}

void Node::notifyObservers () const {
  
  for (auto const& i : _observers) {

    Builder body;
    toBuilder(body);
    body.close();

    size_t spos = i.find('/',7);
    if (spos==std::string::npos) {
      LOG_TOPIC(WARN, Logger::AGENCY) << "Invalid URI " << i;
      continue;
    }

    std::string endpoint = i.substr(0,spos-1);
    std::string path = i.substr(spos);
    
    std::unique_ptr<std::map<std::string, std::string>> headerFields =
      std::make_unique<std::map<std::string, std::string> >();
    
    ClusterCommResult res =
      arangodb::ClusterComm::instance()->asyncRequest(
        "1", 1, endpoint, GeneralRequest::RequestType::POST, path,
        std::make_shared<std::string>(body.toString()), headerFields, nullptr,
        0.0, true);
    
  }
  
}

bool Node::applies (VPackSlice const& slice) {

  if (slice.type() == ValueType::Object) {
    
    for (auto const& i : VPackObjectIterator(slice)) {

      std::string key = i.key.copyString();
      
      if (slice.hasKey("op")) {
        
        std::string oper = slice.get("op").copyString();
        VPackSlice const& self = this->slice();
        if (oper == "delete") {
          removeTimeToLive();
          return _parent->removeChild(_node_name);
        } else if (oper == "set") { //
          if (!slice.hasKey("new")) {
            LOG_TOPIC(WARN, Logger::AGENCY) << "Operator set without new value";
            LOG_TOPIC(WARN, Logger::AGENCY) << slice.toJson();
            return false;
          }
          removeTimeToLive();
          if (slice.hasKey("ttl")) {
            VPackSlice ttl_v = slice.get("ttl");
            if (ttl_v.isNumber()) {
              long ttl = 1000l * (
                (ttl_v.isDouble()) ?
                static_cast<long>(slice.get("ttl").getDouble()):
                slice.get("ttl").getInt());
                addTimeToLive (ttl);
            } else {
              LOG_TOPIC(WARN, Logger::AGENCY) <<
                "Non-number value assigned to ttl: " << ttl_v.toJson();
            }
          }
          *this = slice.get("new");
          return true;
        } else if (oper == "increment") { // Increment
          Builder tmp;
          tmp.openObject();
          try {
            tmp.add("tmp", Value(self.getInt()+1));
          } catch (std::exception const&) {
            tmp.add("tmp",Value(1));
          }
          tmp.close();
          *this = tmp.slice().get("tmp");
          removeTimeToLive();
          return true;
        } else if (oper == "decrement") { // Decrement
          Builder tmp;
          tmp.openObject();
          try {
            tmp.add("tmp", Value(self.getInt()-1));
          } catch (std::exception const&) {
            tmp.add("tmp",Value(-1));
          }
          tmp.close();
          *this = tmp.slice().get("tmp");
          removeTimeToLive();
          return true;
        } else if (oper == "push") { // Push
          if (!slice.hasKey("new")) {
            LOG_TOPIC(WARN, Logger::AGENCY)
              << "Operator push without new value: " << slice.toJson();
            return false;
          }
          Builder tmp;
          tmp.openArray();
          if (self.isArray()) {
            for (auto const& old : VPackArrayIterator(self))
              tmp.add(old);
          }
          tmp.add(slice.get("new"));
          tmp.close();
          *this = tmp.slice();
          removeTimeToLive();
          return true;
        } else if (oper == "pop") { // Pop
          Builder tmp;
          tmp.openArray();
          if (self.isArray()) {
            VPackArrayIterator it(self);
            size_t j = it.size()-1;
            for (auto old : it) {
              tmp.add(old);
              if (--j==0)
                break;
            }
          }
          tmp.close();
          *this = tmp.slice();
          removeTimeToLive();
          return true;
        } else if (oper == "prepend") { // Prepend
          if (!slice.hasKey("new")) {
            LOG_TOPIC(WARN, Logger::AGENCY)
              << "Operator prepend without new value: " << slice.toJson();
            return false;
          }
          Builder tmp;
          tmp.openArray();
          tmp.add(slice.get("new"));
          if (self.isArray()) {
          for (auto const& old : VPackArrayIterator(self))
            tmp.add(old);
          }
          tmp.close();
          *this = tmp.slice();
          removeTimeToLive();
          return true;
        } else if (oper == "shift") { // Shift
          Builder tmp;
          tmp.openArray();
          if (self.isArray()) { // If a
            VPackArrayIterator it(self);
            bool first = true;
            for (auto old : it) {
              if (first) {
                first = false;
              } else {
                tmp.add(old);
              }
            }
          } 
          tmp.close();
          *this = tmp.slice();
          removeTimeToLive();
          return true;
        } else {
          LOG_TOPIC(WARN, Logger::AGENCY) << "Unknown operation " << oper;
          return false;
        }
      } else if (slice.hasKey("new")) { // new without set
        *this = slice.get("new");
        removeTimeToLive();
        return true;
      } else if (key.find('/')!=std::string::npos) {
        (*this)(key).applies(i.value);
      } else {
        auto found = _children.find(key);
        if (found == _children.end()) {
          _children[key] = std::make_shared<Node>(key, this);
        }
      _children[key]->applies(i.value);
      }
    }
  } else {
    *this = slice;
    removeTimeToLive();
  }
  return true;
}

void Node::toBuilder (Builder& builder) const {
  
  try {
    if (type()==NODE) {
      VPackObjectBuilder guard(&builder);
      for (auto const& child : _children) {
        builder.add(VPackValue(child.first));
        child.second->toBuilder(builder);
      }
    } else {
      builder.add(slice());
    }
  } catch (std::exception const& e) {
    LOG(FATAL) << e.what();
  }
  
}

std::ostream& Node::print (std::ostream& o) const {
  Node const* par = _parent;
  while (par != 0) {
      par = par->_parent;
      o << "  ";
  }
  o << _node_name << " : ";
  if (type() == NODE) {
    o << std::endl;
    for (auto const& i : _children)
      o << *(i.second);
  } else {
    o << ((slice().type() == ValueType::None) ? "NONE" : slice().toJson()) << std::endl;
  }
  if (_time_table.size()) {
    for (auto const& i : _time_table) {
      o << i.second.get() << std::endl;
    }
  }
  if (_table_time.size()) {
    for (auto const& i : _table_time) {
      o << i.first.get() << std::endl;
    }
  }
  return o;
}

Store::Store (std::string const& name) : Node(name), Thread(name) {}

Store::~Store () {}

std::vector<bool> Store::apply (query_t const& query) {    
  std::vector<bool> applied;
  MUTEX_LOCKER(storeLocker, _storeLock);
  for (auto const& i : VPackArrayIterator(query->slice())) {
    switch (i.length()) {
    case 1:
      applied.push_back(applies(i[0])); break; // no precond
    case 2:
      if (check(i[1])) {
        applied.push_back(applies(i[0]));      // precondition
      } else {
        LOG_TOPIC(DEBUG, Logger::AGENCY) << "Precondition failed!";
        applied.push_back(false);
      }
      break;
    default:                                   // wrong
      LOG_TOPIC(ERR, Logger::AGENCY)
        << "We can only handle log entry with or without precondition!";
      applied.push_back(false);
      break;
    }
  }
  _cv.signal();                                // Wake up run

  return applied;
}

std::vector<bool> Store::apply( std::vector<VPackSlice> const& queries) {
  std::vector<bool> applied;
  MUTEX_LOCKER(storeLocker, _storeLock);
  for (auto const& i : queries) {
    applied.push_back(applies(i)); // no precond
  }
  return applied;
}

bool Store::check (VPackSlice const& slice) const {
  if (slice.type() != VPackValueType::Object) {
    LOG_TOPIC(WARN, Logger::AGENCY) << "Cannot check precondition: "
                                    << slice.toJson();
    return false;
  }
  for (auto const& precond : VPackObjectIterator(slice)) {
    std::string path = precond.key.copyString();
    bool found = false;
    Node node ("precond");
    
    try {
      node = (*this)(path);
      found = true;
    } catch (StoreException const&) {}
    
    if (precond.value.type() == VPackValueType::Object) { 
      for (auto const& op : VPackObjectIterator(precond.value)) {
        std::string const& oper = op.key.copyString();
        if (oper == "old") {                           // old
          return (node == op.value);
        } else if (oper == "isArray") {                // isArray
          if (op.value.type()!=VPackValueType::Bool) { 
            LOG (FATAL) << "Non boolsh expression for 'isArray' precondition";
            return false;
          }
          bool isArray =
            (node.type() == LEAF &&
             node.slice().type() == VPackValueType::Array);
          return op.value.getBool() ? isArray : !isArray;
        } else if (oper == "oldEmpty") {              // isEmpty
          if (op.value.type()!=VPackValueType::Bool) { 
            LOG (FATAL) << "Non boolsh expression for 'oldEmpty' precondition";
            return false;
          }
          return op.value.getBool() ? !found : found;
        }
      }
    } else {
      return node == precond.value;
    }
  }
  
  return true;
}

std::vector<bool> Store::read (query_t const& queries, query_t& result) const { // list of list of paths
  std::vector<bool> success;
  MUTEX_LOCKER(storeLocker, _storeLock);
  if (queries->slice().type() == VPackValueType::Array) {
    result->add(VPackValue(VPackValueType::Array)); // top node array
    for (auto const& query : VPackArrayIterator(queries->slice())) {
      success.push_back(read (query, *result));
    } 
    result->close();
  } else {
    LOG_TOPIC(ERR, Logger::AGENCY) << "Read queries to stores must be arrays";
  }
  return success;
}

bool Store::read (VPackSlice const& query, Builder& ret) const {

  bool success = true;
  
  // Collect all paths
  std::list<std::string> query_strs;
  if (query.type() == VPackValueType::Array) {
    for (auto const& sub_query : VPackArrayIterator(query))
      query_strs.push_back(sub_query.copyString());
  } else if (query.type() == VPackValueType::String) {
    query_strs.push_back(query.copyString());
  } else {
    return false;
  }
  query_strs.sort();     // sort paths
  
  // Remove double ranges (inclusion / identity)
  for (auto i = query_strs.begin(), j = i; i != query_strs.end(); ++i) {
    if (i!=j && i->compare(0,j->size(),*j)==0) {
      *i="";
    } else {
      j = i;
    }
  }
  auto cut = std::remove_if(query_strs.begin(), query_strs.end(), Empty());
  query_strs.erase (cut,query_strs.end());
  
  // Create response tree 
  Node copy("copy");
  for (auto i = query_strs.begin(); i != query_strs.end(); ++i) {
    try {
      copy(*i) = (*this)(*i);
    } catch (StoreException const&) {
      if (query.type() == VPackValueType::String)
        success = false;
    }
  }
  
  // Assemble builder from response tree
  if (query.type() == VPackValueType::String &&
      copy(*query_strs.begin()).type() == LEAF) {
    ret.add(copy(*query_strs.begin()).slice());
  } else {
    if (copy.type() == LEAF && copy.valueType() == VPackValueType::Null) {
      ret.add(VPackValue(VPackValueType::Object));
      ret.close();
    } else {
      copy.toBuilder(ret);
    }
  }
  
  return success;
  
}

void Store::beginShutdown() {
  Thread::beginShutdown();
  CONDITION_LOCKER(guard, _cv);
  guard.broadcast();
}

void Store::clearTimeTable () {
  for (auto it = _time_table.cbegin(); it != _time_table.cend(); ++it) {
    if (it->first < std::chrono::system_clock::now()) {
      query_t tmp = std::make_shared<Builder>();
      tmp->openArray(); tmp->openArray(); tmp->openObject();
      tmp->add(it->second->uri(), VPackValue(VPackValueType::Object));
      tmp->add("op",VPackValue("delete"));
      tmp->close(); tmp->close(); tmp->close(); tmp->close();
      _agent->write(tmp);
    } else {
      break;
    }
  }
}


void Store::dumpToBuilder (Builder& builder) const {
  MUTEX_LOCKER(storeLocker, _storeLock);
  toBuilder(builder);
  {
    VPackObjectBuilder guard(&builder);
    for (auto const& i : _time_table) {
      auto in_time_t = std::chrono::system_clock::to_time_t(i.first);
      std::string ts = ctime(&in_time_t);
      ts.resize(ts.size()-1);
      builder.add(ts, VPackValue((size_t)i.second.get()));
    }
  }
  {
    VPackObjectBuilder guard(&builder);
    for (auto const& i : _table_time) {
      auto in_time_t = std::chrono::system_clock::to_time_t(i.second);
      std::string ts = ctime(&in_time_t);
      ts.resize(ts.size()-1);
      builder.add(std::to_string((size_t)i.first.get()), VPackValue(ts));
    }
  }
}

bool Store::start () {
  Thread::start();
  return true;
}

bool Store::start (Agent* agent) {
  _agent = agent;
  return start();
}

void Store::run() {
  CONDITION_LOCKER(guard, _cv);
  while (!this->isStopping()) { // Check timetable and remove overage entries
    _cv.wait(100000);           // better wait to next known time point
    clearTimeTable();
  }
}<|MERGE_RESOLUTION|>--- conflicted
+++ resolved
@@ -22,24 +22,17 @@
 ////////////////////////////////////////////////////////////////////////////////
 
 #include "Store.h"
-<<<<<<< HEAD
+#include "Agency/Agent.h"
 #include "Basics/ConditionLocker.h"
 #include "Basics/VelocyPackHelper.h"
-=======
-#include "Agent.h"
->>>>>>> 3bdbded5
 
 #include <velocypack/Buffer.h>
 #include <velocypack/Iterator.h>
+#include <velocypack/Slice.h>
 #include <velocypack/velocypack-aliases.h>
-
-<<<<<<< HEAD
-=======
-#include <Basics/ConditionLocker.h>
 
 #include <ctime>
 #include <iomanip>
->>>>>>> 3bdbded5
 #include <iostream>
 
 using namespace arangodb::consensus;
@@ -80,16 +73,10 @@
 // Default dtor
 Node::~Node() {}
 
-<<<<<<< HEAD
 Slice Node::slice() const {
   return (_value.size()==0) ? 
     arangodb::basics::VelocyPackHelper::EmptyObjectValue() :
     Slice(_value.data());
-=======
-VPackSlice Node::slice() const {
-  return (_value.size()==0) ?
-    VPackSlice("\x00a",&Options::Defaults):VPackSlice(_value.data());
->>>>>>> 3bdbded5
 }
 
 std::string const& Node::name() const {return _node_name;}
