--- conflicted
+++ resolved
@@ -625,13 +625,6 @@
 }
 
 void Store::clearTimeTable () {
-<<<<<<< HEAD
-<<<<<<< HEAD
-=======
-
->>>>>>> 5caf02768c711fe1d811bb58d5451f86ac38b02f
-=======
->>>>>>> a2b8bb92
   for (auto it = _time_table.cbegin(); it != _time_table.cend(); ++it) {
     if (it->first < std::chrono::system_clock::now()) {
       query_t tmp = std::make_shared<Builder>();
@@ -644,13 +637,6 @@
       break;
     }
   }
-<<<<<<< HEAD
-<<<<<<< HEAD
-=======
-
->>>>>>> 5caf02768c711fe1d811bb58d5451f86ac38b02f
-=======
->>>>>>> a2b8bb92
 }
 
 
