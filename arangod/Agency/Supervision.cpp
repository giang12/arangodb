////////////////////////////////////////////////////////////////////////////////
/// DISCLAIMER
///
/// Copyright 2014-2016 ArangoDB GmbH, Cologne, Germany
/// Copyright 2004-2014 triAGENS GmbH, Cologne, Germany
///
/// Licensed under the Apache License, Version 2.0 (the "License");
/// you may not use this file except in compliance with the License.
/// You may obtain a copy of the License at
///
///     http://www.apache.org/licenses/LICENSE-2.0
///
/// Unless required by applicable law or agreed to in writing, software
/// distributed under the License is distributed on an "AS IS" BASIS,
/// WITHOUT WARRANTIES OR CONDITIONS OF ANY KIND, either express or implied.
/// See the License for the specific language governing permissions and
/// limitations under the License.
///
/// Copyright holder is ArangoDB GmbH, Cologne, Germany
///
/// @author Kaveh Vahedipour
////////////////////////////////////////////////////////////////////////////////

#include "Supervision.h"

#include <thread>

#include "Agency/AddFollower.h"
#include "Agency/Agent.h"
#include "Agency/CleanOutServer.h"
#include "Agency/FailedFollower.h"
#include "Agency/FailedLeader.h"
#include "Agency/FailedServer.h"
#include "Agency/Job.h"
#include "Agency/MoveShard.h"
#include "Agency/RemoveServer.h"
#include "Agency/Store.h"
#include "Agency/UnassumedLeadership.h"
#include "ApplicationFeatures/ApplicationServer.h"
#include "Basics/ConditionLocker.h"
#include "Basics/MutexLocker.h"

using namespace arangodb;

using namespace arangodb::consensus;
using namespace arangodb::application_features;

std::string Supervision::_agencyPrefix = "/arango";

Supervision::Supervision()
    : arangodb::Thread("Supervision"),
      _agent(nullptr),
      _snapshot("Supervision"),
      _transient("Transient"),
      _frequency(1.),
      _gracePeriod(5.),
      _jobId(0),
      _jobIdMax(0),
      _selfShutdown(false) {}

Supervision::~Supervision() { shutdown(); };

static std::string const syncPrefix = "/Sync/ServerStates/";
static std::string const healthPrefix = "/Supervision/Health/";
static std::string const planDBServersPrefix = "/Plan/DBServers";
static std::string const planCoordinatorsPrefix = "/Plan/Coordinators";
static std::string const targetShortID = "/Target/MapUniqueToShortID/";
static std::string const currentServersRegisteredPrefix =
    "/Current/ServersRegistered";
static std::string const foxxmaster = "/Current/Foxxmaster";

// Upgrade agency, guarded by wakeUp
void Supervision::upgradeAgency() {
  try {
    if (_snapshot(failedServersPrefix).slice().isArray()) {
      Builder builder;
      builder.openArray();
      builder.openObject();
      builder.add(
        _agencyPrefix + failedServersPrefix, VPackValue(VPackValueType::Object));
      for (auto const& failed :
             VPackArrayIterator(_snapshot(failedServersPrefix).slice())) {
        builder.add(failed.copyString(), VPackValue(VPackValueType::Object));
        builder.close();
      }
      builder.close();
      builder.close();
      builder.close();
      transact(_agent, builder);
    }
  } catch (std::exception const&) {
    Builder builder;
    builder.openArray();
    builder.openObject();
    builder.add(
      _agencyPrefix + failedServersPrefix, VPackValue(VPackValueType::Object));
    builder.close();
    builder.close();
    builder.close();
    transact(_agent, builder);    
  }
}

// Check all DB servers, guarded above doChecks
std::vector<check_t> Supervision::checkDBServers() {

  std::vector<check_t> ret;
  auto const& machinesPlanned =
      _snapshot(planDBServersPrefix).children();
  auto const& serversRegistered =
      _snapshot(currentServersRegisteredPrefix).children();

  std::vector<std::string> todelete;
  for (auto const& machine : _snapshot(healthPrefix).children()) {
    if (machine.first.substr(0, 2) == "DB") {
      todelete.push_back(machine.first);
    }
  }

  for (auto const& machine : machinesPlanned) {
    bool good = false;
    bool reportPersistent = false;
    std::string lastHeartbeatTime, lastHeartbeatAcked, lastStatus,
        heartbeatTime, heartbeatStatus, serverID;

    serverID = machine.first;
    heartbeatTime = _transient(syncPrefix + serverID + "/time").toJson();
    heartbeatStatus = _transient(syncPrefix + serverID + "/status").toJson();

    todelete.erase(std::remove(todelete.begin(), todelete.end(), serverID),
                   todelete.end());

    std::string shortName = "Unknown";
    try {
      shortName = _snapshot(targetShortID + serverID + "/ShortName").toJson();
    } catch (...) {} 

    try {  // Existing
      lastHeartbeatTime =
        _transient(healthPrefix + serverID + "/LastHeartbeatSent").toJson();
      lastHeartbeatAcked =
        _transient(healthPrefix + serverID + "/LastHeartbeatAcked").toJson();
      lastStatus = _transient(healthPrefix + serverID + "/Status").toJson();
      if (lastHeartbeatTime != heartbeatTime) {  // Update
        good = true;
      }
    } catch (...) {  // New server
      good = true;
    }

    auto report = std::make_shared<Builder>();
    report->openArray();
    report->openArray();
    report->openObject();
    report->add(_agencyPrefix + healthPrefix + serverID,
                VPackValue(VPackValueType::Object));
    report->add("LastHeartbeatSent", VPackValue(heartbeatTime));
    report->add("LastHeartbeatStatus", VPackValue(heartbeatStatus));
    report->add("Role", VPackValue("DBServer"));
    report->add("ShortName", VPackValue(shortName));
    auto endpoint = serversRegistered.find(serverID);
    if (endpoint != serversRegistered.end()) {
      endpoint = endpoint->second->children().find("endpoint");
      if (endpoint != endpoint->second->children().end()) {
        if (endpoint->second->children().size() == 0) {
          VPackSlice epString = endpoint->second->slice();
          if (epString.isString()) {
            report->add("Endpoint", epString);
          }
        }
      }
    }

    if (good) {
      if (lastStatus != Supervision::HEALTH_STATUS_GOOD) {
        reportPersistent = true;
      }
      report->add(
        "LastHeartbeatAcked",
        VPackValue(timepointToString(std::chrono::system_clock::now())));
      report->add("Status", VPackValue(Supervision::HEALTH_STATUS_GOOD));
      
      std::string failedServerPath = failedServersPrefix + "/" + serverID;
      if (_snapshot.exists(failedServerPath).size() == 3) {
        Builder del;
        del.openArray();
        del.openObject();
        del.add(_agencyPrefix + failedServerPath,
                VPackValue(VPackValueType::Object));
        del.add("op", VPackValue("delete"));
        del.close();
        del.close();
        del.close();
        transact(_agent, del);
      }
      
    } else {
      
      auto elapsed = std::chrono::duration<double>(
        std::chrono::system_clock::now() -
        stringToTimepoint(lastHeartbeatAcked)).count();
      
      auto secondsSinceLeader = std::chrono::duration<double>(
        std::chrono::system_clock::now() - _agent->leaderSince()).count();
      
      // Failed servers are considered only after having taken on leadership
      // for at least grace period
      if (elapsed > _gracePeriod && secondsSinceLeader > _gracePeriod) {
        if (lastStatus == Supervision::HEALTH_STATUS_BAD) {
          reportPersistent = true;
          report->add("Status", VPackValue(Supervision::HEALTH_STATUS_FAILED));
          FailedServer fsj(_snapshot, _agent, std::to_string(_jobId++),
                           "supervision", _agencyPrefix, serverID);
        }
      } else {
        report->add("Status", VPackValue(Supervision::HEALTH_STATUS_BAD));
      }
      
    }

    report->close();
    report->close();
    report->close();
    report->close();
    
    if (!this->isStopping()) {
      _agent->transient(report);
      if (reportPersistent) {
        _agent->write(report);
      }
    }
    
  }

  if (!todelete.empty()) {
    query_t del = std::make_shared<Builder>();
    del->openArray();
    del->openArray();
    del->openObject();
    for (auto const& srv : todelete) {
      del->add(_agencyPrefix + healthPrefix + srv,
               VPackValue(VPackValueType::Object));
      del->add("op", VPackValue("delete"));
      del->close();
    }
    del->close();
    del->close();
    del->close();
    _agent->write(del);
  }

  return ret;
}

// Check all coordinators, guarded above doChecks
std::vector<check_t> Supervision::checkCoordinators() {

  std::vector<check_t> ret;
  auto const& machinesPlanned =
      _snapshot(planCoordinatorsPrefix).children();
  auto const& serversRegistered =
      _snapshot(currentServersRegisteredPrefix).children();

  std::string currentFoxxmaster;
  try {
    currentFoxxmaster = _snapshot(foxxmaster).getString();
  } catch (...) {}

  std::string goodServerId;
  bool foxxmasterOk = false;
  std::vector<std::string> todelete;
  for (auto const& machine : _snapshot(healthPrefix).children()) {
    if (machine.first.substr(0, 2) == "Co") {
      todelete.push_back(machine.first);
    }
  }

  for (auto const& machine : machinesPlanned) {
    bool reportPersistent = false;
    bool good = false;
    std::string lastHeartbeatTime, lastHeartbeatAcked, lastStatus,
        heartbeatTime, heartbeatStatus, serverID;

    serverID = machine.first;
    heartbeatTime = _transient(syncPrefix + serverID + "/time").toJson();
    heartbeatStatus = _transient(syncPrefix + serverID + "/status").toJson();

    todelete.erase(std::remove(todelete.begin(), todelete.end(), serverID),
                   todelete.end());

    std::string shortName = "Unknown";
    try {
      shortName = _snapshot(targetShortID + serverID + "/ShortName").toJson();
    } catch (...) {} 

    try {  // Existing
      lastHeartbeatTime =
        _transient(healthPrefix + serverID + "/LastHeartbeatSent").toJson();
      lastHeartbeatAcked =
        _transient(healthPrefix + serverID + "/LastHeartbeatAcked").toJson();
      lastStatus = _transient(healthPrefix + serverID + "/Status").toJson();
      if (lastHeartbeatTime != heartbeatTime) {  // Update
        good = true;
      }
    } catch (...) {  // New server
      good = true;
    }

    query_t report = std::make_shared<Builder>();
    report->openArray();
    report->openArray();
    report->openObject();
    report->add(_agencyPrefix + healthPrefix + serverID,
                VPackValue(VPackValueType::Object));
    report->add("LastHeartbeatSent", VPackValue(heartbeatTime));
    report->add("LastHeartbeatStatus", VPackValue(heartbeatStatus));
    report->add("Role", VPackValue("Coordinator"));
    report->add("ShortName", VPackValue(shortName));
    auto endpoint = serversRegistered.find(serverID);
    if (endpoint != serversRegistered.end()) {
      endpoint = endpoint->second->children().find("endpoint");
      if (endpoint != endpoint->second->children().end()) {
        if (endpoint->second->children().size() == 0) {
          VPackSlice epString = endpoint->second->slice();
          if (epString.isString()) {
            report->add("Endpoint", epString);
          }
        }
      }
    }

    if (good) {
      if (lastStatus != Supervision::HEALTH_STATUS_GOOD) {
        reportPersistent = true;
      }
      if (goodServerId.empty()) {
        goodServerId = serverID;
      }
      if (serverID == currentFoxxmaster) {
        foxxmasterOk = true;
      }
      report->add(
          "LastHeartbeatAcked",
          VPackValue(timepointToString(std::chrono::system_clock::now())));
      report->add("Status", VPackValue(Supervision::HEALTH_STATUS_GOOD));
    } else {

      auto elapsed = std::chrono::duration<double>(
        std::chrono::system_clock::now() -
        stringToTimepoint(lastHeartbeatAcked)).count();
      
      auto secondsSinceLeader = std::chrono::duration<double>(
        std::chrono::system_clock::now() - _agent->leaderSince()).count();
      
      if (elapsed > _gracePeriod && secondsSinceLeader > _gracePeriod) {
        if (lastStatus == Supervision::HEALTH_STATUS_BAD) {
          report->add("Status", VPackValue(Supervision::HEALTH_STATUS_FAILED));
          reportPersistent = true;
        }
      } else {
        report->add("Status", VPackValue(Supervision::HEALTH_STATUS_BAD));
      }
    }

    report->close();
    report->close();
    report->close();
    report->close();
    if (!this->isStopping()) {
      _agent->transient(report);
      if (reportPersistent) { // STATUS changes should be persisted
        _agent->write(report);
      }
    }
  }

  if (!todelete.empty()) {
    query_t del = std::make_shared<Builder>();
    del->openArray();
    del->openArray();
    del->openObject();
    for (auto const& srv : todelete) {
      del->add(_agencyPrefix + healthPrefix + srv,
               VPackValue(VPackValueType::Object));
      del->add("op", VPackValue("delete"));
      del->close();
    }
    del->close();
    del->close();
    del->close();
    _agent->write(del);
  }

  if (!foxxmasterOk && !goodServerId.empty()) {
    query_t create = std::make_shared<Builder>();
    create->openArray();
    create->openArray();
    create->openObject();
    create->add(_agencyPrefix + foxxmaster, VPackValue(goodServerId));
    create->close();
    create->close();
    create->close();

    _agent->write(create);
  }

  return ret;
}

// Update local agency snapshot, guarded by callers
bool Supervision::updateSnapshot() {

  if (_agent == nullptr || this->isStopping()) {
    return false;
  }
  
  try {
    _snapshot = _agent->readDB().get(_agencyPrefix);
    _transient = _agent->transient().get(_agencyPrefix);
  } catch (...) {}
  
  return true;
  
}

// All checks, guarded by main thread
bool Supervision::doChecks() {
  checkDBServers();
  checkCoordinators();
  return true;
}


void Supervision::run() {
  bool shutdown = false;
  {
    CONDITION_LOCKER(guard, _cv);
    TRI_ASSERT(_agent != nullptr);

    // Get agency prefix after cluster init
    uint64_t jobId = 0;
    {
      MUTEX_LOCKER(locker, _lock);
      jobId = _jobId;
    }
    
    if (jobId == 0) {
      // We need the agency prefix to work, but it is only initialized by
      // some other server in the cluster. Since the supervision does not
      // make sense at all without other ArangoDB servers, we wait pretty
      // long here before giving up:
      if (!updateAgencyPrefix(1000)) {
        LOG_TOPIC(DEBUG, Logger::AGENCY)
            << "Cannot get prefix from Agency. Stopping supervision for good.";
        return;
      }
    }

    while (!this->isStopping()) {

      // Get bunch of job IDs from agency for future jobs
      if (_agent->leading() && (_jobId == 0 || _jobId == _jobIdMax)) {
        getUniqueIds();  // cannot fail but only hang
      }

      {
        MUTEX_LOCKER(locker, _lock);

        updateSnapshot();
        // mop: always do health checks so shutdown is able to detect if a server
        // failed otherwise
        if (_agent->leading()) {
          upgradeAgency();
          doChecks();
        }

        if (isShuttingDown()) {
          handleShutdown();
        } else if (_selfShutdown) {
          shutdown = true;
          break;
        } else if (_agent->leading()) {
          if (!handleJobs()) {
            break;
          }
        }
      }
      _cv.wait(static_cast<uint64_t>(1000000 * _frequency));
    }
  }
  if (shutdown) {
    ApplicationServer::server->beginShutdown();
  }
}

// Guarded by caller
bool Supervision::isShuttingDown() {
  try {
    return _snapshot("/Shutdown").getBool();
  } catch (...) {
    return false;
  }
}

// Guarded by caller
std::string Supervision::serverHealth(std::string const& serverName) {
  try {
    std::string const serverStatus(healthPrefix + serverName + "/Status");
    auto const status = _snapshot(serverStatus).getString();
    return status;
  } catch (...) {
    LOG_TOPIC(WARN, Logger::AGENCY)
        << "Couldn't read server health status for server " << serverName;
    return "";
  }
}

// Guarded by caller
void Supervision::handleShutdown() {
  _selfShutdown = true;
  LOG_TOPIC(DEBUG, Logger::AGENCY) << "Waiting for clients to shut down";
  auto const& serversRegistered =
      _snapshot(currentServersRegisteredPrefix).children();
  bool serversCleared = true;
  for (auto const& server : serversRegistered) {
    if (server.first == "Version") {
      continue;
    }

    LOG_TOPIC(DEBUG, Logger::AGENCY) << "Waiting for " << server.first
                                     << " to shutdown";

    if (serverHealth(server.first) != HEALTH_STATUS_GOOD) {
      LOG_TOPIC(WARN, Logger::AGENCY) << "Server " << server.first
                                      << " did not shutdown properly it seems!";
      continue;
    }
    serversCleared = false;
  }

  if (serversCleared) {
    if (_agent->leading()) {
      auto del = std::make_shared<Builder>();
      del->openArray();
      del->openArray();
      del->openObject();
      del->add(_agencyPrefix + "/Shutdown", VPackValue(VPackValueType::Object));
      del->add("op", VPackValue("delete"));
      del->close();
      del->close();
      del->close();
      del->close();
      auto result = _agent->write(del);
      if (result.indices.size() != 1) {
        LOG_TOPIC(ERR, arangodb::Logger::FIXME) << "Invalid resultsize of " << result.indices.size()
                 << " found during shutdown";
      } else {
        if (_agent->waitFor(result.indices.at(0)) != Agent::raft_commit_t::OK) {
<<<<<<< HEAD
          LOG(ERR) << "Result was not written to followers during shutdown";
=======
          LOG_TOPIC(ERR, arangodb::Logger::FIXME) << "Result was not written to followers during shutdown";
>>>>>>> 4edba27b
        }
      }
    }
  }
}

// Guarded by caller 
bool Supervision::handleJobs() {
  // Do supervision
  
  shrinkCluster();
  enforceReplication();
  workJobs();

  return true;
}

// Guarded by caller
void Supervision::workJobs() {
  Node::Children const& todos = _snapshot(toDoPrefix).children();
  Node::Children const& pends = _snapshot(pendingPrefix).children();

  for (auto const& todoEnt : todos) {
    auto const& job = *todoEnt.second;

    std::string jobType = job("type").getString(),
                jobId = job("jobId").getString(),
                creator = job("creator").getString();
    if (jobType == "failedServer") {
      FailedServer(_snapshot, _agent, jobId, creator, _agencyPrefix);
    } else if (jobType == "addFollower") {
      AddFollower(_snapshot, _agent, jobId, creator, _agencyPrefix);
    } else if (jobType == "cleanOutServer") {
      CleanOutServer(_snapshot, _agent, jobId, creator, _agencyPrefix);
    } else if (jobType == "removeServer") {
      RemoveServer(_snapshot, _agent, jobId, creator, _agencyPrefix);
    } else if (jobType == "moveShard") {
      MoveShard(_snapshot, _agent, jobId, creator, _agencyPrefix);
    } else if (jobType == "failedLeader") {
      FailedLeader(_snapshot, _agent, jobId, creator, _agencyPrefix);
    } else if (jobType == "failedFollower") {
      FailedFollower(_snapshot, _agent, jobId, creator, _agencyPrefix);
    } else if (jobType == "unassumedLeadership") {
      UnassumedLeadership(_snapshot, _agent, jobId, creator, _agencyPrefix);
    }
  }

  for (auto const& pendEnt : pends) {
    auto const& job = *pendEnt.second;

    std::string jobType = job("type").getString(),
                jobId = job("jobId").getString(),
                creator = job("creator").getString();
    if (jobType == "failedServer") {
      FailedServer(_snapshot, _agent, jobId, creator, _agencyPrefix);
    } else if (jobType == "addFollower") {
      AddFollower(_snapshot, _agent, jobId, creator, _agencyPrefix);
    } else if (jobType == "cleanOutServer") {
      CleanOutServer(_snapshot, _agent, jobId, creator, _agencyPrefix);
    } else if (jobType == "removeServer") {
      RemoveServer(_snapshot, _agent, jobId, creator, _agencyPrefix);
    } else if (jobType == "moveShard") {
      MoveShard(_snapshot, _agent, jobId, creator, _agencyPrefix);
    } else if (jobType == "failedLeader") {
      FailedLeader(_snapshot, _agent, jobId, creator, _agencyPrefix);
    } else if (jobType == "failedFollower") {
      FailedLeader(_snapshot, _agent, jobId, creator, _agencyPrefix);
    } else if (jobType == "unassumedLeadership") {
      UnassumedLeadership(_snapshot, _agent, jobId, creator, _agencyPrefix);
    }
  }
}

void Supervision::enforceReplication() {

  auto const& todo = _snapshot(toDoPrefix).children();
  auto const& pending = _snapshot(pendingPrefix).children();

  if (!todo.empty() || !pending.empty()) { // This is low priority
    return;
  }

  auto const& plannedDBs = _snapshot(planColPrefix).children();
  auto available = Job::availableServers(_snapshot);

  for (const auto& db_ : plannedDBs) { // Planned databases
    auto const& db = *(db_.second);
    for (const auto& col_ : db.children()) { // Planned collections
      auto const& col = *(col_.second);
      
      size_t replicationFactor;
      try {
        replicationFactor = col("replicationFactor").slice().getUInt();
      } catch (std::exception const&) {
        LOG_TOPIC(DEBUG, Logger::AGENCY)
          << "no replicationFactor entry in " << col.toJson();
        continue;
      }

      // mop: satellites => distribute to every server
      if (replicationFactor == 0) {
        replicationFactor = available.size();
      }
      
      bool clone = false;
      try {
        clone = !col("distributeShardsLike").slice().copyString().empty();
      } catch (...) {}

      auto const& failed = _snapshot(failedServersPrefix).children();

      if (!clone) {
        for (auto const& shard_ : col("shards").children()) { // Pl shards
          auto const& shard = *(shard_.second);
          
          size_t actualReplicationFactor = shard.slice().length();
          for (const auto& i : VPackArrayIterator(shard.slice())) {
            if (failed.find(i.copyString())!=failed.end()) {
              --actualReplicationFactor;
            }
          }
          
          if (actualReplicationFactor > 0 && // Need at least one survived
              replicationFactor > actualReplicationFactor && // Planned higher
              available.size() > shard.slice().length()) { // Any servers available
            for (auto const& i : VPackArrayIterator(shard.slice())) {
              available.erase(
                std::remove(
                  available.begin(), available.end(), i.copyString()),
                available.end());
            }
            
            size_t optimal = replicationFactor - actualReplicationFactor;
            std::vector<std::string> newFollowers;
            for (size_t i = 0; i < optimal; ++i) {
              auto randIt = available.begin();
              std::advance(randIt, std::rand() % available.size());
              newFollowers.push_back(*randIt);
              available.erase(randIt);
              if (available.empty()) {
                break;
              }
            }

            AddFollower(
              _snapshot, _agent, std::to_string(_jobId++), "supervision",
              _agencyPrefix, db_.first, col_.first, shard_.first, newFollowers);

          }
        }
      }
    }
  }
  
}

// Shrink cluster if applicable, guarded by caller
void Supervision::shrinkCluster() {

  auto const& todo = _snapshot(toDoPrefix).children();
  auto const& pending = _snapshot(pendingPrefix).children();

  if (!todo.empty() || !pending.empty()) { // This is low priority
    return;
  }
  
  // Get servers from plan
  auto availServers = Job::availableServers(_snapshot);

  size_t targetNumDBServers;
  try {
    targetNumDBServers = _snapshot("/Target/NumberOfDBServers").getUInt();
  } catch (std::exception const& e) {
    LOG_TOPIC(TRACE, Logger::AGENCY)
        << "Targeted number of DB servers not set yet: " << e.what();
    return;
  }

  // Only if number of servers in target is smaller than the available
  if (targetNumDBServers < availServers.size()) {
    // Minimum 1 DB server must remain
    if (availServers.size() == 1) {
      LOG_TOPIC(DEBUG, Logger::AGENCY)
          << "Only one db server left for operation";
      return;
    }

    // mop: any failed server is first considered useless and may be cleared
    // from the list later on :O
    std::vector<std::string> uselessFailedServers;
    auto failedPivot = std::partition(
        availServers.begin(), availServers.end(), [this](std::string server) {
          return serverHealth(server) != HEALTH_STATUS_FAILED;
        });
    std::move(failedPivot, availServers.end(),
              std::back_inserter(uselessFailedServers));
    availServers.erase(failedPivot, availServers.end());

    /**
     * mop: TODO instead of using Plan/Collections we should watch out for
     * Plan/ReplicationFactor and Current...when the replicationFactor is not
     * fullfilled we should add a follower to the plan
     * When seeing more servers in Current than replicationFactor we should
     * remove a server.
     * RemoveServer then should be changed so that it really just kills a server
     * after a while...
     * this way we would have implemented changing the replicationFactor and
     * have an awesome new feature
     **/
    // Find greatest replication factor among all collections
    uint64_t maxReplFact = 1;
    auto const& databases = _snapshot(planColPrefix).children();
    for (auto const& database : databases) {
      for (auto const& collptr : database.second->children()) {
        uint64_t replFact{0};
        try {
          replFact = (*collptr.second)("replicationFactor").getUInt();

          if (replFact > maxReplFact) {
            maxReplFact = replFact;
          }
        } catch (std::exception const& e) {
          LOG_TOPIC(WARN, Logger::AGENCY) << "Cannot retrieve replication "
                                          << "factor for collection "
                                          << collptr.first << ": " << e.what();
          return;
        }
        if (uselessFailedServers.size() > 0) {
          try {
            auto const& shards =
                (*collptr.second)("shards").children();
            for (auto const& shard : shards) {
              auto const& children = shard.second->children();
              for (size_t i = 0; i < children.size(); i++) {
                auto const& server =
                    children.at(std::to_string(i))->getString();
                auto found = std::find(uselessFailedServers.begin(),
                                       uselessFailedServers.end(), server);

                bool isLeader = i == 0;
                if (found != uselessFailedServers.end() &&
                    (isLeader || replFact >= availServers.size())) {
                  // mop: apparently it has been a lie :O it is not useless
                  uselessFailedServers.erase(found);
                }
              }
            }
          } catch (std::exception const& e) {
            LOG_TOPIC(WARN, Logger::AGENCY)
                << "Cannot retrieve shard information for " << collptr.first
                << ": " << e.what();
          } catch (...) {
            LOG_TOPIC(WARN, Logger::AGENCY)
                << "Cannot retrieve shard information for " << collptr.first;
          }
        }
      }
    }

    if (uselessFailedServers.size() > 0) {
      // Schedule last server for cleanout

      // cppcheck-suppress *
      RemoveServer(_snapshot, _agent, std::to_string(_jobId++), "supervision",
                   _agencyPrefix, uselessFailedServers.back());
      return;
    }
    // mop: do not account any failedservers in this calculation..the ones
    // having
    // a state of failed still have data of interest to us! We wait indefinately
    // for them to recover or for the user to remove them
    if (maxReplFact < availServers.size()) {
      // Clean out as long as number of available servers is bigger
      // than maxReplFactor and bigger than targeted number of db servers
      if (availServers.size() > maxReplFact &&
          availServers.size() > targetNumDBServers) {
        // Sort servers by name
        std::sort(availServers.begin(), availServers.end());

        // Schedule last server for cleanout
        CleanOutServer(_snapshot, _agent, std::to_string(_jobId++),
                       "supervision", _agencyPrefix, availServers.back());
      }
    }
  }
}

// Start thread
bool Supervision::start() {
  Thread::start();
  return true;
}

// Start thread with agent
bool Supervision::start(Agent* agent) {
  _agent = agent;
  _frequency = _agent->config().supervisionFrequency();
  _gracePeriod = _agent->config().supervisionGracePeriod();
  return start();
}

// Get agency prefix fron agency
bool Supervision::updateAgencyPrefix(size_t nTries, double intervalSec) {
  // Try nTries to get agency's prefix in intervals
  while (!this->isStopping()) {
    MUTEX_LOCKER(locker, _lock);
    _snapshot = _agent->readDB().get("/");
    if (_snapshot.children().size() > 0) {
      _agencyPrefix =
          "/arango";  // std::string("/") + _snapshot.children().begin()->first;
      LOG_TOPIC(DEBUG, Logger::AGENCY) << "Agency prefix is " << _agencyPrefix;
      return true;
    }
    std::this_thread::sleep_for(std::chrono::duration<double>(intervalSec));
  }

  // Stand-alone agency
  return false;
}

static std::string const syncLatest = "/Sync/LatestID";
// Get bunch of cluster's unique ids from agency, guarded above
void Supervision::getUniqueIds() {
  uint64_t latestId;
  // Run forever, supervision does not make sense before the agency data
  // is initialized by some other server...
  while (!this->isStopping()) {
    try {
      MUTEX_LOCKER(locker, _lock);
      latestId = std::stoul(
        _agent->readDB().get(_agencyPrefix + "/Sync/LatestID").slice().toJson());
    } catch (...) {
      std::this_thread::sleep_for(std::chrono::seconds(1));
      continue;
    }

    Builder uniq;
    uniq.openArray();
    uniq.openObject();
    uniq.add(_agencyPrefix + syncLatest, VPackValue(latestId + 100000));  // new
    uniq.close();
    uniq.openObject();
    uniq.add(_agencyPrefix + syncLatest, VPackValue(latestId));  // precond
    uniq.close();
    uniq.close();

    auto result = transact(_agent, uniq);

    if (!result.accepted || result.indices.empty()) {
      return;
    }

    if (result.indices[0]) {
      _agent->waitFor(result.indices[0]);
      _jobId = latestId;
      _jobIdMax = latestId + 100000;
      return;
    }
  }
}

void Supervision::beginShutdown() {
  // Personal hygiene
  Thread::beginShutdown();

  CONDITION_LOCKER(guard, _cv);
  guard.broadcast();
}


void Supervision::missingPrototype() {

  auto const& plannedDBs = _snapshot(planColPrefix).children();
  //auto available = Job::availableServers(_snapshot);
  
  // key: prototype, value: clone
  //std::multimap<std::string, std::string> likeness;
  
  for (const auto& db_ : plannedDBs) { // Planned databases
    auto const& db = *(db_.second);
    
    for (const auto& col_ : db.children()) { // Planned collections
      auto const& col = *(col_.second);
      
      auto prototype = col("distributeShardsLike").slice().copyString();
      if (prototype.empty()) {
        continue;
      }
      
    }
  }
}<|MERGE_RESOLUTION|>--- conflicted
+++ resolved
@@ -556,11 +556,7 @@
                  << " found during shutdown";
       } else {
         if (_agent->waitFor(result.indices.at(0)) != Agent::raft_commit_t::OK) {
-<<<<<<< HEAD
-          LOG(ERR) << "Result was not written to followers during shutdown";
-=======
           LOG_TOPIC(ERR, arangodb::Logger::FIXME) << "Result was not written to followers during shutdown";
->>>>>>> 4edba27b
         }
       }
     }
