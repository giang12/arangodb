////////////////////////////////////////////////////////////////////////////////
/// DISCLAIMER
///
/// Copyright 2014-2016 ArangoDB GmbH, Cologne, Germany
/// Copyright 2004-2014 triAGENS GmbH, Cologne, Germany
///
/// Licensed under the Apache License, Version 2.0 (the "License");
/// you may not use this file except in compliance with the License.
/// You may obtain a copy of the License at
///
///     http://www.apache.org/licenses/LICENSE-2.0
///
/// Unless required by applicable law or agreed to in writing, software
/// distributed under the License is distributed on an "AS IS" BASIS,
/// WITHOUT WARRANTIES OR CONDITIONS OF ANY KIND, either express or implied.
/// See the License for the specific language governing permissions and
/// limitations under the License.
///
/// Copyright holder is ArangoDB GmbH, Cologne, Germany
///
/// @author Kaveh Vahedipour
////////////////////////////////////////////////////////////////////////////////

#include "Agent.h"
#include "Basics/ConditionLocker.h"

#include <velocypack/Iterator.h>    
#include <velocypack/velocypack-aliases.h> 

#include <chrono>
#include <iostream>

using namespace arangodb::velocypack;

namespace arangodb {
namespace consensus {

Agent::Agent () : Thread ("Agent"), _last_commit_index(0), _stopping(false) {}

Agent::Agent (config_t const& config) :
  Thread ("Agent"), _config(config), _last_commit_index(0) {
  _state.setEndPoint(_config.end_points[this->id()]);
  _constituent.configure(this);
  _confirmed.resize(size(),0);
}

id_t Agent::id() const { return _config.id;}

Agent::~Agent () {
  shutdown();
}

State const& Agent::state() const {
  return _state;
}

bool Agent::start() {
  LOG(INFO) << "AGENCY: Starting constituent thread.";
  _constituent.start();
  LOG(INFO) << "AGENCY: Starting spearhead thread.";
  _spearhead.start();
  Thread::start();
  return true;
}

term_t Agent::term () const {
  return _constituent.term();
}

inline size_t Agent::size() const {
  return _config.size();
}

priv_rpc_ret_t Agent::requestVote(term_t t, id_t id, index_t lastLogIndex,
                                  index_t lastLogTerm, query_t const& query) {

  if (query != nullptr) { // record new endpoints
    if (query->slice().hasKey("endpoints") && 
        query->slice().get("endpoints").isArray()) {
      size_t j = 0;
      for (auto const& i : VPackArrayIterator(query->slice().get("endpoints"))) {
        _config.end_points[j++] = i.copyString();
      }
    }
  }
    
  return priv_rpc_ret_t(  // vote
    _constituent.vote(t, id, lastLogIndex, lastLogTerm), this->term());
}

config_t const& Agent::config () const {
  return _config;
}

id_t Agent::leaderID () const {
  return _constituent.leaderID();
}

bool Agent::leading() const {
  return _constituent.leading();
}

bool Agent::waitFor (index_t index, duration_t timeout) {

  if (size() == 1) // single host agency
    return true;
    
  CONDITION_LOCKER(guard, _rest_cv);
  auto start = std::chrono::system_clock::now();
  
  while (true) {

    _rest_cv.wait();

    // shutting down
    if (this->isStopping()) {      
      return false;
    }
    // timeout?
    if (std::chrono::system_clock::now() - start > timeout) {
      return false;
    }
    if (_last_commit_index >= index) {
      return true;
    }
  }
  // We should never get here
  TRI_ASSERT(false);
}

void Agent::reportIn (id_t id, index_t index) {
  MUTEX_LOCKER(mutexLocker, _ioLock);

  if (index > _confirmed[id])      // progress this follower?
    _confirmed[id] = index;

  if(index > _last_commit_index) { // progress last commit?
    size_t n = 0;
    for (size_t i = 0; i < size(); ++i) {
      n += (_confirmed[i]>=index);
    }

    if (n>size()/2) { // catch up read database and commit index
      LOG(INFO) << "AGENCY: Critical mass for commiting " << _last_commit_index+1
                << " through " << index << " to read db";
      
      _read_db.apply(_state.slices(_last_commit_index+1, index));
      _last_commit_index = index;
    }
  }
  
  _rest_cv.broadcast();            // wake up REST handlers
}

bool Agent::recvAppendEntriesRPC (term_t term, id_t leaderId, index_t prevIndex,
  term_t prevTerm, index_t leaderCommitIndex, query_t const& queries) {
  //Update commit index

  if (queries->slice().type() != VPackValueType::Array) {
    LOG(WARN) << "AGENCY: Received malformed entries for appending. Discarting!";  
    return false;
  }
  if (queries->slice().length()) {
    LOG(INFO) << "AGENCY: Appending "<< queries->slice().length()
              << " entries to state machine.";
<<<<<<< HEAD
  } else { // heart-beat
    LOG(INFO) << "AGENCY: Received heartbeat ";
=======
  } else { 
    // heart-beat
>>>>>>> a6bd03c6
  }
    
  if (_last_commit_index < leaderCommitIndex) {
    LOG(INFO) <<  "Updating last commited index to " << leaderCommitIndex;
  }
  _last_commit_index = leaderCommitIndex;
  
  // Sanity
  if (this->term() > term) {                 // (§5.1)
    LOG(WARN) << "AGENCY: I have a higher term than RPC caller.";
    throw LOWER_TERM_APPEND_ENTRIES_RPC; 
  }
  if (!_state.findit(prevIndex, prevTerm)) { // (§5.3)
    LOG(WARN)
      << "AGENCY: I have no matching set of prevLogIndex/prevLogTerm "
      << "in my own state machine. This is trouble!";
    throw NO_MATCHING_PREVLOG;           
  }
  
  // Delete conflits and append (§5.3)
  return _state.log (queries, term, leaderId, prevIndex, prevTerm);

}

append_entries_t Agent::sendAppendEntriesRPC (
  id_t slave_id/*, collect_ret_t const& entries*/) {

  index_t last_confirmed = _confirmed[slave_id];
  std::vector<log_t> unconfirmed = _state.get(last_confirmed);
  
  // RPC path
  std::stringstream path;
  path << "/_api/agency_priv/appendEntries?term=" << term() << "&leaderId="
       << id() << "&prevLogIndex=" << unconfirmed[0].index << "&prevLogTerm="
       << unconfirmed[0].index << "&leaderCommit=" << _last_commit_index;

  // Headers
	std::unique_ptr<std::map<std::string, std::string>> headerFields =
	  std::make_unique<std::map<std::string, std::string> >();

  // Body
  Builder builder;
  builder.add(VPackValue(VPackValueType::Array));
  index_t last = unconfirmed[0].index;
  for (size_t i = 1; i < unconfirmed.size(); ++i) {
    builder.add (VPackValue(VPackValueType::Object));
    builder.add ("index", VPackValue(unconfirmed[i].index));
    builder.add ("query", VPackSlice(unconfirmed[i].entry->data()));
    builder.close();
    last = unconfirmed[i].index;
  }
  builder.close();

  // Send
  if (unconfirmed.size() > 1) {
    LOG(INFO) << "AGENCY: Appending " << unconfirmed.size() << " entries up to index "
              << last << " to follower " << slave_id;
  }
  arangodb::ClusterComm::instance()->asyncRequest
    ("1", 1, _config.end_points[slave_id],
     rest::HttpRequest::HTTP_REQUEST_POST,
     path.str(), std::make_shared<std::string>(builder.toJson()), headerFields,
     std::make_shared<AgentCallback>(this, slave_id, last),
     0, true);

  return append_entries_t(this->term(), true);
  
}

bool Agent::load () {
  
  LOG(INFO) << "AGENCY: Loading persistent state.";
  if (!_state.load())
    LOG(FATAL) << "AGENCY: Failed to load persistent state on statup.";
  return true;
}

write_ret_t Agent::write (query_t const& query)  {

  if (_constituent.leading()) {                    // Leading 
    MUTEX_LOCKER(mutexLocker, _ioLock);
    std::vector<bool> applied = _spearhead.apply(query); // Apply to spearhead
    std::vector<index_t> indices = 
      _state.log (query, applied, term(), id()); // Append to log w/ indicies
    for (size_t i = 0; i < applied.size(); ++i) {
      if (applied[i]) {
        _confirmed[id()] = indices[i];           // Confirm myself
      }
    }
    _cv.signal();                                // Wake up run
    return write_ret_t(true,id(),applied,indices); // Indices to wait for to rest
  } else {                                       // Leading else redirect
    return write_ret_t(false,_constituent.leaderID());
  }
}

read_ret_t Agent::read (query_t const& query) const {
  if (_constituent.leading()) {     // We are leading
    auto result = (_config.size() == 1) ?
      _spearhead.read(query) : _read_db.read (query);
    return read_ret_t(true,_constituent.leaderID(),result);
  } else {                          // We redirect
    return read_ret_t(false,_constituent.leaderID());
  }
}

void Agent::run() {

  CONDITION_LOCKER(guard, _cv);
  
  while (!this->isStopping()) {
    if (leading())
      _cv.wait(10000000);
    else
      _cv.wait();
    std::vector<collect_ret_t> work(size());
    // Collect all unacknowledged
    for (size_t i = 0; i < size(); ++i) {
      if (i != id()) {
        sendAppendEntriesRPC(i);
      }
    }
  }

}

void Agent::beginShutdown() {
  Thread::beginShutdown();
  _constituent.beginShutdown();
  _spearhead.beginShutdown();
  CONDITION_LOCKER(guard, _cv);
  guard.broadcast();
}

bool Agent::lead () {
  rebuildDBs();
  _cv.signal();
  return true;
}

bool Agent::rebuildDBs() {
  MUTEX_LOCKER(mutexLocker, _ioLock);
  _spearhead.apply(_state.slices());
  _read_db.apply(_state.slices());
  return true;
}

log_t const& Agent::lastLog() const {
  return _state.lastLog();
}


}}<|MERGE_RESOLUTION|>--- conflicted
+++ resolved
@@ -163,13 +163,8 @@
   if (queries->slice().length()) {
     LOG(INFO) << "AGENCY: Appending "<< queries->slice().length()
               << " entries to state machine.";
-<<<<<<< HEAD
-  } else { // heart-beat
-    LOG(INFO) << "AGENCY: Received heartbeat ";
-=======
   } else { 
     // heart-beat
->>>>>>> a6bd03c6
   }
     
   if (_last_commit_index < leaderCommitIndex) {
