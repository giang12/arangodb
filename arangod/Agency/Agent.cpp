////////////////////////////////////////////////////////////////////////////////
/// DISCLAIMER
///
/// Copyright 2014-2018 ArangoDB GmbH, Cologne, Germany
/// Copyright 2004-2014 triAGENS GmbH, Cologne, Germany
///
/// Licensed under the Apache License, Version 2.0 (the "License");
/// you may not use this file except in compliance with the License.
/// You may obtain a copy of the License at
///
///     http://www.apache.org/licenses/LICENSE-2.0
///
/// Unless required by applicable law or agreed to in writing, software
/// distributed under the License is distributed on an "AS IS" BASIS,
/// WITHOUT WARRANTIES OR CONDITIONS OF ANY KIND, either express or implied.
/// See the License for the specific language governing permissions and
/// limitations under the License.
///
/// Copyright holder is ArangoDB GmbH, Cologne, Germany
///
/// @author Kaveh Vahedipour
////////////////////////////////////////////////////////////////////////////////

#include "Agent.h"

#include <velocypack/Iterator.h>
#include <velocypack/velocypack-aliases.h>

#include <chrono>
#include <thread>

#include "Agency/GossipCallback.h"
#include "Basics/ConditionLocker.h"
#include "Basics/ReadLocker.h"
#include "Basics/WriteLocker.h"
#include "RestServer/DatabaseFeature.h"
#include "RestServer/QueryRegistryFeature.h"
#include "VocBase/vocbase.h"

using namespace arangodb::application_features;
using namespace arangodb::velocypack;
using namespace std::chrono;

namespace arangodb {
namespace consensus {

// Instanciations of some declarations in AgencyCommon.h:

std::string const pubApiPrefix("/_api/agency/");
std::string const privApiPrefix("/_api/agency_priv/");
std::string const NO_LEADER("");

/// Agent configuration
Agent::Agent(config_t const& config)
  : Thread("Agent"),
    _config(config),
    _commitIndex(0),
    _spearhead(this),
    _readDB(this),
    _transient(this),
    _agentNeedsWakeup(false),
    _compactor(this),
    _ready(false),
    _preparing(0) {
  _state.configure(this);
  _constituent.configure(this);
  if (size() > 1) {
    _inception = std::make_unique<Inception>(this);
  } else {
    _leaderSince = 0;
  }
}

/// This agent's id
std::string Agent::id() const { return _config.id(); }

/// Agent's id is set once from state machine
bool Agent::id(std::string const& id) {
  bool success;
  if ((success = _config.setId(id))) {
    LOG_TOPIC(DEBUG, Logger::AGENCY) << "My id is " << id;
  } else {
    LOG_TOPIC(ERR, Logger::AGENCY)
      << "Cannot reassign id once set: My id is " << _config.id()
      << " reassignment to " << id;
  }
  return success;
}

/// Merge command line and persisted comfigurations
bool Agent::mergeConfiguration(VPackSlice const& persisted) {
  return _config.merge(persisted); // Concurrency managed in merge
}

/// Dtor shuts down thread
Agent::~Agent() {
  waitForThreadsStop();
  // This usually was already done called from AgencyFeature::unprepare,
  // but since this only waits for the threads to stop, it can be done
  // multiple times, and we do it just in case the Agent object was
  // created but never really started. Here, we exit with a fatal error
  // if the threads do not stop in time.
}

/// Wait until threads are terminated:
void Agent::waitForThreadsStop() {
  // It is allowed to call this multiple times, we do so from the constructor
  // and from AgencyFeature::unprepare.
  int counter = 0;
  while (_constituent.isRunning() || _compactor.isRunning() ||
         (_config.supervision() && _supervision.isRunning()) ||
         (_inception != nullptr && _inception->isRunning())) {
    std::this_thread::sleep_for(std::chrono::microseconds(100000));

    // fail fatally after 5 mins:
    if (++counter >= 10 * 60 * 5) {
      LOG_TOPIC(FATAL, Logger::AGENCY) << "some agency thread did not finish";
      FATAL_ERROR_EXIT();
    }
  }
  shutdown();  // wait for the main Agent thread to terminate
}

/// State machine
State const& Agent::state() const {
  return _state;
}

/// Start all agent thread
bool Agent::start() {
  LOG_TOPIC(DEBUG, Logger::AGENCY) << "Starting agency comm worker.";
  Thread::start();
  return true;
}

/// Get all logs from state machine
query_t Agent::allLogs() const {
  return _state.allLogs();
}

/// This agent's term
term_t Agent::term() const {
  return _constituent.term();
}

/// Agency size
size_t Agent::size() const {
  return _config.size();
}

/// My endpoint
std::string Agent::endpoint() const {
  return _config.endpoint();
}

/// Handle voting
priv_rpc_ret_t Agent::requestVote(
    term_t termOfPeer, std::string const& id, index_t lastLogIndex,
    index_t lastLogTerm, query_t const& query, int64_t timeoutMult) {

  if (timeoutMult != -1 && timeoutMult != _config.timeoutMult()) {
    adjustTimeoutMult(timeoutMult);
    LOG_TOPIC(WARN, Logger::AGENCY) << "Voter: setting timeout multiplier to "
      << timeoutMult << " for next term.";
  }

  bool doIVote = _constituent.vote(termOfPeer, id, lastLogIndex, lastLogTerm);
  return priv_rpc_ret_t(doIVote, this->term());
}

/// Get copy of momentary configuration
config_t const Agent::config() const {
  return _config;
}

/// Adjust timeoutMult:
void Agent::adjustTimeoutMult(int64_t timeoutMult) {
  _config.setTimeoutMult(timeoutMult);
}

/// Get timeoutMult:
int64_t Agent::getTimeoutMult() const {
  return _config.timeoutMult();
}

/// Leader's id
std::string Agent::leaderID() const {
  return _constituent.leaderID();
}

/// Are we leading?
bool Agent::leading() const {
  // When we become leader, we are first entering a preparation phase.
  // Note that this method returns true regardless of whether we
  // are still preparing or not. The preparation phases 1 and 2 are
  // indicated by the _preparing member in the Agent, the Constituent is
  // already LEADER.
  // The Constituent has to send out AppendEntriesRPC calls immediately, but
  // only when we are properly leading (with initialized stores etc.)
  // can we execute requests.
  return _constituent.leading();
}

// Waits here for confirmation of log's commits up to index. Timeout in seconds.
AgentInterface::raft_commit_t Agent::waitFor(index_t index, double timeout) {

  if (size() == 1) {  // single host agency
    return Agent::raft_commit_t::OK;
  }

  auto startTime = steady_clock::now();
  index_t lastCommitIndex = 0;

  // Wait until woken up through AgentCallback
  while (true) {

    /// success?
    ///  (_waitForCV's mutex stops writes to _commitIndex)
    CONDITION_LOCKER(guard, _waitForCV);
    if (leading()) {
      if (lastCommitIndex != _commitIndex) {
        // We restart the timeout computation if there has been progress:
        startTime = steady_clock::now();
      }
      lastCommitIndex = _commitIndex;
      if (lastCommitIndex >= index) {
        return Agent::raft_commit_t::OK;
      }
    } else {
      return Agent::raft_commit_t::UNKNOWN;
    }

    duration<double> d = steady_clock::now() - startTime;

    LOG_TOPIC(DEBUG, Logger::AGENCY) << "waitFor: index: " << index <<
      " _commitIndex: " << _commitIndex << " _lastCommitIndex: " <<
      lastCommitIndex << " elapsedTime: " << d.count();

    if (d.count() >= timeout) {
      return Agent::raft_commit_t::TIMEOUT;
    }

    // Go to sleep:
    _waitForCV.wait(static_cast<uint64_t>(1.0e6 * (timeout - d.count())));

    // shutting down
    if (this->isStopping()) {
      return Agent::raft_commit_t::UNKNOWN;
    }
  }

  // We should never get here
  TRI_ASSERT(false);

  return Agent::raft_commit_t::UNKNOWN;
}

// Check if log is committed up to index.
bool Agent::isCommitted(index_t index) {

  if (size() == 1) {  // single host agency
    return true;
  }

  CONDITION_LOCKER(guard, _waitForCV);
  if (leading()) {
    return _commitIndex >= index;
  } else {
    return false;
  }
}

//  AgentCallback reports id of follower and its highest processed index
void Agent::reportIn(std::string const& peerId, index_t index, size_t toLog) {

  auto startTime = steady_clock::now();

  // only update the time stamps here:
  {
    MUTEX_LOCKER(tiLocker, _tiLock);

    // Update last acknowledged answer
    auto t = steady_clock::now();
    std::chrono::duration<double> d = t - _lastAcked[peerId];
    auto secsSince = d.count();
    if (secsSince < 1.5e9 && peerId != id()
        && secsSince > _config.minPing() * _config.timeoutMult()) {
      LOG_TOPIC(WARN, Logger::AGENCY)
        << "Last confirmation from peer " << peerId
        << " was received more than minPing ago: " << secsSince;
    }
    LOG_TOPIC(DEBUG, Logger::AGENCY)
      << "Setting _lastAcked[" << peerId << "] to time "
      << std::chrono::duration_cast<std::chrono::microseconds>(
        t.time_since_epoch()).count();
    _lastAcked[peerId] = t;

    if (index > _confirmed[peerId]) {  // progress this follower?
      _confirmed[peerId] = index;
      if (toLog > 0) { // We want to reset the wait time only if a package callback
        LOG_TOPIC(DEBUG, Logger::AGENCY) << "Got call back of " << toLog << " logs, resetting _earliestPackage to now for id " << peerId;
        _earliestPackage[peerId] = steady_clock::now();
      }
      wakeupMainLoop();   // only necessary for non-empty callbacks
    }
  }

  duration<double> reportInTime = steady_clock::now() - startTime;
  if (reportInTime.count() > 0.1) {
    LOG_TOPIC(DEBUG, Logger::AGENCY)
      << "reportIn took longer than 0.1s: " << reportInTime.count();
  }
}

/// @brief Report a failed append entry call from AgentCallback
void Agent::reportFailed(std::string const& slaveId, size_t toLog, bool sent) {
  if (toLog > 0) {
    // This is only used for non-empty appendEntriesRPC calls. If such calls
    // fail, we have to set this earliestPackage time to now such that the
    // main thread tries again immediately: and for that agent starting at 0
    // which effectively will be _state.firstIndex().
    MUTEX_LOCKER(guard, _tiLock);
    LOG_TOPIC(DEBUG, Logger::AGENCY)
      << "Resetting _earliestPackage to now for id " << slaveId;
    _earliestPackage[slaveId] = steady_clock::now() + seconds(1);
    _confirmed[slaveId] = 0;
  } else {
    // answer to sendAppendEntries to empty request, when follower's highest
    // log index is 0. This is necessary so that a possibly restarted agent
    // without persistence immediately is brought up to date. We only want to do
    // this, when the agent was able to answer and no or corrupt answer is
    // handled
    if (sent) {
      MUTEX_LOCKER(guard, _tiLock);
      _confirmed[slaveId] = 0;
    }
  }
}

/// Followers' append entries
priv_rpc_ret_t Agent::recvAppendEntriesRPC(
  term_t term, std::string const& leaderId, index_t prevIndex, term_t prevTerm,
  index_t leaderCommitIndex, query_t const& queries) {

  LOG_TOPIC(DEBUG, Logger::AGENCY) << "Got AppendEntriesRPC from "
    << leaderId << " with term " << term;

  term_t t(this->term());
  if (!ready()) { // We have not been able to put together our configuration
    LOG_TOPIC(DEBUG, Logger::AGENCY) << "Agent is not ready yet.";
    return priv_rpc_ret_t(false,t);
  }

  VPackSlice payload = queries->slice();

  // Update commit index
  if (payload.type() != VPackValueType::Array) {
    LOG_TOPIC(DEBUG, Logger::AGENCY)
      << "Received malformed entries for appending. Discarding!";
    return priv_rpc_ret_t(false,t);
  }

  size_t nqs = payload.length();
  if(nqs > 0 && !payload[0].get("readDB").isNone()) {
    // We have received a compacted state.
    // Whatever we got in our own state is meaningless now. It is a new world.
    // checkLeader just does plausibility as if it were an empty request
    prevIndex = 0;
    prevTerm = 0;
  }

  // Leadership claim plausibility check
  if (!_constituent.checkLeader(term, leaderId, prevIndex, prevTerm)) {
    LOG_TOPIC(DEBUG, Logger::AGENCY)
      << "Not accepting appendEntries from " << leaderId;
    return priv_rpc_ret_t(false,t);
  }

  // Empty appendEntries:
  // We answer with success if and only if our highest index is greater 0.
  // Else we want to indicate to the leader that we are behind and need data:
  // a single false will go back and trigger _confirmed[thisfollower] = 0
  if (nqs == 0) {
    auto lastIndex = _state.lastIndex();
    if (lastIndex > 0) {
      LOG_TOPIC(DEBUG, Logger::AGENCY)
        << "Finished empty AppendEntriesRPC from " << leaderId << " with term " << term;
      {
        WRITE_LOCKER(oLocker, _outputLock);
        _commitIndex = std::max(
          _commitIndex, std::min(leaderCommitIndex, lastIndex));
        if (_commitIndex >= _state.nextCompactionAfter()) {
          _compactor.wakeUp();
        }
      }
      return priv_rpc_ret_t(true,t);
    } else {
      return priv_rpc_ret_t(false,t);
    }
  }

  bool ok = true;
  index_t lastIndex = 0;   // Index of last entry in our log
  try {
    lastIndex = _state.logFollower(queries);
    if (lastIndex < payload[nqs-1].get("index").getNumber<index_t>()) {
      // We could not log all the entries in this query, we need to report
      // this to the leader!
      ok = false;
    }
  } catch (std::exception const& e) {
    LOG_TOPIC(DEBUG, Logger::AGENCY)
      << "Exception during log append: " << __FILE__ << __LINE__
      << " " << e.what();
  }

  {
    WRITE_LOCKER(oLocker, _outputLock);
    CONDITION_LOCKER(guard, _waitForCV);
    _commitIndex = std::max(
      _commitIndex, std::min(leaderCommitIndex, lastIndex));
    _waitForCV.broadcast();
    if (_commitIndex >= _state.nextCompactionAfter()) {
      _compactor.wakeUp();
    }
  }

  LOG_TOPIC(DEBUG, Logger::AGENCY) << "Finished AppendEntriesRPC from "
    << leaderId << " with term " << term;

  return priv_rpc_ret_t(ok,t);
}

/// Leader's append entries
void Agent::sendAppendEntriesRPC() {
  auto cc = ClusterComm::instance();
  if (cc == nullptr) {
    // nullptr only happens during controlled shutdown
    return;
  }

  // _lastSent only accessed in main thread
  std::string const myid = id();

  for (auto const& followerId : _config.active()) {

    if (followerId != myid && leading()) {

      term_t t(0);

      index_t lastConfirmed;
      auto startTime = steady_clock::now();
      SteadyTimePoint earliestPackage;
      SteadyTimePoint lastAcked;

      {
        t = this->term();
        MUTEX_LOCKER(tiLocker, _tiLock);
        lastConfirmed = _confirmed[followerId];
        lastAcked = _lastAcked[followerId];
        earliestPackage = _earliestPackage[followerId];
      }

      // We essentially have to send some log entries from their lastConfirmed+1
      // on. However, we have to take care of the case that their lastConfirmed
      // is a value which is very outdated, such that we have in the meantime
      // done a log compaction and do not actually have lastConfirmed+1 any
      // more. In that case, we need to send our latest snapshot at index S
      // (say), and then some log entries from (and including) S on. This is
      // to ensure that the other side does not only have the snapshot, but
      // also the log entry which produced that snapshot.
      // Therefore, we will set lastConfirmed to one less than our latest
      // snapshot in this special case, and we will always fetch enough
      // entries from the log to fulfull our duties.

      if ((steady_clock::now() - earliestPackage).count() < 0 ||
          _state.lastIndex() <= lastConfirmed) {
        LOG_TOPIC(DEBUG, Logger::AGENCY) << "Nothing to append.";
        continue;
      }

      duration<double> lockTime = steady_clock::now() - startTime;
      if (lockTime.count() > 0.1) {
        LOG_TOPIC(WARN, Logger::AGENCY)
          << "Reading lastConfirmed took too long: " << lockTime.count();
      }

      index_t commitIndex;
      {
        READ_LOCKER(oLocker, _outputLock);
        commitIndex = _commitIndex;
      }

      // If the follower is behind our first log entry send last snapshot and
      // following logs. Else try to have the follower catch up in regular order. 
      bool needSnapshot = lastConfirmed < _state.firstIndex();
      if (needSnapshot) {
        lastConfirmed = _state.lastCompactionAt() - 1;
      } 

      LOG_TOPIC(TRACE, Logger::AGENCY)
        << "Getting unconfirmed from " << lastConfirmed << " to " <<  lastConfirmed+99;
      // If lastConfirmed is one minus the first log entry, then this is
      // corrected in _state::get and we only get from the beginning of the
      // log.
      std::vector<log_t> unconfirmed = _state.get(lastConfirmed, lastConfirmed+99);
         
      lockTime = steady_clock::now() - startTime;
      if (lockTime.count() > 0.2) {
        LOG_TOPIC(WARN, Logger::AGENCY)
          << "Finding unconfirmed entries took too long: " << lockTime.count();
      }

      // Note that despite compaction this vector can never be empty, since
      // any compaction keeps at least one active log entry!

      if (unconfirmed.empty()) {
        LOG_TOPIC(ERR, Logger::AGENCY) << "Unexpected empty unconfirmed: "
          << "lastConfirmed=" << lastConfirmed << " commitIndex="
          << commitIndex;
        TRI_ASSERT(false);
      }

      // Note that if we get here we have at least two entries, otherwise
      // we would have done continue earlier, since this can only happen
      // if lastConfirmed is equal to the last index in our log, in which
      // case there is nothing to replicate.

      duration<double> m = steady_clock::now() - _lastSent[followerId];

      if (m.count() > _config.minPing() &&
          _lastSent[followerId].time_since_epoch().count() != 0) {
        LOG_TOPIC(DEBUG, Logger::AGENCY)
          << "Note: sent out last AppendEntriesRPC "
          << "to follower " << followerId << " more than minPing ago: "
          << m.count() << " lastAcked: "
          << duration_cast<duration<double>>(lastAcked.time_since_epoch()).count();
      }
      index_t lowest = unconfirmed.front().index;

      Store snapshot(this, "snapshot");
      index_t snapshotIndex;
      term_t snapshotTerm;

      if (lowest > lastConfirmed || needSnapshot) {
        // Ooops, compaction has thrown away so many log entries that
        // we cannot actually update the follower. We need to send our
        // latest snapshot instead:
        bool success = false;
        try {
          success = _state.loadLastCompactedSnapshot(snapshot,
              snapshotIndex, snapshotTerm);
        } catch (std::exception const& e) {
          LOG_TOPIC(WARN, Logger::AGENCY)
            << "Exception thrown by loadLastCompactedSnapshot: "
            << e.what();
        }
        if (!success) {
          LOG_TOPIC(WARN, Logger::AGENCY)
            << "Could not load last compacted snapshot, not sending appendEntriesRPC!";
          continue;
        }
        if (snapshotTerm == 0) {
          // No shapshot yet
          needSnapshot = false;
        }
      }

      // RPC path
      std::stringstream path;
      index_t prevLogIndex = unconfirmed.front().index;
      index_t prevLogTerm = unconfirmed.front().term;
      if (needSnapshot) {
        prevLogIndex = snapshotIndex;
        prevLogTerm = snapshotTerm;
      }
      {
        path << "/_api/agency_priv/appendEntries?term=" << t << "&leaderId="
             << id() << "&prevLogIndex=" << prevLogIndex
             << "&prevLogTerm=" << prevLogTerm << "&leaderCommit=" << commitIndex
             << "&senderTimeStamp=" << std::llround(steadyClockToDouble() * 1000);
      }

      // Body
      Builder builder;
      builder.add(VPackValue(VPackValueType::Array));

      if (needSnapshot) {
        { VPackObjectBuilder guard(&builder);
          builder.add(VPackValue("readDB"));
          { VPackArrayBuilder guard2(&builder);
            snapshot.dumpToBuilder(builder);
          }
          builder.add("term", VPackValue(snapshotTerm));
          builder.add("index", VPackValue(snapshotIndex));
        }
      }

      size_t toLog = 0;
      index_t highest = 0;
      for (size_t i = 0; i < unconfirmed.size(); ++i) {
        auto const& entry = unconfirmed.at(i);
        if (entry.index > lastConfirmed) {
          // This condition is crucial, because usually we have one more
          // entry than we need in unconfirmed, so we want to skip this. If,
          // however, we have sent a snapshot, we need to send the log entry
          // with the same index than the snapshot along to retain the
          // invariant of our data structure that the _log in _state is
          // non-empty.
          builder.add(VPackValue(VPackValueType::Object));
          builder.add("index", VPackValue(entry.index));
          builder.add("term", VPackValue(entry.term));
          builder.add("query", VPackSlice(entry.entry->data()));
          builder.add("clientId", VPackValue(entry.clientId));
          builder.close();
          highest = entry.index;
          ++toLog;
        }
      }
      builder.close();

      // Really leading?
      if (challengeLeadership()) {
        resign();
        return;
      }

      // Postpone sending the next message for 30 seconds or until an
      // error or successful result occurs.
      earliestPackage = steady_clock::now() + std::chrono::seconds(30);
      {
        MUTEX_LOCKER(tiLocker, _tiLock);
        _earliestPackage[followerId] = earliestPackage;
      }
      LOG_TOPIC(DEBUG, Logger::AGENCY)
        << "Setting _earliestPackage to now + 30s for id " << followerId;

      // Send request
      std::unordered_map<std::string, std::string> headerFields;
      cc->asyncRequest(
        1, _config.poolAt(followerId),
        arangodb::rest::RequestType::POST, path.str(),
        std::make_shared<std::string>(builder.toJson()), headerFields,
        std::make_shared<AgentCallback>(this, followerId, highest, toLog),
        150.0, true);
      // Note the timeout is relatively long, but due to the 30 seconds
      // above, we only ever have at most 5 messages in flight.

      _lastSent[followerId]    = steady_clock::now();
      // _constituent.notifyHeartbeatSent(followerId);
      // Do not notify constituent, because the AppendEntriesRPC here could
      // take a very long time, so this must not disturb the empty ones
      // being sent out.

      LOG_TOPIC(DEBUG, Logger::AGENCY)
        << "Appending (" << (uint64_t) (TRI_microtime() * 1000000000.0) << ") "
        << unconfirmed.size() - 1 << " entries up to index "
        << highest << (needSnapshot ? " and a snapshot" : "")
        << " to follower " << followerId
        << ". Next real log contact to " << followerId<< " in: "
        <<  std::chrono::duration<double, std::milli>(
          earliestPackage - steady_clock::now()).count() << "ms";
    }
  }
}


void Agent::resign(term_t otherTerm) {
  LOG_TOPIC(DEBUG, Logger::AGENCY) << "Resigning in term "
    << _constituent.term() << " because of peer's term " << otherTerm;
  _constituent.follow(otherTerm, NO_LEADER);
  endPrepareLeadership();
}


/// Leader's append entries, empty ones for heartbeat, triggered by Constituent
void Agent::sendEmptyAppendEntriesRPC(std::string followerId) {

  auto cc = ClusterComm::instance();
  if (cc == nullptr) {
    // nullptr only happens during controlled shutdown
    return;
  }

  if (!leading()) {
    LOG_TOPIC(DEBUG, Logger::AGENCY)
      << "Not sending empty appendEntriesRPC to follower " << followerId
      << " because we are no longer leading.";
    return;
  }

  index_t commitIndex;
  {
    READ_LOCKER(oLocker, _outputLock);
    commitIndex = _commitIndex;
  }

  // RPC path
  std::stringstream path;
  {
    path << "/_api/agency_priv/appendEntries?term=" << _constituent.term()
         << "&leaderId=" << id() << "&prevLogIndex=0"
         << "&prevLogTerm=0&leaderCommit=" << commitIndex
         << "&senderTimeStamp=" << std::llround(steadyClockToDouble() * 1000);
  }

  // Just check once more:
  if (!leading()) {
    LOG_TOPIC(DEBUG, Logger::AGENCY)
      << "Not sending empty appendEntriesRPC to follower " << followerId
      << " because we are no longer leading.";
    return;
  }

  // Send request
  std::unordered_map<std::string, std::string> headerFields;
  cc->asyncRequest(
    1, _config.poolAt(followerId),
    arangodb::rest::RequestType::POST, path.str(),
    std::make_shared<std::string>("[]"), headerFields,
    std::make_shared<AgentCallback>(this, followerId, 0, 0),
    3 * _config.minPing() * _config.timeoutMult(), true);
  _constituent.notifyHeartbeatSent(followerId);

  double now = TRI_microtime();
  LOG_TOPIC(DEBUG, Logger::AGENCY)
    << "Sending empty appendEntriesRPC to follower " << followerId;
  double diff = TRI_microtime() - now;
  if (diff > 0.01) {
    LOG_TOPIC(DEBUG, Logger::AGENCY) << "Logging of a line took more than 1/100 of a second, this is bad:" << diff;
  }
}

void Agent::advanceCommitIndex() {
  // Determine median _confirmed value of followers:
  std::vector<index_t> temp;
  {
    MUTEX_LOCKER(_tiLocker, _tiLock);
    for (auto const& id: config().active()) {
      if (_confirmed.find(id) != _confirmed.end()) {
        temp.push_back(_confirmed[id]);
      }
    }
  }

  index_t quorum = size() / 2 + 1;
  if (temp.size() < quorum) {
    LOG_TOPIC(WARN, Logger::AGENCY) << "_confirmed not populated, quorum: " << quorum << ".";
    return;
  }
  std::sort(temp.begin(), temp.end());
  index_t index = temp[temp.size() - quorum];

  term_t t = _constituent.term();
  {
    WRITE_LOCKER(oLocker, _outputLock);
    if (index > _commitIndex) {
      CONDITION_LOCKER(guard, _waitForCV);
      LOG_TOPIC(TRACE, Logger::AGENCY)
        << "Critical mass for commiting " << _commitIndex + 1
        << " through " << index << " to read db";
      // Change _readDB and _commitIndex atomically together:
      _readDB.applyLogEntries(
        _state.slices( /* inform others by callbacks */
          _commitIndex + 1, index), _commitIndex, t, true);

      _commitIndex = index;
      // Wake up rest handlers:
      _waitForCV.broadcast();

      if (_commitIndex >= _state.nextCompactionAfter()) {
        _compactor.wakeUp();
      }
    }
  }
}

// Check if I am member of active agency
bool Agent::active() const {
  std::vector<std::string> active = _config.active();
  return (find(active.begin(), active.end(), id()) != active.end());
}


/// @brief Activate agency (Inception thread for multi-host, main thread else)
void Agent::activateAgency() {

  _config.activate();
  try {
    _state.persistActiveAgents(
      _config.activeToBuilder(), _config.poolToBuilder());
  } catch (std::exception const& e) {
    LOG_TOPIC(FATAL, Logger::AGENCY)
      << "Failed to persist active agency: " << e.what();
      FATAL_ERROR_EXIT();
  }

}

/// Load persistent state called once
void Agent::load() {

  DatabaseFeature* database =
      ApplicationServer::getFeature<DatabaseFeature>("Database");

  auto vocbase = database->systemDatabase();
  auto queryRegistry = QueryRegistryFeature::QUERY_REGISTRY;

  if (vocbase == nullptr) {
    LOG_TOPIC(FATAL, Logger::AGENCY) << "could not determine _system database";
    FATAL_ERROR_EXIT();
  }

  {
    _tiLock.assertNotLockedByCurrentThread();
    MUTEX_LOCKER(guard, _ioLock);  // need this for callback to set _spearhead
    // Note that _state.loadCollections eventually does a callback to the
    // setPersistedState method, which acquires _outputLock and _waitForCV.

    LOG_TOPIC(DEBUG, Logger::AGENCY) << "Loading persistent state.";
    if (!_state.loadCollections(vocbase, queryRegistry, _config.waitForSync())) {
      LOG_TOPIC(FATAL, Logger::AGENCY)
          << "Failed to load persistent state on startup.";
      FATAL_ERROR_EXIT();
    }
  }

  // Note that the agent thread is terminated immediately when there is only
  // one agent, since no AppendEntriesRPC have to be issued. Therefore,
  // this thread is almost certainly terminated (and thus isStopping() returns
  // true), when we get here.
  if (size() > 1 && this->isStopping()) {
    return;
  }

  wakeupMainLoop();

  _compactor.start();

  LOG_TOPIC(DEBUG, Logger::AGENCY) << "Starting spearhead worker.";

  _constituent.start(vocbase, queryRegistry);
  persistConfiguration(term());

  if (_config.supervision()) {
    LOG_TOPIC(DEBUG, Logger::AGENCY) << "Starting cluster sanity facilities";
    _supervision.start(this);
  }

  if (_inception != nullptr) { // resilient agency only
    _inception->start();
  } else {
    MUTEX_LOCKER(guard, _ioLock);  // need this for callback to set _spearhead
    READ_LOCKER(guard2, _outputLock);
    _spearhead = _readDB;
    activateAgency();
  }
}

/// Still leading? Under MUTEX from ::read or ::write
bool Agent::challengeLeadership() {
  MUTEX_LOCKER(tiLocker, _tiLock);
  size_t good = 0;

  std::string const myid = id();

  for (auto const& i : _lastAcked) {
    if (i.first != myid) {  // do not count ourselves
      duration<double> m = steady_clock::now() - i.second;
      LOG_TOPIC(DEBUG, Logger::AGENCY) << "challengeLeadership: found "
        "_lastAcked[" << i.first << "] to be " << m.count() << " seconds in the past.";

      // This is rather arbitrary here: We used to have 0.9 here to absolutely
      // ensure that a leader resigns before another one even starts an election.
      // However, the Raft paper does not mention this at all. Rather, in the
      // paper it is written that the leader should resign immediately if it
      // sees a higher term from another server. Currently we have not
      // implemented to return the follower's term with a response to
      // AppendEntriesRPC, so the leader cannot find out a higher term this
      // way. The leader can, however, see a higher term in the incoming
      // AppendEntriesRPC a new leader sends out, and it will immediately
      // resign if it sees that. For the moment, this value here can stay.
      // We should soon implement sending the follower's term back with
      // each response and probably get rid of this method altogether,
      // but this requires a bit more thought.
      if (_config.maxPing() * _config.timeoutMult() > m.count()) {
        ++good;
      }
    }
  }
  LOG_TOPIC(DEBUG, Logger::AGENCY) << "challengeLeadership: good=" << good;

  return (good < size() / 2);  // not counting myself
}


/// Get last acknowledged responses on leader
void Agent::lastAckedAgo(Builder& ret) const {

  std::unordered_map<std::string, index_t> confirmed;
  std::unordered_map<std::string, SteadyTimePoint> lastAcked;
  std::unordered_map<std::string, SteadyTimePoint> lastSent;
  index_t lastCompactionAt, nextCompactionAfter;
  
  {
    MUTEX_LOCKER(tiLocker, _tiLock);
    lastAcked = _lastAcked;
    confirmed = _confirmed;
    lastSent = _lastSent;
    lastCompactionAt = _state.lastCompactionAt();
    nextCompactionAfter = _state.nextCompactionAfter();    
  }

  std::function<double(std::pair<std::string,SteadyTimePoint> const&)> dur2str =
    [&](std::pair<std::string,SteadyTimePoint> const& i) {
    return id() == i.first ? 0.0 :
      1.0e-3 *
        std::floor(duration<double>(steady_clock::now()-i.second).count()*1.0e3);
  };

  ret.add("lastCompactionAt", VPackValue(lastCompactionAt));
  ret.add("nextCompactionAfter", VPackValue(nextCompactionAfter));
  if (leading()) {
    ret.add(VPackValue("lastAcked"));
    VPackObjectBuilder b(&ret);
    for (auto const& i : lastAcked) {
      auto lsit = lastSent.find(i.first);
      ret.add(VPackValue(i.first));
      { VPackObjectBuilder o(&ret);
        ret.add("lastAckedTime", VPackValue(dur2str(i)));
        ret.add("lastAckedIndex", VPackValue(confirmed.at(i.first)));
        if (i.first != id()) {
          ret.add("lastAppend", VPackValue(dur2str(*lsit)));
        }}
    }
  }

}

trans_ret_t Agent::transact(query_t const& queries) {

  arangodb::consensus::index_t maxind = 0; // maximum write index

  // Note that we are leading (_constituent.leading()) if and only
  // if _constituent.leaderId == our own ID. Therefore, we do not have
  // to use leading() or _constituent.leading() here, but can simply
  // look at the leaderID.
  auto leader = _constituent.leaderID();
  if (leader != id()) {
    return trans_ret_t(false, leader);
  }

  {
    CONDITION_LOCKER(guard, _waitForCV);
    while (getPrepareLeadership() != 0) {
      _waitForCV.wait(100);
    }
  }

  // Apply to spearhead and get indices for log entries
  auto qs = queries->slice();
  addTrxsOngoing(qs);    // remember that these are ongoing
  size_t failed;
  auto ret = std::make_shared<arangodb::velocypack::Builder>();
  {
    TRI_DEFER(removeTrxsOngoing(qs));
    // Note that once the transactions are in our log, we can remove them
    // from the list of ongoing ones, although they might not yet be committed.
    // This is because then, inquire will find them in the log and draw its
    // own conclusions. The map of ongoing trxs is only to cover the time
    // from when we receive the request until we have appended the trxs
    // ourselves.
    ret = std::make_shared<arangodb::velocypack::Builder>();
    failed = 0;
    ret->openArray();
    // Only leader else redirect
    if (challengeLeadership()) {
      resign();
      return trans_ret_t(false, NO_LEADER);
    }

    _tiLock.assertNotLockedByCurrentThread();
    MUTEX_LOCKER(ioLocker, _ioLock);

    for (const auto& query : VPackArrayIterator(qs)) {
      if (query[0].isObject()) {
        check_ret_t res = _spearhead.applyTransaction(query);
        if(res.successful()) {
          maxind = (query.length() == 3 && query[2].isString()) ?
            _state.logLeaderSingle(query[0], term(), query[2].copyString()) :
            _state.logLeaderSingle(query[0], term());
          ret->add(VPackValue(maxind));
        } else {
          _spearhead.read(res.failed->slice(), *ret);
          ++failed;
        }
      } else if (query[0].isString()) {
        _spearhead.read(query, *ret);
      }
    }
    ret->close();
  }

  // Report that leader has persisted
  reportIn(id(), maxind);

  if (size() == 1) {
    advanceCommitIndex();
  }

  return trans_ret_t(true, id(), maxind, failed, ret);
}


// Non-persistent write to non-persisted key-value store
trans_ret_t Agent::transient(query_t const& queries) {

  // Note that we are leading (_constituent.leading()) if and only
  // if _constituent.leaderId == our own ID. Therefore, we do not have
  // to use leading() or _constituent.leading() here, but can simply
  // look at the leaderID.
  auto leader = _constituent.leaderID();
  if (leader != id()) {
    return trans_ret_t(false, leader);
  }

  {
    CONDITION_LOCKER(guard, _waitForCV);
    while (getPrepareLeadership() != 0) {
      _waitForCV.wait(100);
    }
  }

  auto ret = std::make_shared<arangodb::velocypack::Builder>();

  // Apply to spearhead and get indices for log entries
  {
    VPackArrayBuilder b(ret.get());

    // Only leader else redirect
    if (challengeLeadership()) {
      resign();
      return trans_ret_t(false, NO_LEADER);
    }

    _tiLock.assertNotLockedByCurrentThread();
    MUTEX_LOCKER(ioLocker, _ioLock);

    // Read and writes
    for (const auto& query : VPackArrayIterator(queries->slice())) {
      if (query[0].isObject()) {
        ret->add(VPackValue(_transient.applyTransaction(query).successful()));
      } else if (query[0].isString()) {
        _transient.read(query, *ret);
      }
    }

  }

  return trans_ret_t(true, id(), 0, 0, ret);

}


write_ret_t Agent::inquire(query_t const& query) {

  // Note that we are leading (_constituent.leading()) if and only
  // if _constituent.leaderId == our own ID. Therefore, we do not have
  // to use leading() or _constituent.leading() here, but can simply
  // look at the leaderID.
  auto leader = _constituent.leaderID();
  if (leader != id()) {
    return write_ret_t(false, leader);
  }

  write_ret_t ret;

  while (true) {
    // Check ongoing ones:
    bool found = false;
    for (auto const& s : VPackArrayIterator(query->slice())) {
      std::string ss = s.copyString();
      if (isTrxOngoing(ss)) {
        found = true;
        break;
      }
    }
    if (!found) {
      break;
    }
    std::this_thread::sleep_for(std::chrono::duration<double>(0.1));
    leader = _constituent.leaderID();
    if (leader != id()) {
      return write_ret_t(false, leader);
    }
  }

  _tiLock.assertNotLockedByCurrentThread();
  MUTEX_LOCKER(ioLocker, _ioLock);

  ret.indices = _state.inquire(query);

  ret.accepted = true;

  return ret;
}


/// Write new entries to replicated state and store
write_ret_t Agent::write(query_t const& query, bool discardStartup) {

  std::vector<bool> applied;
  std::vector<index_t> indices;
  auto multihost = size()>1;

  // Note that we are leading (_constituent.leading()) if and only
  // if _constituent.leaderId == our own ID. Therefore, we do not have
  // to use leading() or _constituent.leading() here, but can simply
  // look at the leaderID.
  auto leader = _constituent.leaderID();
  if (multihost && leader != id()) {
    return write_ret_t(false, leader);
  }

  if (!discardStartup) {
    CONDITION_LOCKER(guard, _waitForCV);
    while (getPrepareLeadership() != 0) {
      _waitForCV.wait(100);
    }
  }

  {
    addTrxsOngoing(query->slice());    // remember that these are ongoing
    TRI_DEFER(removeTrxsOngoing(query->slice()));
    // Note that once the transactions are in our log, we can remove them
    // from the list of ongoing ones, although they might not yet be committed.
    // This is because then, inquire will find them in the log and draw its
    // own conclusions. The map of ongoing trxs is only to cover the time
    // from when we receive the request until we have appended the trxs
    // ourselves.

    auto slice = query->slice();
    size_t ntrans = slice.length();
    size_t npacks = ntrans/_config.maxAppendSize();
    if (ntrans%_config.maxAppendSize()!=0) {
      npacks++;
    }

    // Apply to spearhead and get indices for log entries
    // Avoid keeping lock indefinitely
    for (size_t i = 0, l = 0; i < npacks; ++i) {
      query_t chunk = std::make_shared<Builder>();
      {
        VPackArrayBuilder b(chunk.get());
        for (size_t j = 0; j < _config.maxAppendSize() && l < ntrans; ++j, ++l) {
          chunk->add(slice.at(l));
        }
      }

      // Only leader else redirect
      if (multihost && challengeLeadership()) {
        resign();
        return write_ret_t(false, NO_LEADER);
      }

      _tiLock.assertNotLockedByCurrentThread();
      MUTEX_LOCKER(ioLocker, _ioLock);

      applied = _spearhead.applyTransactions(chunk);
      auto tmp = _state.logLeaderMulti(chunk, applied, term());
      indices.insert(indices.end(), tmp.begin(), tmp.end());

    }
  }

  // Maximum log index
  index_t maxind = 0;
  if (!indices.empty()) {
    maxind = *std::max_element(indices.begin(), indices.end());
  }

  // Report that leader has persisted
  reportIn(id(), maxind);

  if (size() == 1) {
    advanceCommitIndex();
  }

  return write_ret_t(true, id(), applied, indices);
}

/// Read from store
read_ret_t Agent::read(query_t const& query) {

  // Note that we are leading (_constituent.leading()) if and only
  // if _constituent.leaderId == our own ID. Therefore, we do not have
  // to use leading() or _constituent.leading() here, but can simply
  // look at the leaderID.
  auto leader = _constituent.leaderID();
  if (leader != id()) {
    return read_ret_t(false, leader);
  }

  {
    CONDITION_LOCKER(guard, _waitForCV);
    while (getPrepareLeadership() != 0) {
      _waitForCV.wait(100);
    }
  }

  // Only leader else redirect
  if (challengeLeadership()) {
    resign();
    return read_ret_t(false, NO_LEADER);
  }

  std::string leaderId = _constituent.leaderID();
  READ_LOCKER(oLocker, _outputLock);

  // Retrieve data from readDB
  auto result = std::make_shared<arangodb::velocypack::Builder>();
  std::vector<bool> success = _readDB.read(query, result);

  return read_ret_t(true, leaderId, success, result);

}


/// Send out append entries to followers regularly or on event
void Agent::run() {
  // Only run in case we are in multi-host mode
  while (!this->isStopping() && size() > 1) {

    {
      // We set the variable to false here, if any change happens during
      // or after the calls in this loop, this will be set to true to
      // indicate no sleeping. Any change will happen under the mutex.
      CONDITION_LOCKER(guard, _appendCV);
      _agentNeedsWakeup = false;
    }

    if (leading() && getPrepareLeadership() == 1) {
      // If we are officially leading but the _preparing flag is set, we
      // are in the process of preparing for leadership. This flag is
      // set when the Constituent celebrates an election victory. Here,
      // in the main thread, we do the actual preparations:

      if (!prepareLead()) {
        _constituent.follow(0);  // do not change _term or _votedFor
      } else {
        // we need to start work as leader
        lead();
      }

      donePrepareLeadership();   // we are ready to roll, except that we
                                 // have to wait for the _commitIndex to
                                 // reach the end of our log
    }

    // Leader working only
    if (leading()) {
      if (1 == getPrepareLeadership()) {
        // Skip the usual work and the waiting such that above preparation
        // code runs immediately. We will return with value 2 such that
        // replication and confirmation of it can happen. Service will
        // continue once _commitIndex has reached the end of the log and then
        // getPrepareLeadership() will finally return 0.
        continue;
      }

      // Challenge leadership.
      // Let's proactively know, that we no longer lead instead of finding out
      // through read/write.
      if (challengeLeadership()) {
        resign();
        continue;
      }

      // Append entries to followers
      sendAppendEntriesRPC();

      // Check whether we can advance _commitIndex
      advanceCommitIndex();

      bool commenceService = false;
      {
        READ_LOCKER(oLocker, _outputLock);
        if (leading() && getPrepareLeadership() == 2 &&
            _commitIndex == _state.lastIndex()) {
          commenceService = true;
        }
      }

      if (commenceService) {
        _tiLock.assertNotLockedByCurrentThread();
        MUTEX_LOCKER(ioLocker, _ioLock);
        READ_LOCKER(oLocker, _outputLock);
        _spearhead = _readDB;
        endPrepareLeadership();  // finally service can commence
      }

      // Go to sleep some:
      {
        CONDITION_LOCKER(guard, _appendCV);
        if (!_agentNeedsWakeup) {
          // wait up to minPing():
          _appendCV.wait(static_cast<uint64_t>(1.0e6 * _config.minPing()));
          // We leave minPing here without the multiplier to run this
          // loop often enough in cases of high load.
        }
      }
    } else {
      CONDITION_LOCKER(guard, _appendCV);
      if (!_agentNeedsWakeup) {
        _appendCV.wait(1000000);
      }
    }

  }

}

void Agent::persistConfiguration(term_t t) {

  // Agency configuration
  auto agency = std::make_shared<Builder>();
  { VPackArrayBuilder trxs(agency.get());
    { VPackArrayBuilder trx(agency.get());
      { VPackObjectBuilder oper(agency.get());
        agency->add(VPackValue(".agency"));
        { VPackObjectBuilder a(agency.get());
          agency->add("term", VPackValue(t));
          agency->add("id", VPackValue(id()));
          agency->add("active", _config.activeToBuilder()->slice());
          agency->add("pool", _config.poolToBuilder()->slice());
          agency->add("size", VPackValue(size()));
          agency->add("timeoutMult", VPackValue(_config.timeoutMult()));
        }}}}

  // In case we've lost leadership, no harm will arise as the failed write
  // prevents bogus agency configuration to be replicated among agents. ***
  write(agency, true);
}


/// Orderly shutdown
void Agent::beginShutdown() {
  Thread::beginShutdown();

  // Stop constituent and key value stores
  _constituent.beginShutdown();

  // Stop supervision
  if (_config.supervision()) {
    _supervision.beginShutdown();
  }

  // Stop inception process
  if (_inception != nullptr) { // resilient agency only
    _inception->beginShutdown();
  }

  // Compactor
  _compactor.beginShutdown();

  // Wake up all waiting rest handlers
  {
    CONDITION_LOCKER(guard, _waitForCV);
    _waitForCV.broadcast();
  }

  // Wake up run
  wakeupMainLoop();
}


bool Agent::prepareLead() {

  {
    // Erase _earliestPackage, which allows for immediate sending of
    // AppendEntriesRPC when we become a leader.
    MUTEX_LOCKER(tiLocker, _tiLock);
    _earliestPackage.clear();
  }

  // Key value stores
  try {
    rebuildDBs();
  } catch (std::exception const& e) {
    LOG_TOPIC(ERR, Logger::AGENCY)
      << "Failed to rebuild key value stores." << e.what();
    return false;
  }

  // Reset last acknowledged
  {
    MUTEX_LOCKER(tiLocker, _tiLock);
    for (auto const& i : _config.active()) {
      _lastAcked[i] = steady_clock::now();
    }
  }

  return true;

}

/// Becoming leader
void Agent::lead() {

  {
    // We cannot start sendAppendentries before first log index.
    // Any missing indices before _commitIndex were compacted.
    // DO NOT EDIT without understanding the consequences for sendAppendEntries!
    index_t commitIndex;
    {
      READ_LOCKER(oLocker, _outputLock);
      commitIndex = _commitIndex;
    }

    MUTEX_LOCKER(tiLocker, _tiLock);
    for (auto& i : _confirmed) {
      if (i.first != id()) {
        i.second = commitIndex;
      }
    }
  }

  // Agency configuration
  term_t myterm;
  myterm = _constituent.term();

  persistConfiguration(myterm);

  // This is all right now, in the main loop we will wait until a
  // majority of all servers have replicated this configuration.
  // Then we will copy the _readDB to the _spearhead and start service.
}


// How long back did I take over leadership, result in seconds
int64_t Agent::leaderFor() const {
  return std::chrono::duration_cast<std::chrono::duration<int64_t>>(
    std::chrono::steady_clock::now().time_since_epoch()).count() - _leaderSince;
}

<<<<<<< HEAD
// Notify inactive pool members of configuration change()
void Agent::notifyInactive() const {
  auto cc = ClusterComm::instance();
  if (cc == nullptr) {
    // nullptr only happens during controlled shutdown
    return;
  }

  std::unordered_map<std::string, std::string> pool = _config.pool();
  std::string path = "/_api/agency_priv/inform";

  Builder out;
  {
    VPackObjectBuilder o(&out);
    out.add("term", VPackValue(term()));
    out.add("id", VPackValue(id()));
    out.add("active", _config.activeToBuilder()->slice());
    out.add("pool", _config.poolToBuilder()->slice());
    out.add("min ping", VPackValue(_config.minPing()));
    out.add("max ping", VPackValue(_config.maxPing()));
    out.add("timeoutMult", VPackValue(_config.timeoutMult()));
  }

  std::unordered_map<std::string, std::string> headerFields;
  for (auto const& p : pool) {
    if (p.first != id()) {
      cc->asyncRequest(1, p.second, arangodb::rest::RequestType::POST,
                       path, std::make_shared<std::string>(out.toJson()),
                       headerFields, nullptr, 1.0, true);
    }
  }
}
=======
>>>>>>> 679c6904

void Agent::updatePeerEndpoint(query_t const& message) {
  VPackSlice slice = message->slice();

  if (!slice.isObject() || slice.length() == 0) {
    THROW_ARANGO_EXCEPTION_MESSAGE(
      TRI_ERROR_AGENCY_INFORM_MUST_BE_OBJECT,
      std::string("Inproper greeting: ") + slice.toJson());
  }

  std::string uuid, endpoint;
  try {
    uuid = slice.keyAt(0).copyString();
  } catch (std::exception const& e) {
    THROW_ARANGO_EXCEPTION_MESSAGE(
      TRI_ERROR_AGENCY_INFORM_MUST_BE_OBJECT,
      std::string("Cannot deal with UUID: ") + e.what());
  }

  try {
    endpoint = slice.valueAt(0).copyString();
  } catch (std::exception const& e) {
    THROW_ARANGO_EXCEPTION_MESSAGE(
      TRI_ERROR_AGENCY_INFORM_MUST_BE_OBJECT,
      std::string("Cannot deal with UUID: ") + e.what());
  }

  updatePeerEndpoint(uuid, endpoint);

}

void Agent::updatePeerEndpoint(std::string const& id, std::string const& ep) {
  if (_config.updateEndpoint(id, ep)) {
    if (!challengeLeadership()) {
      persistConfiguration(term());
    }
  }

}

void Agent::notify(query_t const& message) {
  VPackSlice slice = message->slice();

  if (!slice.isObject()) {
    THROW_ARANGO_EXCEPTION_MESSAGE(
        TRI_ERROR_AGENCY_INFORM_MUST_BE_OBJECT,
        std::string("Inform message must be an object. Incoming type is ") +
            slice.typeName());
  }

  if (!slice.hasKey("id") || !slice.get("id").isString()) {
    THROW_ARANGO_EXCEPTION(TRI_ERROR_AGENCY_INFORM_MUST_CONTAIN_ID);
  }
  if (!slice.hasKey("term")) {
    THROW_ARANGO_EXCEPTION(TRI_ERROR_AGENCY_INFORM_MUST_CONTAIN_TERM);
  }
  _constituent.update(slice.get("id").copyString(),
                      slice.get("term").getUInt());

  if (!slice.hasKey("active") || !slice.get("active").isArray()) {
    THROW_ARANGO_EXCEPTION(TRI_ERROR_AGENCY_INFORM_MUST_CONTAIN_ACTIVE);
  }
  if (!slice.hasKey("pool") || !slice.get("pool").isObject()) {
    THROW_ARANGO_EXCEPTION(TRI_ERROR_AGENCY_INFORM_MUST_CONTAIN_POOL);
  }
  if (!slice.hasKey("min ping") || !slice.get("min ping").isNumber()) {
    THROW_ARANGO_EXCEPTION(TRI_ERROR_AGENCY_INFORM_MUST_CONTAIN_MIN_PING);
  }
  if (!slice.hasKey("max ping") || !slice.get("max ping").isNumber()) {
    THROW_ARANGO_EXCEPTION(TRI_ERROR_AGENCY_INFORM_MUST_CONTAIN_MAX_PING);
  }
  if (!slice.hasKey("timeoutMult") || !slice.get("timeoutMult").isInteger()) {
    THROW_ARANGO_EXCEPTION(TRI_ERROR_AGENCY_INFORM_MUST_CONTAIN_TIMEOUT_MULT);
  }

  _config.update(message);

  _state.persistActiveAgents(_config.activeToBuilder(), _config.poolToBuilder());

}

// Rebuild key value stores
void Agent::rebuildDBs() {

  term_t term = _constituent.term();

  _tiLock.assertNotLockedByCurrentThread();
  MUTEX_LOCKER(ioLocker, _ioLock);
  WRITE_LOCKER(oLocker, _outputLock);
  CONDITION_LOCKER(guard, _waitForCV);

  index_t lastCompactionIndex;

  // We must go back to clean sheet
  _readDB.clear();
  _spearhead.clear();

  if (!_state.loadLastCompactedSnapshot(_readDB, lastCompactionIndex, term)) {
    THROW_ARANGO_EXCEPTION(TRI_ERROR_AGENCY_CANNOT_REBUILD_DBS);
  }

  _commitIndex = lastCompactionIndex;
  _waitForCV.broadcast();

  // Apply logs from last applied index to leader's commit index
  LOG_TOPIC(DEBUG, Logger::AGENCY)
    << "Rebuilding key-value stores from index "
    << lastCompactionIndex << " to " << _commitIndex << " " << _state;

  {
    auto logs = _state.slices(lastCompactionIndex+1, _commitIndex);
    _readDB.applyLogEntries(logs, _commitIndex, term,
        false /* do not send callbacks */);
  }
  _spearhead = _readDB;

  LOG_TOPIC(INFO, Logger::AGENCY)
    << id() << " rebuilt key-value stores - serving.";
}


/// Compact read db
void Agent::compact() {
  // We do not allow the case _config.compactionKeepSize() == 0, since
  // we need to keep a part of the recent log. Therefore we cannot use
  // the _readDB ever, since we have to compute a state of the key/value
  // space well before _commitIndex anyway. Apart from this, the compaction
  // code runs on the followers as well where we do not have a _readDB
  // anyway.
  index_t commitIndex;
  {
    READ_LOCKER(guard, _outputLock);
    commitIndex = _commitIndex;
  }

  if (commitIndex >= _state.nextCompactionAfter()) {
    // This check needs to be here, because the compactor thread wakes us
    // up every 5 seconds.
    // Note that it is OK to compact anywhere before or at _commitIndex.
    if (!_state.compact(commitIndex, _config.compactionKeepSize())) {
      LOG_TOPIC(WARN, Logger::AGENCY) << "Compaction for index "
        << commitIndex << " with keep size " << _config.compactionKeepSize()
        << " did not work.";
    }
  }
}


/// Last commit index
arangodb::consensus::index_t Agent::lastCommitted() const {
  READ_LOCKER(oLocker, _outputLock);
  return _commitIndex;
}

/// Last log entry
log_t Agent::lastLog() const { return _state.lastLog(); }

/// Get spearhead
Store const& Agent::spearhead() const { return _spearhead; }

/// Get _readDB reference with intentionally no lock acquired here.
///   Safe ONLY IF via executeLock() (see example Supervisor.cpp)
Store const& Agent::readDB() const {
  return _readDB;
}

/// Get readdb
arangodb::consensus::index_t Agent::readDB(Node& node) const {
  READ_LOCKER(oLocker, _outputLock);
  node = _readDB.get();
  return _commitIndex;
}

void Agent::executeLockedRead(std::function<void()> const& cb) {
  _tiLock.assertNotLockedByCurrentThread();
  MUTEX_LOCKER(ioLocker, _ioLock);
  READ_LOCKER(oLocker, _outputLock);
  cb();
}

void Agent::executeLockedWrite(std::function<void()> const& cb) {
  _tiLock.assertNotLockedByCurrentThread();
  MUTEX_LOCKER(ioLocker, _ioLock);
  WRITE_LOCKER(oLocker, _outputLock);
  CONDITION_LOCKER(guard, _waitForCV);
  cb();
}

/// Get transient
/// intentionally no lock is acquired here, so we can return
/// a const reference
/// the caller has to make sure the lock is actually held
Store const& Agent::transient() const {
  _ioLock.assertLockedByCurrentThread();
  return _transient;
}

/// Rebuild from persisted state
void Agent::setPersistedState(VPackSlice const& compaction) {
  // Catch up with compacted state, this is only called at startup
  _spearhead = compaction.get("readDB");

  // Catch up with commit
  try {
    WRITE_LOCKER(oLocker, _outputLock);
    CONDITION_LOCKER(guard, _waitForCV);
    _readDB = compaction.get("readDB");
    _commitIndex =
      arangodb::basics::StringUtils::uint64(compaction.get("_key").copyString());
    _waitForCV.broadcast();
  } catch (std::exception const& e) {
    LOG_TOPIC(ERR, Logger::AGENCY) << e.what() << " " << __FILE__ << __LINE__;
  }
}

/// Are we still starting up?
bool Agent::booting() { return (!_config.poolComplete()); }

/// We expect an object as follows {id:<id>,endpoint:<endpoint>,pool:{...}}
/// key: uuid value: endpoint
/// Lock configuration and compare
/// Add whatever is missing in our list.
/// Compare whatever is in our list already. (ASSERT identity)
/// If I know more immediately contact peer with my list.
query_t Agent::gossip(query_t const& in, bool isCallback, size_t version) {

  LOG_TOPIC(DEBUG, Logger::AGENCY) << "Incoming gossip: "
      << in->slice().toJson();

  VPackSlice slice = in->slice();
  if (!slice.isObject()) {
    THROW_ARANGO_EXCEPTION_MESSAGE(
        20001,
        std::string("Gossip message must be an object. Incoming type is ") +
            slice.typeName());
  }

  if (!slice.hasKey("id") || !slice.get("id").isString()) {
    THROW_ARANGO_EXCEPTION_MESSAGE(
        20002, "Gossip message must contain string parameter 'id'");
  }
  std::string id = slice.get("id").copyString();

  if (!slice.hasKey("endpoint") || !slice.get("endpoint").isString()) {
    THROW_ARANGO_EXCEPTION_MESSAGE(
        20003, "Gossip message must contain string parameter 'endpoint'");
  }
  std::string endpoint = slice.get("endpoint").copyString();

  if ( _inception != nullptr && isCallback) {
    _inception->reportVersionForEp(endpoint, version);
  }

  // If pool complete but knabe is not member => reject at all times
  if (_config.poolComplete()) {
    auto pool = _config.pool();
    if (pool.find(id) == pool.end()) {
      THROW_ARANGO_EXCEPTION_MESSAGE(
        20003, "Gossip message from new peer while my pool is complete.");
    }
  }

  LOG_TOPIC(TRACE, Logger::AGENCY)
      << "Gossip " << ((isCallback) ? "callback" : "call") << " from "
      << endpoint;

  if (!slice.hasKey("pool") || !slice.get("pool").isObject()) {
    THROW_ARANGO_EXCEPTION_MESSAGE(
        20003, "Gossip message must contain object parameter 'pool'");
  }
  VPackSlice pslice = slice.get("pool");


  LOG_TOPIC(TRACE, Logger::AGENCY) << "Received gossip " << slice.toJson();
  for (auto const& pair : VPackObjectIterator(pslice)) {
    if (!pair.value.isString()) {
      THROW_ARANGO_EXCEPTION_MESSAGE(
          20004, "Gossip message pool must contain string parameters");
    }
  }

  query_t out = std::make_shared<Builder>();

  {
    VPackObjectBuilder b(out.get());

    std::vector<std::string> gossipPeers = _config.gossipPeers();
    if (!gossipPeers.empty()) {
      try {
        _config.eraseFromGossipPeers(endpoint);
      } catch (std::exception const& e) {
        LOG_TOPIC(ERR, Logger::AGENCY)
          << __FILE__ << ":" << __LINE__ << " " << e.what();
      }
    }

    /// disagreement over pool membership: fatal!
    if (!_config.upsertPool(pslice, id)) {
      LOG_TOPIC(FATAL, Logger::AGENCY) << "Discrepancy in agent pool!";
      FATAL_ERROR_EXIT();
    }

    if (!isCallback) { // no gain in callback to a callback.
      auto pool = _config.pool();
      auto active = _config.active();

      // Wrapped in envelope in RestAgencyPrivHandler
      out->add(VPackValue("pool"));
      {
        VPackObjectBuilder bb(out.get());
        for (auto const& i : pool) {
          out->add(i.first, VPackValue(i.second));
        }
      }
    }
  }

  if (!isCallback) {
    LOG_TOPIC(TRACE, Logger::AGENCY) << "Answering with gossip "
                                     << out->slice().toJson();
  }

  // let gossip loop know that it has new data
  if ( _inception != nullptr && isCallback) {
    _inception->signalConditionVar();
  }

  return out;
}


void Agent::resetRAFTTimes(double min_timeout, double max_timeout) {
  _config.pingTimes(min_timeout,max_timeout);
}

void Agent::ready(bool b) {
  // From main thread of Inception
  _ready = b;
}


bool Agent::ready() const {

  if (size() == 1) {
    return true;
  }

  return _ready;

}

query_t Agent::buildDB(arangodb::consensus::index_t index) {
  Store store(this);
  index_t oldIndex;
  term_t term;
  if (!_state.loadLastCompactedSnapshot(store, oldIndex, term)) {
    THROW_ARANGO_EXCEPTION(TRI_ERROR_AGENCY_CANNOT_REBUILD_DBS);
  }

  {
    READ_LOCKER(oLocker, _outputLock);
    if (index > _commitIndex) {
      LOG_TOPIC(INFO, Logger::AGENCY)
        << "Cannot snapshot beyond leaderCommitIndex: " << _commitIndex;
      index = _commitIndex;
    } else if (index < oldIndex) {
      LOG_TOPIC(INFO, Logger::AGENCY)
        << "Cannot snapshot before last compaction index: " << oldIndex;
      index = oldIndex;
    }
  }

  {
    if (index > oldIndex) {
      auto logs = _state.slices(oldIndex+1, index);
      store.applyLogEntries(logs, index, term,
                            false  /* do not perform callbacks */);
    } else {
      VPackBuilder logs;
      logs.openArray();
      logs.close();
      store.applyLogEntries(logs, index, term,
                            false  /* do not perform callbacks */);
    }
  }

  auto builder = std::make_shared<VPackBuilder>();
  store.toBuilder(*builder);

  return builder;

}

void Agent::addTrxsOngoing(Slice trxs) {
  try {
    MUTEX_LOCKER(guard,_trxsLock);
    for (auto const& trx : VPackArrayIterator(trxs)) {
      if (trx.isArray() && trx.length() == 3 && trx[0].isObject() && trx[2].isString()) {
        // only those are interesting:
        _ongoingTrxs.insert(trx[2].copyString());
      }
    }
  } catch (...) {
  }
}

void Agent::removeTrxsOngoing(Slice trxs) {
  try {
    MUTEX_LOCKER(guard, _trxsLock);
    for (auto const& trx : VPackArrayIterator(trxs)) {
      if (trx.isArray() && trx.length() == 3 && trx[0].isObject() && trx[2].isString()) {
        // only those are interesting:
        _ongoingTrxs.erase(trx[2].copyString());
      }
    }
  } catch (...) {
  }
}

bool Agent::isTrxOngoing(std::string& id) {
  try {
    MUTEX_LOCKER(guard, _trxsLock);
    auto it = _ongoingTrxs.find(id);
    return it != _ongoingTrxs.end();
  } catch (...) {
    return false;
  }
}

Inception const* Agent::inception() const {
  return _inception.get();
}

}}  // namespace<|MERGE_RESOLUTION|>--- conflicted
+++ resolved
@@ -1443,42 +1443,6 @@
     std::chrono::steady_clock::now().time_since_epoch()).count() - _leaderSince;
 }
 
-<<<<<<< HEAD
-// Notify inactive pool members of configuration change()
-void Agent::notifyInactive() const {
-  auto cc = ClusterComm::instance();
-  if (cc == nullptr) {
-    // nullptr only happens during controlled shutdown
-    return;
-  }
-
-  std::unordered_map<std::string, std::string> pool = _config.pool();
-  std::string path = "/_api/agency_priv/inform";
-
-  Builder out;
-  {
-    VPackObjectBuilder o(&out);
-    out.add("term", VPackValue(term()));
-    out.add("id", VPackValue(id()));
-    out.add("active", _config.activeToBuilder()->slice());
-    out.add("pool", _config.poolToBuilder()->slice());
-    out.add("min ping", VPackValue(_config.minPing()));
-    out.add("max ping", VPackValue(_config.maxPing()));
-    out.add("timeoutMult", VPackValue(_config.timeoutMult()));
-  }
-
-  std::unordered_map<std::string, std::string> headerFields;
-  for (auto const& p : pool) {
-    if (p.first != id()) {
-      cc->asyncRequest(1, p.second, arangodb::rest::RequestType::POST,
-                       path, std::make_shared<std::string>(out.toJson()),
-                       headerFields, nullptr, 1.0, true);
-    }
-  }
-}
-=======
->>>>>>> 679c6904
-
 void Agent::updatePeerEndpoint(query_t const& message) {
   VPackSlice slice = message->slice();
 
