--- conflicted
+++ resolved
@@ -55,21 +55,12 @@
 
 /// @brief Read request return type
 struct read_ret_t {
-<<<<<<< HEAD
-  bool accepted;  ///< @brief Query accepted (i.e. we are leader)
-  std::string redirect;  ///< @brief If not accepted redirect id
-  std::vector<bool> success; ///< @brief Query's precond OK
-  query_t result;  ///< @brief Query result
-  read_ret_t(bool a, std::string const& id, std::vector<bool> const& suc = std::vector<bool>(),
-             query_t res = nullptr)
-=======
   bool accepted;              ///< @brief Query accepted (i.e. we are leader)
   std::string redirect;       ///< @brief If not accepted redirect id
   std::vector<bool> success;  ///< @brief Query's precond OK
   query_t result;             ///< @brief Query result
-  read_ret_t(bool a, std::string id,
-             std::vector<bool> suc = std::vector<bool>(), query_t res = nullptr)
->>>>>>> 85ea1d5f
+  read_ret_t(bool a, std::string const& id,
+             std::vector<bool> const& suc = std::vector<bool>(), query_t res = nullptr)
       : accepted(a), redirect(id), success(suc), result(res) {}
 };
 
