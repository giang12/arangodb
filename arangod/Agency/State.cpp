////////////////////////////////////////////////////////////////////////////////
/// DISCLAIMER
///
/// Copyright 2014-2016 ArangoDB GmbH, Cologne, Germany
/// Copyright 2004-2014 triAGENS GmbH, Cologne, Germany
///
/// Licensed under the Apache License, Version 2.0 (the "License");
/// you may not use this file except in compliance with the License.
/// You may obtain a copy of the License at
///
///     http://www.apache.org/licenses/LICENSE-2.0
///
/// Unless required by applicable law or agreed to in writing, software
/// distributed under the License is distributed on an "AS IS" BASIS,
/// WITHOUT WARRANTIES OR CONDITIONS OF ANY KIND, either express or implied.
/// See the License for the specific language governing permissions and
/// limitations under the License.
///
/// Copyright holder is ArangoDB GmbH, Cologne, Germany
///
/// @author Kaveh Vahedipour
////////////////////////////////////////////////////////////////////////////////

#include "State.h"

#include <velocypack/Buffer.h>
#include <velocypack/velocypack-aliases.h>

#include <chrono>
#include <iomanip>
#include <sstream>
#include <thread>

using namespace arangodb::consensus;
using namespace arangodb::velocypack;
using namespace arangodb::rest;

State::State(std::string const& end_point)
    : _end_point(end_point),
      _collections_checked(false),
      _collections_loaded(false) {
  std::shared_ptr<Buffer<uint8_t>> buf = std::make_shared<Buffer<uint8_t>>();
  arangodb::velocypack::Slice tmp("\x00a", &Options::Defaults);
  buf->append(reinterpret_cast<char const*>(tmp.begin()), tmp.byteSize());
  if (!_log.size()) {
    _log.push_back(log_t(index_t(0), term_t(0), id_t(0), buf));
  }
}

State::~State() {}

bool State::persist(index_t index, term_t term, id_t lid,
                    arangodb::velocypack::Slice const& entry) {
  static std::string const path = "/_api/document?collection=log";
  std::map<std::string, std::string> headerFields;

  Builder body;
  body.add(VPackValue(VPackValueType::Object));
<<<<<<< HEAD
  std::stringstream index_str;
  index_str << std::setw(20) << std::setfill('0') << index;
  body.add("_key",Value(index_str.str()));
  body.add("term",Value(term));
=======
  std::ostringstream i_str;
  i_str << std::setw(20) << std::setfill('0') << index;
  body.add("_key", Value(i_str.str()));
  body.add("term", Value(term));
>>>>>>> caeafa41
  body.add("leader", Value((uint32_t)lid));
  body.add("request", entry[0]);
  body.close();

  std::unique_ptr<arangodb::ClusterCommResult> res =
      arangodb::ClusterComm::instance()->syncRequest(
          "1", 1, _end_point, GeneralRequest::RequestType::POST, path,
          body.toJson(), headerFields, 0.0);

  if (res->status != CL_COMM_SENT) {
    LOG_TOPIC(ERR, Logger::AGENCY) << res->status << ": " << CL_COMM_SENT
                                   << ", " << res->errorMessage;
    LOG_TOPIC(ERR, Logger::AGENCY)
        << res->result->getBodyVelocyPack()->toJson();
  }

  return (res->status == CL_COMM_SENT);  // TODO: More verbose result
}

bool State::persist (term_t t, id_t i) {
  
  return true;  
}

//Leader
std::vector<index_t> State::log (
  query_t const& query, std::vector<bool> const& appl, term_t term, id_t lid) {
  if (!checkCollections()) {
    createCollections();
  }
  if (!_collections_loaded) {
    loadCollections();
    _collections_loaded = true;
  }

  // TODO: Check array
  std::vector<index_t> idx(appl.size());
  std::vector<bool> good = appl;
  size_t j = 0;
  MUTEX_LOCKER(mutexLocker, _logLock);  // log entries must stay in order
  for (auto const& i : VPackArrayIterator(query->slice())) {
    if (good[j]) {
      std::shared_ptr<Buffer<uint8_t>> buf =
          std::make_shared<Buffer<uint8_t>>();
      buf->append((char const*)i[0].begin(), i[0].byteSize());
      idx[j] = _log.back().index + 1;
      _log.push_back(log_t(idx[j], term, lid, buf));  // log to RAM
      persist(idx[j], term, lid, i);                  // log to disk
      ++j;
    }
  }
  return idx;
}

// Follower
#include <iostream>
bool State::log(query_t const& queries, term_t term, id_t lid,
                index_t prevLogIndex, term_t prevLogTerm) {  // TODO: Throw exc
  if (queries->slice().type() != VPackValueType::Array) {
    return false;
  }
  MUTEX_LOCKER(mutexLocker, _logLock);  // log entries must stay in order
  for (auto const& i : VPackArrayIterator(queries->slice())) {
    try {
      std::shared_ptr<Buffer<uint8_t>> buf =
          std::make_shared<Buffer<uint8_t>>();
      buf->append((char const*)i.get("query").begin(),
                  i.get("query").byteSize());
      _log.push_back(log_t(i.get("index").getUInt(), term, lid, buf));
    } catch (std::exception const& e) {
      LOG(FATAL) << e.what();
    }
    // save (builder);
  }
  return true;
}

std::vector<log_t> State::get(index_t start, index_t end) const {
  std::vector<log_t> entries;
  MUTEX_LOCKER(mutexLocker, _logLock);
  if (end == (std::numeric_limits<uint64_t>::max)()) end = _log.size() - 1;
  for (size_t i = start; i <= end; ++i) {  // TODO:: Check bounds
    entries.push_back(_log[i]);
  }
  return entries;
}

std::vector<VPackSlice> State::slices(index_t start, index_t end) const {
  std::vector<VPackSlice> slices;
  MUTEX_LOCKER(mutexLocker, _logLock);
  if (end == (std::numeric_limits<uint64_t>::max)()) end = _log.size() - 1;
  for (size_t i = start; i <= end; ++i) {  // TODO:: Check bounds
    slices.push_back(VPackSlice(_log[i].entry->data()));
  }
  return slices;
}

log_t const& State::operator[](index_t index) const {
  MUTEX_LOCKER(mutexLocker, _logLock);
  return _log[index];
}

log_t const& State::lastLog() const {
  MUTEX_LOCKER(mutexLocker, _logLock);
  return _log.back();
}

bool State::setEndPoint(std::string const& end_point) {
  _end_point = end_point;
  _collections_checked = false;
  return true;
};

bool State::checkCollections() {
  if (!_collections_checked) {
    _collections_checked =
        checkCollection("log") && checkCollection("election");
  }
  return _collections_checked;
}

bool State::createCollections() {
  if (!_collections_checked) {
    return (createCollection("log") && createCollection("election"));
  }
  return _collections_checked;
}

bool State::checkCollection(std::string const& name) {
  if (!_collections_checked) {
    std::string path(std::string("/_api/collection/") + name +
                     std::string("/properties"));
    std::map<std::string, std::string> headerFields;
    std::unique_ptr<arangodb::ClusterCommResult> res =
        arangodb::ClusterComm::instance()->syncRequest(
            "1", 1, _end_point, GeneralRequest::RequestType::GET, path, "",
            headerFields, 1.0);
    return (!res->result->wasHttpError());
  }
  return true;
}

bool State::createCollection(std::string const& name) {
  static std::string const path = "/_api/collection";
  std::map<std::string, std::string> headerFields;
  Builder body;
  body.add(VPackValue(VPackValueType::Object));
  body.add("name", Value(name));
  body.close();
  std::unique_ptr<arangodb::ClusterCommResult> res =
      arangodb::ClusterComm::instance()->syncRequest(
          "1", 1, _end_point, GeneralRequest::RequestType::POST, path,
          body.toJson(), headerFields, 1.0);
  return (!res->result->wasHttpError());
}

bool State::loadCollections() {
  loadCollection("log");
  return true;
}

<<<<<<< HEAD


bool State::loadCollection (std::string const& name) {
  
=======
bool State::loadCollection(std::string const& name) {
>>>>>>> caeafa41
  if (checkCollections()) {
    // Path
    std::string path("/_api/cursor");

    // Body
    Builder tmp;
    tmp.openObject();
    tmp.add("query", Value(std::string("FOR l IN ") + name +
                           std::string(" SORT l._key RETURN l")));
    tmp.close();

    // Request
    std::map<std::string, std::string> headerFields;
    std::unique_ptr<arangodb::ClusterCommResult> res =
        arangodb::ClusterComm::instance()->syncRequest(
            "1", 1, _end_point, GeneralRequest::RequestType::POST, path,
            tmp.toJson(), headerFields, 1.0);

    // If success rebuild state deque
    if (res->status == CL_COMM_SENT) {
      std::shared_ptr<Builder> body = res->result->getBodyVelocyPack();
      if (body->slice().hasKey("result")) {
        for (auto const& i : VPackArrayIterator(body->slice().get("result"))) {
          buffer_t tmp =
              std::make_shared<arangodb::velocypack::Buffer<uint8_t>>();
          tmp->append((char const*)i.get("request").begin(),
                      i.get("request").byteSize());
          _log.push_back(log_t(std::stoi(i.get("_key").copyString()),
                               i.get("term").getUInt(),
                               i.get("leader").getUInt(), tmp));
        }
      }
    }

    return true;

  } else {
    return false;
  }
}<|MERGE_RESOLUTION|>--- conflicted
+++ resolved
@@ -56,17 +56,10 @@
 
   Builder body;
   body.add(VPackValue(VPackValueType::Object));
-<<<<<<< HEAD
-  std::stringstream index_str;
-  index_str << std::setw(20) << std::setfill('0') << index;
-  body.add("_key",Value(index_str.str()));
-  body.add("term",Value(term));
-=======
   std::ostringstream i_str;
   i_str << std::setw(20) << std::setfill('0') << index;
   body.add("_key", Value(i_str.str()));
   body.add("term", Value(term));
->>>>>>> caeafa41
   body.add("leader", Value((uint32_t)lid));
   body.add("request", entry[0]);
   body.close();
@@ -228,14 +221,7 @@
   return true;
 }
 
-<<<<<<< HEAD
-
-
-bool State::loadCollection (std::string const& name) {
-  
-=======
 bool State::loadCollection(std::string const& name) {
->>>>>>> caeafa41
   if (checkCollections()) {
     // Path
     std::string path("/_api/cursor");
