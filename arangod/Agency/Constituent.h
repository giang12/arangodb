////////////////////////////////////////////////////////////////////////////////
/// DISCLAIMER
///
/// Copyright 2014-2016 ArangoDB GmbH, Cologne, Germany
/// Copyright 2004-2014 triAGENS GmbH, Cologne, Germany
///
/// Licensed under the Apache License, Version 2.0 (the "License");
/// you may not use this file except in compliance with the License.
/// You may obtain a copy of the License at
///
///     http://www.apache.org/licenses/LICENSE-2.0
///
/// Unless required by applicable law or agreed to in writing, software
/// distributed under the License is distributed on an "AS IS" BASIS,
/// WITHOUT WARRANTIES OR CONDITIONS OF ANY KIND, either express or implied.
/// See the License for the specific language governing permissions and
/// limitations under the License.
///
/// Copyright holder is ArangoDB GmbH, Cologne, Germany
///
/// @author Kaveh Vahedipour
////////////////////////////////////////////////////////////////////////////////

#ifndef ARANGODB_CONSENSUS_CONSTITUENT_H
#define ARANGODB_CONSENSUS_CONSTITUENT_H

#include <string>
#include <vector>
#include <random>

#include "AgencyCommon.h"
#include "AgentConfiguration.h"
<<<<<<< HEAD
#include "NotifierThread.h"
=======

#include "Basics/Common.h"
#include "Basics/Thread.h"
#include "Basics/ConditionVariable.h"
>>>>>>> 1732e045

struct TRI_vocbase_t;

namespace arangodb {
namespace aql {
class QueryRegistry;
}

namespace consensus {

class Agent;

/// @brief RAFT leader election
class Constituent : public arangodb::Thread {
  
public:

  /// @brief Distribution type
  typedef std::uniform_real_distribution<double> dist_t; 

  /// @brief Default ctor
  Constituent();
  
  /// @brief Clean up and exit election
  virtual ~Constituent();

  /// @brief Configure with agent's configuration
  void configure(Agent*);

  /// @brief Current term
  term_t term() const;

  /// @brief Get current role
  role_t role() const;
  
  /// @brief Are we leading?
  bool leading() const;

  /// @brief Are we following?
  bool following() const;

  /// @brief Are we running for leadership?
  bool running() const;

  /// @brief Called by REST handler
  bool vote(term_t, id_t, index_t, term_t);

  /// @brief My daily business
  void run() override final;

  /// @brief Who is leading
  id_t leaderID () const;

  /// @brief Configuration
  config_t const& config () const;

  /// @brief Become follower
  void follow(term_t);

  /// @brief Agency size
  size_t size() const;

  /// @brief Orderly shutdown of thread
  void beginShutdown () override;

  bool start (TRI_vocbase_t* vocbase);

private:

  /// @brief set term to new term
  void term (term_t);

  /// @brief Agency endpoints
  std::vector<std::string> const& endpoints() const;

  /// @brief Endpoint of agent with id
  std::string const& endpoint(id_t) const;

  /// @brief Run for leadership
  void candidate();

  /// @brief Become leader
  void lead();

  /// @brief Call for vote (by leader or candidates after timeout)
  void callElection();
  
  /// @brief Count my votes
  void countVotes();

  /// @brief Wait for sync
  bool waitForSync () const;

  /// @brief Notify everyone, that we are good to go.
  ///        This is the task of the last process starting up.
  ///        Will be taken care of by gossip
  void notifyAll();
  
  /// @brief Sleep for how long
  duration_t sleepFor(double, double);

<<<<<<< HEAD
  TRI_vocbase_t* _vocbase;
  ApplicationV8* _applicationV8;
=======
  TRI_vocbase_t* _vocbase; 
>>>>>>> 1732e045
  aql::QueryRegistry* _queryRegistry;

  term_t               _term;         /**< @brief term number */
  std::atomic<bool>    _cast;         /**< @brief cast a vote this term */
  std::atomic<state_t> _state;        /**< @brief State (follower, candidate, leader)*/

  id_t                 _leaderID;     /**< @brief Current leader */
  id_t                 _id;           /**< @brief My own id */
  constituency_t       _constituency; /**< @brief List of consituents */
  std::mt19937         _gen;          /**< @brief Random number generator */
  role_t               _role;         /**< @brief My role */
  Agent*               _agent;        /**< @brief My boss */
  id_t                 _votedFor;

  std::unique_ptr<NotifierThread> _notifier;

  arangodb::basics::ConditionVariable _cv;      // agency callbacks
  mutable arangodb::Mutex _castLock;

};
  
}}

#endif<|MERGE_RESOLUTION|>--- conflicted
+++ resolved
@@ -30,14 +30,11 @@
 
 #include "AgencyCommon.h"
 #include "AgentConfiguration.h"
-<<<<<<< HEAD
 #include "NotifierThread.h"
-=======
 
 #include "Basics/Common.h"
 #include "Basics/Thread.h"
 #include "Basics/ConditionVariable.h"
->>>>>>> 1732e045
 
 struct TRI_vocbase_t;
 
@@ -139,12 +136,7 @@
   /// @brief Sleep for how long
   duration_t sleepFor(double, double);
 
-<<<<<<< HEAD
-  TRI_vocbase_t* _vocbase;
-  ApplicationV8* _applicationV8;
-=======
   TRI_vocbase_t* _vocbase; 
->>>>>>> 1732e045
   aql::QueryRegistry* _queryRegistry;
 
   term_t               _term;         /**< @brief term number */
