--- conflicted
+++ resolved
@@ -34,37 +34,6 @@
 
   Result(int errorNumber);
 
-<<<<<<< HEAD
-  Result(int errorNumber, std::string const& errorMessage)
-      : _errorNumber(errorNumber), _errorMessage(errorMessage) {}
-
-  Result(int errorNumber, std::string&& errorMessage)
-      : _errorNumber(errorNumber), _errorMessage(std::move(errorMessage)) {}
-
-  // copy
-  Result(Result const& other)
-      : _errorNumber(other._errorNumber),
-        _errorMessage(other._errorMessage) {}
-
-  Result& operator=(Result const& other) {
-    _errorNumber = other._errorNumber;
-    _errorMessage = other._errorMessage;
-    return *this;
-  }
-
-  // move
-  Result(Result&& other) noexcept
-      : _errorNumber(other._errorNumber),
-        _errorMessage(std::move(other._errorMessage)) {}
-
-  Result& operator=(Result&& other) noexcept {
-    _errorNumber = other._errorNumber;
-    _errorMessage = std::move(other._errorMessage);
-    return *this;
-  }
-
-  virtual ~Result() {}
-=======
   Result(int errorNumber, std::string const& errorMessage);
     
   /**
@@ -104,7 +73,6 @@
    * @brief Default dtor
    */
   virtual ~Result();
->>>>>>> 668d24cf
 
  public:
 
@@ -194,10 +162,7 @@
   std::string _errorMessage;
 };
 
-<<<<<<< HEAD
 Result prefixResultMessage(Result const& res, std::string const& prefix);
-=======
->>>>>>> 668d24cf
 }
 
 /**
