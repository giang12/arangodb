--- conflicted
+++ resolved
@@ -92,13 +92,9 @@
   static std::string const IndexExpireAfter;   // ttl index expire value
   static std::string const IndexFields;        // index fields
   static std::string const IndexId;            // index id
-<<<<<<< HEAD
   static std::string const IndexIsBuilding;    // index build in-process
   static std::string const IndexInBackground;  // index in background
-  static std::string const IndexSparse;        // index sparsness marker
-=======
   static std::string const IndexSparse;        // index sparsity marker
->>>>>>> b1e30937
   static std::string const IndexType;          // index type
   static std::string const IndexUnique;        // index uniqueness marker
 
