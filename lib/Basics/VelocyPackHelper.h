////////////////////////////////////////////////////////////////////////////////
/// DISCLAIMER
///
/// Copyright 2014-2016 ArangoDB GmbH, Cologne, Germany
/// Copyright 2004-2014 triAGENS GmbH, Cologne, Germany
///
/// Licensed under the Apache License, Version 2.0 (the "License");
/// you may not use this file except in compliance with the License.
/// You may obtain a copy of the License at
///
///     http://www.apache.org/licenses/LICENSE-2.0
///
/// Unless required by applicable law or agreed to in writing, software
/// distributed under the License is distributed on an "AS IS" BASIS,
/// WITHOUT WARRANTIES OR CONDITIONS OF ANY KIND, either express or implied.
/// See the License for the specific language governing permissions and
/// limitations under the License.
///
/// Copyright holder is ArangoDB GmbH, Cologne, Germany
///
/// @author Michael Hackstein
////////////////////////////////////////////////////////////////////////////////

#ifndef ARANGODB_BASICS_VELOCY_PACK_HELPER_H
#define ARANGODB_BASICS_VELOCY_PACK_HELPER_H 1

#include "Basics/Common.h"
#include "Basics/Exceptions.h"
#include "Logger/Logger.h"

#include <velocypack/Builder.h>
<<<<<<< HEAD
#include <velocypack/Parser.h>
#include <velocypack/Slice.h>
=======
>>>>>>> ed111a39
#include <velocypack/Options.h>
#include <velocypack/Parser.h>
#include <velocypack/Slice.h>
#include <velocypack/velocypack-aliases.h>

namespace arangodb {
namespace velocypack {
struct AttributeExcludeHandler;
class AttributeTranslator;
}

namespace basics {

class VelocyPackHelper {
 private:
  VelocyPackHelper() = delete;
  ~VelocyPackHelper() = delete;

 public:
  ////////////////////////////////////////////////////////////////////////////////
  /// @brief static initializer for all VPack values
  ////////////////////////////////////////////////////////////////////////////////

  static void initialize();
  static void disableAssemblerFunctions();

  static arangodb::velocypack::AttributeExcludeHandler* getExcludeHandler();
  static arangodb::velocypack::AttributeTranslator* getTranslator();

  struct VPackHash {
    size_t operator()(arangodb::velocypack::Slice const&) const;
  };

  struct VPackStringHash {
    size_t operator()(arangodb::velocypack::Slice const&) const noexcept;
  };

  ////////////////////////////////////////////////////////////////////////////////
  /// @brief equality comparator for VelocyPack values
  ////////////////////////////////////////////////////////////////////////////////

  struct VPackEqual {
   private:
    arangodb::velocypack::Options const* _options;

   public:
    VPackEqual() : _options(nullptr) {}
    explicit VPackEqual(arangodb::velocypack::Options const* opts)
        : _options(opts) {}

    bool operator()(arangodb::velocypack::Slice const&,
                    arangodb::velocypack::Slice const&) const;
  };

  struct VPackStringEqual {
    bool operator()(arangodb::velocypack::Slice const&,
                    arangodb::velocypack::Slice const&) const noexcept;
  };

  ////////////////////////////////////////////////////////////////////////////////
  /// @brief less comparator for VelocyPack values
  ////////////////////////////////////////////////////////////////////////////////

  template <bool useUtf8>
  struct VPackLess {
    VPackLess(arangodb::velocypack::Options const* options =
                  &arangodb::velocypack::Options::Defaults,
              arangodb::velocypack::Slice const* lhsBase = nullptr,
              arangodb::velocypack::Slice const* rhsBase = nullptr)
        : options(options), lhsBase(lhsBase), rhsBase(rhsBase) {}

    inline bool operator()(arangodb::velocypack::Slice const& lhs,
                           arangodb::velocypack::Slice const& rhs) const {
      return VelocyPackHelper::compare(lhs, rhs, useUtf8, options, lhsBase,
                                       rhsBase) < 0;
    }

    arangodb::velocypack::Options const* options;
    arangodb::velocypack::Slice const* lhsBase;
    arangodb::velocypack::Slice const* rhsBase;
  };

  template <bool useUtf8>
  struct VPackGreater {
    VPackGreater(arangodb::velocypack::Options const* options =
                     &arangodb::velocypack::Options::Defaults,
                 arangodb::velocypack::Slice const* lhsBase = nullptr,
                 arangodb::velocypack::Slice const* rhsBase = nullptr)
        : options(options), lhsBase(lhsBase), rhsBase(rhsBase) {}

    inline bool operator()(arangodb::velocypack::Slice const& lhs,
                           arangodb::velocypack::Slice const& rhs) const {
      return VelocyPackHelper::compare(lhs, rhs, useUtf8, options, lhsBase,
                                       rhsBase) > 0;
    }

    arangodb::velocypack::Options const* options;
    arangodb::velocypack::Slice const* lhsBase;
    arangodb::velocypack::Slice const* rhsBase;
  };

  template <bool useUtf8>
  struct VPackSorted {
    VPackSorted(bool reverse, arangodb::velocypack::Options const* options =
                                  &arangodb::velocypack::Options::Defaults,
                arangodb::velocypack::Slice const* lhsBase = nullptr,
                arangodb::velocypack::Slice const* rhsBase = nullptr)
        : _reverse(reverse),
          options(options),
          lhsBase(lhsBase),
          rhsBase(rhsBase) {}

    inline bool operator()(arangodb::velocypack::Slice const& lhs,
                           arangodb::velocypack::Slice const& rhs) const {
      if (_reverse) {
        return VelocyPackHelper::compare(lhs, rhs, useUtf8, options, lhsBase,
                                         rhsBase) > 0;
      }
      return VelocyPackHelper::compare(lhs, rhs, useUtf8, options, lhsBase,
                                       rhsBase) < 0;
    }

    bool _reverse;
    arangodb::velocypack::Options const* options;
    arangodb::velocypack::Slice const* lhsBase;
    arangodb::velocypack::Slice const* rhsBase;
  };

  struct AttributeSorterUTF8 {
    bool operator()(std::string const& l, std::string const& r) const;
  };

  struct AttributeSorterBinary {
    bool operator()(std::string const& l, std::string const& r) const;
  };

  //////////////////////////////////////////////////////////////////////////////
  /// @brief returns a numeric value
  //////////////////////////////////////////////////////////////////////////////

  template <typename T>
  static T getNumericValue(VPackSlice const& slice, T defaultValue) {
    if (slice.isNumber()) {
      return slice.getNumber<T>();
    }
    return defaultValue;
  }

  //////////////////////////////////////////////////////////////////////////////
  /// @brief returns a numeric sub-element, or a default if it does not exist
  //////////////////////////////////////////////////////////////////////////////

  template <typename T>
  static T getNumericValue(VPackSlice const& slice, char const* name,
                           T defaultValue) {
    TRI_ASSERT(slice.isObject());
    if (!slice.hasKey(name)) {
      return defaultValue;
    }
    VPackSlice sub = slice.get(name);
    if (sub.isNumber()) {
      return sub.getNumber<T>();
    }
    return defaultValue;
  }

  //////////////////////////////////////////////////////////////////////////////
  /// @brief returns a boolean sub-element, or a default if it does not exist
  //////////////////////////////////////////////////////////////////////////////

  static bool getBooleanValue(VPackSlice const&, char const*, bool);

  //////////////////////////////////////////////////////////////////////////////
  /// @brief returns a string sub-element, or throws if <name> does not exist
  /// or it is not a string
  //////////////////////////////////////////////////////////////////////////////

  static std::string checkAndGetStringValue(VPackSlice const&, char const*);

  static std::string checkAndGetStringValue(VPackSlice const&,
                                            std::string const&);

  //////////////////////////////////////////////////////////////////////////////
  /// @brief returns a Numeric sub-element, or throws if <name> does not exist
  /// or it is not a Number
  //////////////////////////////////////////////////////////////////////////////

  template <typename T>
  static T checkAndGetNumericValue(VPackSlice const& slice, char const* name) {
    TRI_ASSERT(slice.isObject());
    if (!slice.hasKey(name)) {
      std::string msg =
          "The attribute '" + std::string(name) + "' was not found.";
      THROW_ARANGO_EXCEPTION_MESSAGE(TRI_ERROR_BAD_PARAMETER, msg);
    }
    VPackSlice const sub = slice.get(name);
    if (!sub.isNumber()) {
      std::string msg =
          "The attribute '" + std::string(name) + "' is not a number.";
      THROW_ARANGO_EXCEPTION_MESSAGE(TRI_ERROR_BAD_PARAMETER, msg);
    }
    return sub.getNumericValue<T>();
  }

  //////////////////////////////////////////////////////////////////////////////
  /// @brief returns a string value, or the default value if it is not a string
  //////////////////////////////////////////////////////////////////////////////

  static std::string getStringValue(VPackSlice const&, std::string const&);

  //////////////////////////////////////////////////////////////////////////////
  /// @brief returns a string sub-element, or the default value if it does not
  /// exist
  /// or it is not a string
  //////////////////////////////////////////////////////////////////////////////

  static std::string getStringValue(VPackSlice, char const*,
                                    std::string const&);
  static std::string getStringValue(VPackSlice, std::string const&,
                                    std::string const&);

  //////////////////////////////////////////////////////////////////////////////
  /// @brief convert a Object sub value into a uint64
  //////////////////////////////////////////////////////////////////////////////

  static uint64_t stringUInt64(VPackSlice const&);

  //////////////////////////////////////////////////////////////////////////////
  /// @brief parses a json file to VelocyPack
  //////////////////////////////////////////////////////////////////////////////

  static std::shared_ptr<VPackBuilder> velocyPackFromFile(std::string const&);

  //////////////////////////////////////////////////////////////////////////////
  /// @brief writes a VelocyPack to a file
  //////////////////////////////////////////////////////////////////////////////

  static bool velocyPackToFile(std::string const& filename,
                               VPackSlice const& slice, bool syncFile);

  //////////////////////////////////////////////////////////////////////////////
  /// @brief compares two VelocyPack number values
  //////////////////////////////////////////////////////////////////////////////

  static int compareNumberValues(arangodb::velocypack::ValueType,
                                 arangodb::velocypack::Slice lhs,
                                 arangodb::velocypack::Slice rhs);

  //////////////////////////////////////////////////////////////////////////////
  /// @brief Compares two VelocyPack slices
  //////////////////////////////////////////////////////////////////////////////

  static int compare(arangodb::velocypack::Slice lhs,
                     arangodb::velocypack::Slice rhs, bool useUTF8,
                     arangodb::velocypack::Options const* options =
                         &arangodb::velocypack::Options::Defaults,
                     arangodb::velocypack::Slice const* lhsBase = nullptr,
                     arangodb::velocypack::Slice const* rhsBase = nullptr);

  //////////////////////////////////////////////////////////////////////////////
  /// @brief Merges two VelocyPack Slices
  //////////////////////////////////////////////////////////////////////////////

  static arangodb::velocypack::Builder merge(arangodb::velocypack::Slice const&,
                                             arangodb::velocypack::Slice const&,
                                             bool, bool);

  //////////////////////////////////////////////////////////////////////////////
  /// @brief Transforms any VelocyPack to a double value. The second parameter
  ///        indicates if the transformation was successful.
  //////////////////////////////////////////////////////////////////////////////

  static double toDouble(VPackSlice const&, bool&);

  static uint64_t hashByAttributes(VPackSlice, std::vector<std::string> const&,
                                   bool, int&, std::string const& key = "");

  static inline arangodb::velocypack::Slice NullValue() {
    return arangodb::velocypack::Slice::nullSlice();
  }

  static inline arangodb::velocypack::Slice TrueValue() {
    return arangodb::velocypack::Slice::trueSlice();
  }

  static inline arangodb::velocypack::Slice FalseValue() {
    return arangodb::velocypack::Slice::falseSlice();
  }

  static inline arangodb::velocypack::Slice BooleanValue(bool value) {
    if (value) {
      return arangodb::velocypack::Slice::trueSlice();
    }
    return arangodb::velocypack::Slice::falseSlice();
  }

  static inline arangodb::velocypack::Slice ZeroValue() {
    return arangodb::velocypack::Slice::zeroSlice();
  }

  static inline arangodb::velocypack::Slice EmptyArrayValue() {
    return arangodb::velocypack::Slice::emptyArraySlice();
  }

  static inline arangodb::velocypack::Slice EmptyObjectValue() {
    return arangodb::velocypack::Slice::emptyObjectSlice();
  }

  //////////////////////////////////////////////////////////////////////////////
  /// @brief "constant" global object for illegal slices
  ///        Are used in Array Indexes to distinguish NULL and not existent.
  //////////////////////////////////////////////////////////////////////////////

  static inline arangodb::velocypack::Slice IllegalValue() {
    return arangodb::velocypack::Slice::illegalSlice();
  }

  static void SanitizeExternals(arangodb::velocypack::Slice const,
                                arangodb::velocypack::Builder&);

  static bool hasExternals(arangodb::velocypack::Slice const);
<<<<<<< HEAD
  static VPackBuilder sanitizeExternalsChecked(
      arangodb::velocypack::Slice const, bool checkExternals = true);

  static uint64_t extractIdValue(VPackSlice const& slice);
=======

  static VPackBuffer<uint8_t> sanitizeExternalsChecked(
      arangodb::velocypack::Slice const,
      VPackOptions const* options = &VPackOptions::Options::Defaults,
      bool checkExternals = true);
>>>>>>> ed111a39

  static uint8_t const KeyAttribute = 0x31;
  static uint8_t const RevAttribute = 0x32;
  static uint8_t const IdAttribute = 0x33;
  static uint8_t const FromAttribute = 0x34;
  static uint8_t const ToAttribute = 0x35;

  static uint8_t const AttributeBase = 0x30;

  static_assert(KeyAttribute < RevAttribute,
                "invalid value for _key attribute");
  static_assert(RevAttribute < IdAttribute, "invalid value for _rev attribute");
  static_assert(IdAttribute < FromAttribute, "invalid value for _id attribute");
  static_assert(FromAttribute < ToAttribute,
                "invalid value for _from attribute");
};
}
}

//////////////////////////////////////////////////////////////////////////////
/// @brief Simple and limited logging of VelocyPack slices
//////////////////////////////////////////////////////////////////////////////

arangodb::LoggerStream& operator<<(arangodb::LoggerStream&,
                                   arangodb::velocypack::Slice const&);

#endif<|MERGE_RESOLUTION|>--- conflicted
+++ resolved
@@ -29,11 +29,6 @@
 #include "Logger/Logger.h"
 
 #include <velocypack/Builder.h>
-<<<<<<< HEAD
-#include <velocypack/Parser.h>
-#include <velocypack/Slice.h>
-=======
->>>>>>> ed111a39
 #include <velocypack/Options.h>
 #include <velocypack/Parser.h>
 #include <velocypack/Slice.h>
@@ -355,18 +350,13 @@
                                 arangodb::velocypack::Builder&);
 
   static bool hasExternals(arangodb::velocypack::Slice const);
-<<<<<<< HEAD
-  static VPackBuilder sanitizeExternalsChecked(
-      arangodb::velocypack::Slice const, bool checkExternals = true);
-
-  static uint64_t extractIdValue(VPackSlice const& slice);
-=======
 
   static VPackBuffer<uint8_t> sanitizeExternalsChecked(
       arangodb::velocypack::Slice const,
       VPackOptions const* options = &VPackOptions::Options::Defaults,
       bool checkExternals = true);
->>>>>>> ed111a39
+
+  static uint64_t extractIdValue(VPackSlice const& slice);
 
   static uint8_t const KeyAttribute = 0x31;
   static uint8_t const RevAttribute = 0x32;
