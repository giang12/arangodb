--- conflicted
+++ resolved
@@ -49,11 +49,6 @@
 
 
 bool TaskManager::setupTask (Task* task, Scheduler* scheduler, EventLoop loop) {
-<<<<<<< HEAD
-  // string name = task->getName(); - why am I here?
-=======
-  string name = task->getName();
->>>>>>> 2a06f6c5
   bool ok = task->setup(scheduler, loop);
   return ok;
   // TODO: respond when not ok
