////////////////////////////////////////////////////////////////////////////////
/// DISCLAIMER
///
/// Copyright 2016 ArangoDB GmbH, Cologne, Germany
///
/// Licensed under the Apache License, Version 2.0 (the "License");
/// you may not use this file except in compliance with the License.
/// You may obtain a copy of the License at
///
///     http://www.apache.org/licenses/LICENSE-2.0
///
/// Unless required by applicable law or agreed to in writing, software
/// distributed under the License is distributed on an "AS IS" BASIS,
/// WITHOUT WARRANTIES OR CONDITIONS OF ANY KIND, either express or implied.
/// See the License for the specific language governing permissions and
/// limitations under the License.
///
/// Copyright holder is ArangoDB GmbH, Cologne, Germany
///
/// @author Andreas Streichardt
/// @author Frank Celler
////////////////////////////////////////////////////////////////////////////////

#include "Communicator.h"

#include <iostream>

#include "Basics/MutexLocker.h"
#include "Basics/socket-utils.h"
#include "Logger/Logger.h"
#include "Rest/HttpRequest.h"

#ifdef _WIN32
/* socketpair.c
Copyright 2007, 2010 by Nathan C. Myers <ncm@cantrip.org>
Redistribution and use in source and binary forms, with or without modification,
are permitted provided that the following conditions are met:
Redistributions of source code must retain the above copyright notice, this
list of conditions and the following disclaimer.
Redistributions in binary form must reproduce the above copyright notice,
this list of conditions and the following disclaimer in the documentation
and/or other materials provided with the distribution.
The name of the author must not be used to endorse or promote products
derived from this software without specific prior written permission.
THIS SOFTWARE IS PROVIDED BY THE COPYRIGHT HOLDERS AND CONTRIBUTORS "AS IS"
AND ANY EXPRESS OR IMPLIED WARRANTIES, INCLUDING, BUT NOT LIMITED TO, THE
IMPLIED WARRANTIES OF MERCHANTABILITY AND FITNESS FOR A PARTICULAR PURPOSE ARE
DISCLAIMED. IN NO EVENT SHALL THE COPYRIGHT HOLDER OR CONTRIBUTORS BE LIABLE
FOR ANY DIRECT, INDIRECT, INCIDENTAL, SPECIAL, EXEMPLARY, OR CONSEQUENTIAL
DAMAGES (INCLUDING, BUT NOT LIMITED TO, PROCUREMENT OF SUBSTITUTE GOODS OR
SERVICES; LOSS OF USE, DATA, OR PROFITS; OR BUSINESS INTERRUPTION) HOWEVER
CAUSED AND ON ANY THEORY OF LIABILITY, WHETHER IN CONTRACT, STRICT LIABILITY,
OR TORT (INCLUDING NEGLIGENCE OR OTHERWISE) ARISING IN ANY WAY OUT OF THE USE
OF THIS SOFTWARE, EVEN IF ADVISED OF THE POSSIBILITY OF SUCH DAMAGE.
*/
int dumb_socketpair(SOCKET socks[2], int make_overlapped) {
  union {
    struct sockaddr_in inaddr;
    struct sockaddr addr;
  } a;
  SOCKET listener;
  int e;
  socklen_t addrlen = sizeof(a.inaddr);
  DWORD flags = (make_overlapped ? WSA_FLAG_OVERLAPPED : 0);
  int reuse = 1;

  if (socks == 0) {
    WSASetLastError(WSAEINVAL);
    return SOCKET_ERROR;
  }
  socks[0] = socks[1] = -1;

  listener = socket(AF_INET, SOCK_STREAM, IPPROTO_TCP);
  if (listener == -1) return SOCKET_ERROR;

  memset(&a, 0, sizeof(a));
  a.inaddr.sin_family = AF_INET;
  a.inaddr.sin_addr.s_addr = htonl(INADDR_LOOPBACK);
  a.inaddr.sin_port = 0;

  for (;;) {
    if (setsockopt(listener, SOL_SOCKET, SO_REUSEADDR, (char*)&reuse,
                   (socklen_t)sizeof(reuse)) == -1)
      break;
    if (bind(listener, &a.addr, sizeof(a.inaddr)) == SOCKET_ERROR) break;

    memset(&a, 0, sizeof(a));
    if (getsockname(listener, &a.addr, &addrlen) == SOCKET_ERROR) break;
    // win32 getsockname may only set the port number, p=0.0005.
    // ( http://msdn.microsoft.com/library/ms738543.aspx ):
    a.inaddr.sin_addr.s_addr = htonl(INADDR_LOOPBACK);
    a.inaddr.sin_family = AF_INET;

    if (listen(listener, 1) == SOCKET_ERROR) break;

    socks[0] = WSASocketW(AF_INET, SOCK_STREAM, 0, NULL, 0, flags);
    if (socks[0] == -1) break;
    if (connect(socks[0], &a.addr, sizeof(a.inaddr)) == SOCKET_ERROR) break;

    socks[1] = accept(listener, NULL, NULL);
    if (socks[1] == -1) break;

    closesocket(listener);
    return 0;
  }

  e = WSAGetLastError();
  closesocket(listener);
  closesocket(socks[0]);
  closesocket(socks[1]);
  WSASetLastError(e);
  socks[0] = socks[1] = -1;
  return SOCKET_ERROR;
}
#endif

using namespace arangodb;
using namespace arangodb::communicator;

namespace {
std::atomic_uint_fast64_t NEXT_TICKET_ID(static_cast<uint64_t>(0));
std::vector<char> urlDotSeparators{'/', '#', '?'};
}

Communicator::Communicator() : _curl(nullptr) {
  curl_global_init(CURL_GLOBAL_ALL);
  _curl = curl_multi_init();

#ifdef _WIN32
  int err = dumb_socketpair(socks, 0);
  if (err != 0) {
    throw std::runtime_error("Couldn't setup sockets. Error was: " +
                             std::to_string(err));
  }
  _wakeup.fd = socks[0];
#else
  int result = pipe(_fds);
  if (result != 0) {
    throw std::runtime_error("Couldn't setup pipe. Return code was: " +
                             std::to_string(result));
  }

  TRI_socket_t socket = {.fileDescriptor = _fds[0]};
  TRI_SetNonBlockingSocket(socket);
  _wakeup.fd = _fds[0];
#endif

  _wakeup.events = CURL_WAIT_POLLIN | CURL_WAIT_POLLPRI;
}

Communicator::~Communicator() {
  ::curl_multi_cleanup(_curl);
  ::curl_global_cleanup();
}

Ticket Communicator::addRequest(Destination destination,
                                std::unique_ptr<GeneralRequest> request,
                                Callbacks callbacks, Options options) {
  uint64_t id = NEXT_TICKET_ID.fetch_add(1, std::memory_order_seq_cst);

  {
    TRI_ASSERT(request != nullptr);
    MUTEX_LOCKER(guard, _newRequestsLock);
    _newRequests.emplace_back(
        NewRequest{destination, std::move(request), callbacks, options, id});
  }
#ifdef _WIN32
  // mop: just send \0 terminated empty string to wake up worker thread
  ssize_t numBytes = send(socks[1], "", 1, 0);
  if (numBytes != 1) {
    LOG_TOPIC(WARN, Logger::COMMUNICATION)
        << "Couldn't wake up pipe. numBytes was " + std::to_string(numBytes);
  }
#else
  // mop: just send \0 terminated empty string to wake up worker thread
  ssize_t numBytes = write(_fds[1], "", 1);
  if (numBytes != 1) {
    LOG_TOPIC(WARN, Logger::COMMUNICATION)
        << "Couldn't wake up pipe. numBytes was " + std::to_string(numBytes);
  }
#endif

  return Ticket{id};
}

int Communicator::work_once() {
  std::vector<NewRequest> newRequests;

  {
    MUTEX_LOCKER(guard, _newRequestsLock);
    newRequests.swap(_newRequests);
  }

  for (auto const& newRequest : newRequests) {
    createRequestInProgress(newRequest);
  }

  int stillRunning;
  _mc = curl_multi_perform(_curl, &stillRunning);
  if (_mc != CURLM_OK) {
    throw std::runtime_error(
        "Invalid curl multi result while performing! Result was " +
        std::to_string(_mc));
  }

  // handle all messages received
  CURLMsg* msg = nullptr;
  int msgsLeft = 0;

  while ((msg = curl_multi_info_read(_curl, &msgsLeft))) {
    if (msg->msg == CURLMSG_DONE) {
      CURL* handle = msg->easy_handle;

      handleResult(handle, msg->data.result);
    }
  }
  return stillRunning;
}

void Communicator::wait() {
  static int const MAX_WAIT_MSECS = 1000;  // wait max. 1 seconds

  int numFds;  // not used here
  int res = curl_multi_wait(_curl, &_wakeup, 1, MAX_WAIT_MSECS, &numFds);
  if (res != CURLM_OK) {
    throw std::runtime_error(
        "Invalid curl multi result while waiting! Result was " +
        std::to_string(res));
  }

  // drain the pipe
  char a[16];
#ifdef _WIN32
  while (0 < recv(socks[0], a, sizeof(a), 0)) {
  }
#else
  while (0 < read(_fds[0], a, sizeof(a))) {
  }
#endif
}

// -----------------------------------------------------------------------------
// --SECTION--                                                   private methods
// -----------------------------------------------------------------------------

void Communicator::createRequestInProgress(NewRequest const& newRequest) {
  auto request = (HttpRequest*)newRequest._request.get();
  TRI_ASSERT(request != nullptr);

  // mop: the curl handle will be managed safely via unique_ptr and hold
  // ownership for rip
  auto rip = new RequestInProgress(
      newRequest._destination, newRequest._callbacks, newRequest._ticketId,
      std::string(request->body().c_str(), request->body().length()),
      newRequest._options);

  auto handleInProgress = std::make_unique<CurlHandle>(rip);

  CURL* handle = handleInProgress->_handle;
  struct curl_slist* requestHeaders = nullptr;

  switch (request->contentType()) {
    case ContentType::UNSET:
    case ContentType::CUSTOM:
    case ContentType::VPACK:
    case ContentType::DUMP:
      break;
    case ContentType::JSON:
      requestHeaders =
          curl_slist_append(requestHeaders, "Content-Type: application/json");
      break;
    case ContentType::HTML:
      requestHeaders =
          curl_slist_append(requestHeaders, "Content-Type: text/html");
      break;
    case ContentType::TEXT:
      requestHeaders =
          curl_slist_append(requestHeaders, "Content-Type: text/plain");
      break;
  }
  for (auto const& header : request->headers()) {
    std::string thisHeader(header.first + ": " + header.second);
    requestHeaders = curl_slist_append(requestHeaders, thisHeader.c_str());
  }

  std::string url = createSafeDottedCurlUrl(newRequest._destination.url());
  handleInProgress->_rip->_requestHeaders = requestHeaders;
  curl_easy_setopt(handle, CURLOPT_HTTPHEADER, requestHeaders);
  curl_easy_setopt(handle, CURLOPT_HEADER, 0L);
  curl_easy_setopt(handle, CURLOPT_URL, url.c_str());
  curl_easy_setopt(handle, CURLOPT_VERBOSE, 1L);
  curl_easy_setopt(handle, CURLOPT_WRITEFUNCTION, Communicator::readBody);
  curl_easy_setopt(handle, CURLOPT_WRITEDATA, handleInProgress->_rip.get());
  curl_easy_setopt(handle, CURLOPT_HEADERFUNCTION, Communicator::readHeaders);
  curl_easy_setopt(handle, CURLOPT_HEADERDATA, handleInProgress->_rip.get());
  curl_easy_setopt(handle, CURLOPT_DEBUGFUNCTION, Communicator::curlDebug);
  curl_easy_setopt(handle, CURLOPT_DEBUGDATA, handleInProgress->_rip.get());
  curl_easy_setopt(handle, CURLOPT_ERRORBUFFER,
                   handleInProgress->_rip.get()->_errorBuffer);

  // mop: XXX :S CURLE 51 and 60...
  curl_easy_setopt(handle, CURLOPT_SSL_VERIFYPEER, 0L);
  curl_easy_setopt(handle, CURLOPT_SSL_VERIFYHOST, 0L);

  long connectTimeout =
      static_cast<long>(newRequest._options.connectionTimeout);
  // mop: although curl is offering a MS scale connecttimeout this gets ignored
  // in at least 7.50.3
  // in doubt change the timeout to _MS below and hardcode it to 999 and see if
  // the requests immediately fail
  // if not this hack can go away
  if (connectTimeout <= 0) {
    connectTimeout = 1;
  }

  curl_easy_setopt(
      handle, CURLOPT_TIMEOUT_MS,
      static_cast<long>(newRequest._options.requestTimeout * 1000));
  curl_easy_setopt(handle, CURLOPT_CONNECTTIMEOUT, connectTimeout);

  switch (request->requestType()) {
    // mop: hmmm...why is this stuff in GeneralRequest? we are interested in
    // HTTP only :S
    case RequestType::POST:
      curl_easy_setopt(handle, CURLOPT_POST, 1);
      break;
    case RequestType::PUT:
      // mop: apparently CURLOPT_PUT implies more stuff in curl
      // (for example it adds an expect 100 header)
      // this is not what we want so we make it a custom request
      curl_easy_setopt(handle, CURLOPT_CUSTOMREQUEST, "PUT");
      break;
    case RequestType::DELETE_REQ:
      curl_easy_setopt(handle, CURLOPT_CUSTOMREQUEST, "DELETE");
      break;
    case RequestType::HEAD:
      curl_easy_setopt(handle, CURLOPT_CUSTOMREQUEST, "HEAD");
      break;
    case RequestType::PATCH:
      curl_easy_setopt(handle, CURLOPT_CUSTOMREQUEST, "PATCH");
      break;
    case RequestType::OPTIONS:
      curl_easy_setopt(handle, CURLOPT_CUSTOMREQUEST, "OPTIONS");
      break;
    case RequestType::GET:
      break;
    case RequestType::VSTREAM_CRED:
    case RequestType::VSTREAM_REGISTER:
    case RequestType::VSTREAM_STATUS:
    case RequestType::ILLEGAL:
      throw std::runtime_error(
          "Invalid request type " +
          GeneralRequest::translateMethod(request->requestType()));
      break;
  }

  if (request->body().length() > 0) {
    curl_easy_setopt(handle, CURLOPT_POSTFIELDSIZE,
                     handleInProgress->_rip->_requestBody.length());
    curl_easy_setopt(handle, CURLOPT_POSTFIELDS,
                     handleInProgress->_rip->_requestBody.c_str());
  }

  handleInProgress->_rip->_startTime = TRI_microtime();
  _handlesInProgress.emplace(newRequest._ticketId, std::move(handleInProgress));
  curl_multi_add_handle(_curl, handle);
}

void Communicator::handleResult(CURL* handle, CURLcode rc) {
  // remove request in progress
  curl_multi_remove_handle(_curl, handle);

  RequestInProgress* rip = nullptr;
  curl_easy_getinfo(handle, CURLINFO_PRIVATE, &rip);
  if (rip == nullptr) {
    return;
  }
  std::string prefix("Communicator(" + std::to_string(rip->_ticketId) +
                     ") // ");
<<<<<<< HEAD
  LOG_TOPIC(TRACE, Logger::COMMUNICATION)
=======
  LOG_TOPIC(TRACE, Logger::REQUESTS)
>>>>>>> 89b59a52
      << prefix << "Curl rc is : " << rc << " after "
      << Logger::FIXED(TRI_microtime() - rip->_startTime) << " s";
  if (strlen(rip->_errorBuffer) != 0) {
    LOG_TOPIC(TRACE, Logger::COMMUNICATION)
        << prefix << "Curl error details: " << rip->_errorBuffer;
  }

  switch (rc) {
    case CURLE_OK: {
      long httpStatusCode = 200;
      curl_easy_getinfo(handle, CURLINFO_RESPONSE_CODE, &httpStatusCode);

      std::unique_ptr<GeneralResponse> response(
          new HttpResponse(static_cast<ResponseCode>(httpStatusCode)));

      transformResult(handle, std::move(rip->_responseHeaders),
                      std::move(rip->_responseBody),
                      dynamic_cast<HttpResponse*>(response.get()));

      if (httpStatusCode < 400) {
        rip->_callbacks._onSuccess(std::move(response));
      } else {
        rip->_callbacks._onError(httpStatusCode, std::move(response));
      }
      break;
    }
    case CURLE_COULDNT_CONNECT:
    case CURLE_SSL_CONNECT_ERROR:
    case CURLE_COULDNT_RESOLVE_HOST:
    case CURLE_URL_MALFORMAT:
    case CURLE_SEND_ERROR:
      rip->_callbacks._onError(TRI_SIMPLE_CLIENT_COULD_NOT_CONNECT, {nullptr});
      break;
    case CURLE_OPERATION_TIMEDOUT:
    case CURLE_RECV_ERROR:
    case CURLE_GOT_NOTHING:
      rip->_callbacks._onError(TRI_ERROR_CLUSTER_TIMEOUT, {nullptr});
      break;
    default:
      LOG(ERR) << "Curl return " << rc;
      rip->_callbacks._onError(TRI_ERROR_INTERNAL, {nullptr});
      break;
  }
  _handlesInProgress.erase(rip->_ticketId);
}

void Communicator::transformResult(CURL* handle,
                                   HeadersInProgress&& responseHeaders,
                                   std::unique_ptr<StringBuffer> responseBody,
                                   HttpResponse* response) {
  response->body().swap(responseBody.get());
  response->setHeaders(std::move(responseHeaders));
}

size_t Communicator::readBody(void* data, size_t size, size_t nitems,
                              void* userp) {
  size_t realsize = size * nitems;

  RequestInProgress* rip = (struct RequestInProgress*)userp;
  try {
    rip->_responseBody->appendText((char*)data, realsize);
    return realsize;
  } catch (std::bad_alloc&) {
    return 0;
  }
}

void Communicator::logHttpBody(std::string const& prefix,
                               std::string const& data) {
  std::string::size_type n = 0;
  while (n < data.length()) {
    LOG_TOPIC(DEBUG, Logger::COMMUNICATION) << prefix << " "
                                            << data.substr(n, 80);
    n += 80;
  }
}

void Communicator::logHttpHeaders(std::string const& prefix,
                                  std::string const& headerData) {
  std::string::size_type last = 0;
  std::string::size_type n;
  while (true) {
    n = headerData.find("\r\n", last);
    if (n == std::string::npos) {
      break;
    }
    LOG_TOPIC(DEBUG, Logger::COMMUNICATION)
        << prefix << " " << headerData.substr(last, n - last);
    last = n + 2;
  }
}

int Communicator::curlDebug(CURL* handle, curl_infotype type, char* data,
                            size_t size, void* userptr) {
  arangodb::communicator::RequestInProgress* request = nullptr;
  curl_easy_getinfo(handle, CURLINFO_PRIVATE, &request);
  TRI_ASSERT(request != nullptr);
  TRI_ASSERT(data != nullptr);

  std::string dataStr(data, size);
  std::string prefix("Communicator(" + std::to_string(request->_ticketId) +
                     ") // ");

  switch (type) {
    case CURLINFO_TEXT:
      LOG_TOPIC(TRACE, Logger::COMMUNICATION) << prefix << "Text: " << dataStr;
      break;
    case CURLINFO_HEADER_OUT:
      logHttpHeaders(prefix + "Header >>", dataStr);
      break;
    case CURLINFO_HEADER_IN:
      logHttpHeaders(prefix + "Header <<", dataStr);
      break;
    case CURLINFO_DATA_OUT:
    case CURLINFO_SSL_DATA_OUT:
      logHttpBody(prefix + "Body >>", dataStr);
      break;
    case CURLINFO_DATA_IN:
    case CURLINFO_SSL_DATA_IN:
      logHttpBody(prefix + "Body <<", dataStr);
      break;
    case CURLINFO_END:
      break;
  }
  return 0;
}

size_t Communicator::readHeaders(char* buffer, size_t size, size_t nitems,
                                 void* userptr) {
  size_t realsize = size * nitems;
  RequestInProgress* rip = (struct RequestInProgress*)userptr;

  std::string const header(buffer, realsize);
  size_t pivot = header.find_first_of(':');
  if (pivot != std::string::npos) {
    // mop: hmm response needs lowercased headers
    std::string headerKey =
        basics::StringUtils::tolower(std::string(header.c_str(), pivot));
    rip->_responseHeaders.emplace(
        headerKey, header.substr(pivot + 2, header.length() - pivot - 4));
  }
  return realsize;
}

std::string Communicator::createSafeDottedCurlUrl(
    std::string const& originalUrl) {
  std::string url;
  url.reserve(originalUrl.length());

  size_t length = originalUrl.length();
  size_t currentFind = 0;
  std::size_t found;
  std::vector<char> urlDotSeparators{'/', '#', '?'};

  while ((found = originalUrl.find("/.", currentFind)) != std::string::npos) {
    if (found + 2 == length) {
      url += originalUrl.substr(currentFind, found - currentFind) + "/%2E";
    } else if (std::find(urlDotSeparators.begin(), urlDotSeparators.end(),
                         originalUrl.at(found + 2)) != urlDotSeparators.end()) {
      url += originalUrl.substr(currentFind, found - currentFind) + "/%2E";
    } else {
      url += originalUrl.substr(currentFind, found - currentFind) + "/.";
    }
    currentFind = found + 2;
  }
  url += originalUrl.substr(currentFind);
  return url;
}

void Communicator::abortRequest(Ticket ticketId) {
  LOG(ERR) << "Aborting " << ticketId;
  auto handle = _handlesInProgress.find(ticketId);
  if (handle == _handlesInProgress.end()) {
    return;
  }
  handle->second->_rip->_callbacks._onError(TRI_COMMUNICATOR_REQUEST_ABORTED,
                                            {nullptr});
  _handlesInProgress.erase(ticketId);
}

void Communicator::abortRequests() {
  for (auto& request : requestsInProgress()) {
    abortRequest(request->_ticketId);
  }
}

std::vector<RequestInProgress const*> Communicator::requestsInProgress() {
  std::vector<RequestInProgress const*> vec;
  vec.reserve(_handlesInProgress.size());

  for (auto& handle : _handlesInProgress) {
    RequestInProgress* rip = nullptr;
    curl_easy_getinfo(handle.second->_handle, CURLINFO_PRIVATE, &rip);
    TRI_ASSERT(rip != nullptr);
    vec.push_back(rip);
  }
  return vec;
}<|MERGE_RESOLUTION|>--- conflicted
+++ resolved
@@ -377,11 +377,7 @@
   }
   std::string prefix("Communicator(" + std::to_string(rip->_ticketId) +
                      ") // ");
-<<<<<<< HEAD
-  LOG_TOPIC(TRACE, Logger::COMMUNICATION)
-=======
   LOG_TOPIC(TRACE, Logger::REQUESTS)
->>>>>>> 89b59a52
       << prefix << "Curl rc is : " << rc << " after "
       << Logger::FIXED(TRI_microtime() - rip->_startTime) << " s";
   if (strlen(rip->_errorBuffer) != 0) {
