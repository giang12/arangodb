////////////////////////////////////////////////////////////////////////////////
/// @brief task for communications
///
/// @file
///
/// DISCLAIMER
///
/// Copyright 2004-2012 triAGENS GmbH, Cologne, Germany
///
/// Licensed under the Apache License, Version 2.0 (the "License");
/// you may not use this file except in compliance with the License.
/// You may obtain a copy of the License at
///
///     http://www.apache.org/licenses/LICENSE-2.0
///
/// Unless required by applicable law or agreed to in writing, software
/// distributed under the License is distributed on an "AS IS" BASIS,
/// WITHOUT WARRANTIES OR CONDITIONS OF ANY KIND, either express or implied.
/// See the License for the specific language governing permissions and
/// limitations under the License.
///
/// Copyright holder is triAGENS GmbH, Cologne, Germany
///
/// @author Dr. Frank Celler
/// @author Achim Brandt
/// @author Copyright 2009-2012, triAGENS GmbH, Cologne, Germany
////////////////////////////////////////////////////////////////////////////////

#ifndef TRIAGENS_GENERAL_SERVER_GENERAL_COMM_TASK_H
#define TRIAGENS_GENERAL_SERVER_GENERAL_COMM_TASK_H 1

#ifdef _WIN32
  #include "BasicsC/win-utils.h"
#endif
#include "BasicsC/socket-utils.h"

#include "Basics/Common.h"

#include "Basics/StringBuffer.h"
#include "Logger/Logger.h"
#include "Scheduler/SocketTask.h"

// -----------------------------------------------------------------------------
// --SECTION--                                             class GeneralCommTask
// -----------------------------------------------------------------------------

////////////////////////////////////////////////////////////////////////////////
/// @addtogroup GeneralServer
/// @{
////////////////////////////////////////////////////////////////////////////////

namespace triagens {
  namespace rest {

////////////////////////////////////////////////////////////////////////////////
/// @brief task for general communication
////////////////////////////////////////////////////////////////////////////////

    template<typename S, typename HF>
    class GeneralCommTask : public SocketTask {
      private:
        GeneralCommTask (GeneralCommTask const&);
        GeneralCommTask const& operator= (GeneralCommTask const&);

////////////////////////////////////////////////////////////////////////////////
/// @}
////////////////////////////////////////////////////////////////////////////////

// -----------------------------------------------------------------------------
// --SECTION--                                      constructors and destructors
// -----------------------------------------------------------------------------

////////////////////////////////////////////////////////////////////////////////
/// @addtogroup GeneralServer
/// @{
////////////////////////////////////////////////////////////////////////////////

////////////////////////////////////////////////////////////////////////////////
/// @brief constructs a new task
////////////////////////////////////////////////////////////////////////////////

      public:

        GeneralCommTask (S* server, TRI_socket_t socket, ConnectionInfo const& info, double keepAliveTimeout)
          : Task("GeneralCommTask"),
            SocketTask(socket, keepAliveTimeout),
            _server(server),
            _connectionInfo(info),
            _writeBuffers(),
#ifdef TRI_ENABLE_FIGURES
            _writeBuffersStats(),
#endif
            _readPosition(0),
            _bodyPosition(0),
            _bodyLength(0),
            _requestPending(false),
            _closeRequested(false),
            _request(0),
            _readRequestBody(false),
            _maximalHeaderSize(0),
            _maximalBodySize(0) {
<<<<<<< HEAD
          LOGGER_TRACE << "connection established, client " << socket.fileHandle
=======
          LOGGER_TRACE("connection established, client " << socket.fileHandle
>>>>>>> 2a06f6c5
                       << ", server ip " << _connectionInfo.serverAddress
                       << ", server port " << _connectionInfo.serverPort
                       << ", client ip " <<  _connectionInfo.clientAddress
                       << ", client port " <<  _connectionInfo.clientPort);

                    
          pair<size_t, size_t> p = server->getHandlerFactory()->sizeRestrictions();

          _maximalHeaderSize = p.first;
          _maximalBodySize = p.second;
        }

////////////////////////////////////////////////////////////////////////////////
/// @brief destructs a task
////////////////////////////////////////////////////////////////////////////////

      protected:

        ~GeneralCommTask () {
<<<<<<< HEAD
          LOGGER_TRACE << "connection closed, client " << _commSocket.fileHandle;
=======
          LOGGER_TRACE("connection closed, client " << _commSocket.fileHandle);
>>>>>>> 2a06f6c5

          // free write buffers
          for (deque<basics::StringBuffer*>::iterator i = _writeBuffers.begin();  i != _writeBuffers.end();  i++) {
            basics::StringBuffer* buffer = *i;

            delete buffer;
          }

#ifdef TRI_ENABLE_FIGURES

          for (deque<TRI_request_statistics_t*>::iterator i = _writeBuffersStats.begin();  i != _writeBuffersStats.end();  i++) {
            TRI_request_statistics_t* buffer = *i;

            TRI_ReleaseRequestStatistics(buffer);
          }

#endif

          // free request
          if (_request != 0) {
            delete _request;
          }
        }

////////////////////////////////////////////////////////////////////////////////
/// @}
////////////////////////////////////////////////////////////////////////////////

// -----------------------------------------------------------------------------
// --SECTION--                                                    public methods
// -----------------------------------------------------------------------------

////////////////////////////////////////////////////////////////////////////////
/// @addtogroup GeneralServer
/// @{
////////////////////////////////////////////////////////////////////////////////

      public:

////////////////////////////////////////////////////////////////////////////////
/// @brief handles response
////////////////////////////////////////////////////////////////////////////////

        void handleResponse (typename HF::GeneralResponse * response)  {
          _requestPending = false;

          addResponse(response);
        }

////////////////////////////////////////////////////////////////////////////////
/// @brief closes the socket
////////////////////////////////////////////////////////////////////////////////

        void beginShutdown ()  {
<<<<<<< HEAD
          #ifdef _WIN32
            // Can not close socket descriptors here. Probably should not close
            // these for linux as well.
            return;
          #endif  
=======
>>>>>>> 2a06f6c5
          if (_commSocket.fileHandle != -1) {
            TRI_CLOSE_SOCKET(_commSocket);
            _commSocket.fileDescriptor = -1;
            _commSocket.fileHandle = -1;
          }
        }

////////////////////////////////////////////////////////////////////////////////
/// @}
////////////////////////////////////////////////////////////////////////////////

// -----------------------------------------------------------------------------
// --SECTION--                                         virtual protected methods
// -----------------------------------------------------------------------------

////////////////////////////////////////////////////////////////////////////////
/// @addtogroup GeneralServer
/// @{
////////////////////////////////////////////////////////////////////////////////

      protected:

////////////////////////////////////////////////////////////////////////////////
/// @brief reads data from the socket
////////////////////////////////////////////////////////////////////////////////

        virtual bool processRead () = 0;

////////////////////////////////////////////////////////////////////////////////
/// @brief reads data from the socket
////////////////////////////////////////////////////////////////////////////////

        virtual void addResponse (typename HF::GeneralResponse * response) = 0;

////////////////////////////////////////////////////////////////////////////////
/// @}
////////////////////////////////////////////////////////////////////////////////

// -----------------------------------------------------------------------------
// --SECTION--                                                 protected methods
// -----------------------------------------------------------------------------

////////////////////////////////////////////////////////////////////////////////
/// @addtogroup GeneralServer
/// @{
////////////////////////////////////////////////////////////////////////////////

      protected:

////////////////////////////////////////////////////////////////////////////////
/// @brief fills the write buffer
////////////////////////////////////////////////////////////////////////////////

        void fillWriteBuffer () {
          if (! hasWriteBuffer() && ! _writeBuffers.empty()) {
            basics::StringBuffer * buffer = _writeBuffers.front();
            _writeBuffers.pop_front();

#ifdef TRI_ENABLE_FIGURES
            TRI_request_statistics_t* statistics = _writeBuffersStats.front();
            _writeBuffersStats.pop_front();
#else
            TRI_request_statistics_t* statistics = 0;
#endif

            setWriteBuffer(buffer, statistics);
          }
        }

////////////////////////////////////////////////////////////////////////////////
/// @}
////////////////////////////////////////////////////////////////////////////////

// -----------------------------------------------------------------------------
// --SECTION--                                                SocketTask methods
// -----------------------------------------------------------------------------

////////////////////////////////////////////////////////////////////////////////
/// @addtogroup GeneralServer
/// @{
////////////////////////////////////////////////////////////////////////////////

      protected:

////////////////////////////////////////////////////////////////////////////////
/// {@inheritDoc}
////////////////////////////////////////////////////////////////////////////////

        bool handleRead (bool& closed)  {
          bool res = fillReadBuffer(closed);

          if (res) {
            if (_request == 0 || _readRequestBody) {
              res = processRead();
            }
          }

          if (closed) {
            res = false;
            _server->handleCommunicationClosed(this);
          }
          else if (! res) {
            _server->handleCommunicationFailure(this);
          }

          return res;
        }

////////////////////////////////////////////////////////////////////////////////
/// {@inheritDoc}
////////////////////////////////////////////////////////////////////////////////

        void completedWriteBuffer (bool& closed) {
          _writeBuffer = 0;

#ifdef TRI_ENABLE_FIGURES
          if (_writeBufferStatistics != 0) {
            _writeBufferStatistics->_writeEnd = TRI_StatisticsTime();

            TRI_ReleaseRequestStatistics(_writeBufferStatistics);
            _writeBufferStatistics = 0;
          }
#endif

          fillWriteBuffer();

          if (_closeRequested && ! hasWriteBuffer() && _writeBuffers.empty()) {
            closed = true;
            _server->handleCommunicationClosed(this);
          }
        }

////////////////////////////////////////////////////////////////////////////////
/// {@inheritDoc}
////////////////////////////////////////////////////////////////////////////////

        void handleTimeout () {
          _server->handleCommunicationClosed(this);
        }

////////////////////////////////////////////////////////////////////////////////
/// @}
////////////////////////////////////////////////////////////////////////////////

// -----------------------------------------------------------------------------
// --SECTION--                                               protected variables
// -----------------------------------------------------------------------------

////////////////////////////////////////////////////////////////////////////////
/// @addtogroup GeneralServer
/// @{
////////////////////////////////////////////////////////////////////////////////

      protected:

////////////////////////////////////////////////////////////////////////////////
/// @brief the underlying server
////////////////////////////////////////////////////////////////////////////////

        S * const _server;

////////////////////////////////////////////////////////////////////////////////
/// @brief connection info
////////////////////////////////////////////////////////////////////////////////

        ConnectionInfo const _connectionInfo;

////////////////////////////////////////////////////////////////////////////////
/// @brief write buffers
////////////////////////////////////////////////////////////////////////////////

        deque<basics::StringBuffer*> _writeBuffers;

////////////////////////////////////////////////////////////////////////////////
/// @brief statistics buffers
////////////////////////////////////////////////////////////////////////////////

#ifdef TRI_ENABLE_FIGURES

        deque<TRI_request_statistics_t*> _writeBuffersStats;

#endif

////////////////////////////////////////////////////////////////////////////////
/// @brief current read position
////////////////////////////////////////////////////////////////////////////////

        size_t _readPosition;

////////////////////////////////////////////////////////////////////////////////
/// @brief start of the body position
////////////////////////////////////////////////////////////////////////////////

        size_t _bodyPosition;

////////////////////////////////////////////////////////////////////////////////
/// @brief body length
////////////////////////////////////////////////////////////////////////////////

        size_t _bodyLength;

////////////////////////////////////////////////////////////////////////////////
/// @brief true if request is complete but not handled
////////////////////////////////////////////////////////////////////////////////

        bool _requestPending;

////////////////////////////////////////////////////////////////////////////////
/// @brief true if a close has been requested by the client
////////////////////////////////////////////////////////////////////////////////

        bool _closeRequested;

////////////////////////////////////////////////////////////////////////////////
/// @brief the request with possible incomplete body
////////////////////////////////////////////////////////////////////////////////

        typename HF::GeneralRequest* _request;

////////////////////////////////////////////////////////////////////////////////
/// @brief true if reading the request body
////////////////////////////////////////////////////////////////////////////////

        bool _readRequestBody;

////////////////////////////////////////////////////////////////////////////////
/// @brief the maximal header size
////////////////////////////////////////////////////////////////////////////////

        size_t _maximalHeaderSize;

////////////////////////////////////////////////////////////////////////////////
/// @brief the maximal body size
////////////////////////////////////////////////////////////////////////////////

        size_t _maximalBodySize;
    };
  }
}

////////////////////////////////////////////////////////////////////////////////
/// @}
////////////////////////////////////////////////////////////////////////////////

#endif

// -----------------------------------------------------------------------------
// --SECTION--                                                       END-OF-FILE
// -----------------------------------------------------------------------------

// Local Variables:
// mode: outline-minor
// outline-regexp: "^\\(/// @brief\\|/// {@inheritDoc}\\|/// @addtogroup\\|/// @page\\|// --SECTION--\\|/// @\\}\\)"
// End:<|MERGE_RESOLUTION|>--- conflicted
+++ resolved
@@ -99,11 +99,7 @@
             _readRequestBody(false),
             _maximalHeaderSize(0),
             _maximalBodySize(0) {
-<<<<<<< HEAD
-          LOGGER_TRACE << "connection established, client " << socket.fileHandle
-=======
           LOGGER_TRACE("connection established, client " << socket.fileHandle
->>>>>>> 2a06f6c5
                        << ", server ip " << _connectionInfo.serverAddress
                        << ", server port " << _connectionInfo.serverPort
                        << ", client ip " <<  _connectionInfo.clientAddress
@@ -123,11 +119,7 @@
       protected:
 
         ~GeneralCommTask () {
-<<<<<<< HEAD
-          LOGGER_TRACE << "connection closed, client " << _commSocket.fileHandle;
-=======
           LOGGER_TRACE("connection closed, client " << _commSocket.fileHandle);
->>>>>>> 2a06f6c5
 
           // free write buffers
           for (deque<basics::StringBuffer*>::iterator i = _writeBuffers.begin();  i != _writeBuffers.end();  i++) {
@@ -182,14 +174,11 @@
 ////////////////////////////////////////////////////////////////////////////////
 
         void beginShutdown ()  {
-<<<<<<< HEAD
           #ifdef _WIN32
             // Can not close socket descriptors here. Probably should not close
             // these for linux as well.
             return;
           #endif  
-=======
->>>>>>> 2a06f6c5
           if (_commSocket.fileHandle != -1) {
             TRI_CLOSE_SOCKET(_commSocket);
             _commSocket.fileDescriptor = -1;
