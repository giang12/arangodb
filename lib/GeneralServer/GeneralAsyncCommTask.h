////////////////////////////////////////////////////////////////////////////////
/// @brief task for general communication
///
/// @file
///
/// DISCLAIMER
///
/// Copyright 2014 ArangoDB GmbH, Cologne, Germany
/// Copyright 2004-2014 triAGENS GmbH, Cologne, Germany
///
/// Licensed under the Apache License, Version 2.0 (the "License");
/// you may not use this file except in compliance with the License.
/// You may obtain a copy of the License at
///
///     http://www.apache.org/licenses/LICENSE-2.0
///
/// Unless required by applicable law or agreed to in writing, software
/// distributed under the License is distributed on an "AS IS" BASIS,
/// WITHOUT WARRANTIES OR CONDITIONS OF ANY KIND, either express or implied.
/// See the License for the specific language governing permissions and
/// limitations under the License.
///
/// Copyright holder is ArangoDB GmbH, Cologne, Germany
///
/// @author Dr. Frank Celler
/// @author Achim Brandt
/// @author Copyright 2014, ArangoDB GmbH, Cologne, Germany
/// @author Copyright 2009-2013, triAGENS GmbH, Cologne, Germany
////////////////////////////////////////////////////////////////////////////////

#ifndef ARANGODB_GENERAL_SERVER_GENERAL_ASYNC_COMM_TASK_H
#define ARANGODB_GENERAL_SERVER_GENERAL_ASYNC_COMM_TASK_H 1

#include "Basics/Common.h"

#include "GeneralServer/GeneralCommTask.h"

#include "Basics/Exceptions.h"

#include "Scheduler/AsyncTask.h"
#include "Rest/Handler.h"

// -----------------------------------------------------------------------------
// --SECTION--                                        class GeneralAsyncCommTask
// -----------------------------------------------------------------------------

namespace triagens {
  namespace rest {

////////////////////////////////////////////////////////////////////////////////
/// @brief task for general communication
////////////////////////////////////////////////////////////////////////////////

    template<typename S, typename HF, typename T>
    class GeneralAsyncCommTask : public T, public AsyncTask {
      private:
        GeneralAsyncCommTask (GeneralAsyncCommTask const&);
        GeneralAsyncCommTask& operator= (GeneralAsyncCommTask const&);

// -----------------------------------------------------------------------------
// --SECTION--                                      constructors and destructors
// -----------------------------------------------------------------------------

////////////////////////////////////////////////////////////////////////////////
/// @brief constructs a new task with a given socket
////////////////////////////////////////////////////////////////////////////////

      public:

        GeneralAsyncCommTask (S* server, TRI_socket_t s, ConnectionInfo const& info, double keepAliveTimeout)
          : Task("GeneralAsyncCommTask"),
            T(server, s, info, keepAliveTimeout) {
        }

////////////////////////////////////////////////////////////////////////////////
/// @brief destructs a task
////////////////////////////////////////////////////////////////////////////////

      protected:

        ~GeneralAsyncCommTask () {
        }

// -----------------------------------------------------------------------------
// --SECTION--                                                      Task methods
// -----------------------------------------------------------------------------

      protected:

////////////////////////////////////////////////////////////////////////////////
/// {@inheritDoc}
////////////////////////////////////////////////////////////////////////////////

        bool setup (Scheduler* scheduler, EventLoop loop) {
          bool ok = SocketTask::setup(scheduler, loop);

          if (! ok) {
            return false;
          }

          ok = AsyncTask::setup(scheduler, loop);
<<<<<<< HEAD
=======

>>>>>>> ea236ec3
          if (! ok) {
            return false;
          }

          return true;
        }

////////////////////////////////////////////////////////////////////////////////
/// {@inheritDoc}
////////////////////////////////////////////////////////////////////////////////

        void cleanup () {
          SocketTask::cleanup();
          AsyncTask::cleanup();
        }

////////////////////////////////////////////////////////////////////////////////
/// {@inheritDoc}
////////////////////////////////////////////////////////////////////////////////

        bool handleEvent (EventToken token, EventType events) {
          bool result = T::handleEvent(token, events);

          if (result) {
            result = AsyncTask::handleEvent(token, events);
          }

          return result;
        }

// -----------------------------------------------------------------------------
// --SECTION--                                                 AsyncTask methods
// -----------------------------------------------------------------------------

      protected:

////////////////////////////////////////////////////////////////////////////////
/// @brief handles the signal
////////////////////////////////////////////////////////////////////////////////

        bool handleAsync () {
          this->_server->handleAsync(this);
          return true;
        }
    };
  }
}

#endif

// -----------------------------------------------------------------------------
// --SECTION--                                                       END-OF-FILE
// -----------------------------------------------------------------------------

// Local Variables:
// mode: outline-minor
// outline-regexp: "/// @brief\\|/// {@inheritDoc}\\|/// @page\\|// --SECTION--\\|/// @\\}"
// End:<|MERGE_RESOLUTION|>--- conflicted
+++ resolved
@@ -99,10 +99,7 @@
           }
 
           ok = AsyncTask::setup(scheduler, loop);
-<<<<<<< HEAD
-=======
 
->>>>>>> ea236ec3
           if (! ok) {
             return false;
           }
