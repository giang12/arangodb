--- conflicted
+++ resolved
@@ -40,14 +40,11 @@
 // -----------------------------------------------------------------------------
 
 ////////////////////////////////////////////////////////////////////////////////
-<<<<<<< HEAD
-=======
-/// @addtogroup Threading
-/// @{
-////////////////////////////////////////////////////////////////////////////////
-
-////////////////////////////////////////////////////////////////////////////////
->>>>>>> b36fa7c5
+/// @addtogroup Threading
+/// @{
+////////////////////////////////////////////////////////////////////////////////
+
+////////////////////////////////////////////////////////////////////////////////
 /// @brief busy wait delay (in microseconds)
 ///
 /// busy waiting is used if we cannot acquire a read-lock on a shared read/write
@@ -323,31 +320,16 @@
 }
 
 ////////////////////////////////////////////////////////////////////////////////
-/// @brief tries to read lock read-write lock
-////////////////////////////////////////////////////////////////////////////////
-
-bool TRI_TryReadLockReadWriteLock (TRI_read_write_lock_t* lock) {
-  int rc;
-
-  rc = pthread_rwlock_tryrdlock(lock);
-
-  return (rc == 0);
-}
-
-////////////////////////////////////////////////////////////////////////////////
 /// @brief read locks read-write lock
 ////////////////////////////////////////////////////////////////////////////////
 
 void TRI_ReadLockReadWriteLock (TRI_read_write_lock_t* lock) {
   int rc;
   bool complained = false;
-<<<<<<< HEAD
 
 #ifdef TRI_ENABLE_LOCK_CHECK
   assert(lock);
 #endif
-=======
->>>>>>> b36fa7c5
 
 again:
   rc = pthread_rwlock_rdlock(lock);
@@ -362,17 +344,10 @@
         complained = true;
       }
       usleep(BUSY_LOCK_DELAY);
-<<<<<<< HEAD
 #ifdef TRI_HAVE_SCHED_H
       // let other threads do things
       sched_yield();
 #endif
-=======
-#ifdef TRI_HAVE_SCHED_H      
-      // let other threads do things
-      sched_yield();
-#endif      
->>>>>>> b36fa7c5
 
       // ideal use case for goto :-)
       goto again;
@@ -566,11 +541,7 @@
   rc = pthread_cond_broadcast(&cond->_cond);
 
   if (rc != 0) {
-<<<<<<< HEAD
     LOG_ERROR("could not croadcast the condition: %s", strerror(rc));
-=======
-    LOG_ERROR("could not broadcast the condition: %s", strerror(rc));
->>>>>>> b36fa7c5
     TRI_FlushLogging();
     exit(EXIT_FAILURE);
   }
