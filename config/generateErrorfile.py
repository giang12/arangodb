import csv, sys, os.path, re

# wrap text after x characters
def wrap(string, width=80, ind1=0, ind2=0, prefix=''):
  string = prefix + ind1 * " " + string
  newstring = ""
  string = string.replace("\n", " ")

  while len(string) > width:
    marker = width - 1
    while not string[marker].isspace():
      marker = marker - 1

    newline = string[0:marker] + "\n"
    newstring = newstring + newline
    string = prefix + ind2 * " " + string[marker + 1:]

  return newstring + string


# generate javascript file from errors
def genJsFile(errors):
<<<<<<< HEAD
  jslint = "/*jshint maxlen: 200 */\n"\
           "/*global require */\n\n"
=======
  jslint = "/*jshint maxlen: 240 */\n/*global require */\n\n"
>>>>>>> c1742a99

  out = jslint \
      + prologue\
      + "(function () {\n"\
      + "  \"use strict\";\n"\
      + "  var internal = require(\"internal\");\n"\
      + "\n"\
      + "  internal.errors = {\n"
  
  # print individual errors
  i = 0
  for e in errors:
    name = "\"" + e[0] + "\""
    msg  = e[2].replace("\n", " ").replace("\\", "").replace("\"", "\\\"")
    out = out\
        + "    " + name.ljust(30) + " : { \"code\" : " + e[1] + ", \"message\" : \"" + msg + "\" }"
 
    i = i + 1 

    if i < len(errors):
      out = out + ",\n"
    else:
      out = out + "\n"


  out = out\
      + "  };\n"\
      + "}());\n"\
      + "\n"

  return out


# generate C implementation file from errors
def genCFile(errors, filename):

  headerfile = os.path.splitext(filename)[0] + ".h"

  impl = prologue\
         + "#include <Basics/Common.h>\n"\
         + "#include \"" + headerfile + "\"\n"\
         + "\n"\
         + "void TRI_InitialiseErrorMessages (void) {\n"

  # print individual errors
  for e in errors:
    msg  = e[2].replace("\n", " ").replace("\\", "").replace("\"", "\\\"")
    impl = impl\
           + "  REG_ERROR(" + e[0] + ", \"" + msg + "\");\n"

  impl = impl\
       + "}\n"

  return impl


# generate C header file from errors
def genCHeaderFile(errors):
  wiki = "////////////////////////////////////////////////////////////////////////////////\n"\
       + "/// @page ArangoErrors Error codes and meanings\n"\
       + "///\n"\
       + "/// The following errors might be raised when running ArangoDB:\n"\
       + "///\n"
  
  for e in errors:
    wiki = wiki\
         + "/// - " + e[1] + ": @LIT{" + e[2].replace("%", "\%").replace("<", "\<").replace(">", "\>") + "}\n"\
         + wrap(e[3], 80, 0, 0, "///   ") + "\n"

  wiki = wiki\
       + "////////////////////////////////////////////////////////////////////////////////\n"

  header = "\n"\
           + "#ifndef TRIAGENS_BASICS_C_VOC_ERRORS_H\n"\
           + "#define TRIAGENS_BASICS_C_VOC_ERRORS_H 1\n"\
           + "\n"\
           + wiki\
           + "\n"\
           + "////////////////////////////////////////////////////////////////////////////////\n"\
           + "/// @brief helper macro to define an error string\n"\
           + "////////////////////////////////////////////////////////////////////////////////\n"\
           + "\n"\
           + "#define REG_ERROR(id, label) TRI_set_errno_string(TRI_ ## id, label);\n"\
           + "\n"\
           + "////////////////////////////////////////////////////////////////////////////////\n"\
           + "/// @brief register all errors for ArangoDB\n"\
           + "////////////////////////////////////////////////////////////////////////////////\n"\
           + "\n"\
           + "void TRI_InitialiseErrorMessages (void);\n"\
           + "\n"
 
  # print individual errors
  for e in errors:
    header = header\
           + "////////////////////////////////////////////////////////////////////////////////\n"\
           + "/// @brief " + e[1] + ": " + e[0] + "\n"\
           + "///\n"\
           + wrap(e[2], 80, 0, 0, "/// ").replace("<", "\<").replace(">", "\>") + "\n"\
           + "///\n"\
           + wrap(e[3], 80, 0, 0, "/// ") + "\n"\
           + "////////////////////////////////////////////////////////////////////////////////\n"\
           + "\n"\
           + "#define TRI_" + e[0].ljust(61) + " (" + e[1] + ")\n"\
           + "\n"

  header = header\
         + "#endif\n"\
         + "\n"

  return header


# define some globals 
prologue = "////////////////////////////////////////////////////////////////////////////////\n"\
         + "/// @brief auto-generated file generated from errors.dat\n"\
         + "////////////////////////////////////////////////////////////////////////////////\n"\
         + "\n"
  
if len(sys.argv) < 3:
  print >> sys.stderr, "usage: %s <sourcefile> <outfile>" % sys.argv[0]
  sys.exit()

source = sys.argv[1]

# read input file
errors = csv.reader(open(source, "rb"))
errorsList = []

r1 = re.compile(r'^#.*')

for e in errors:
  if len(e) == 0:
    continue

  if r1.match(e[0]):
    continue

  if e[0] == "" or e[1] == "" or e[2] == "" or e[3] == "":
    print >> sys.stderr, "invalid error declaration file: %s (line %i)" % (source, i)
    sys.exit()

  errorsList.append(e)

outfile = sys.argv[2]
extension = os.path.splitext(outfile)[1]
filename = outfile

if extension == ".tmp":
  filename = os.path.splitext(outfile)[0]
  extension = os.path.splitext(filename)[1]

if extension == ".js":
  out = genJsFile(errorsList)
elif extension == ".h":
  out = genCHeaderFile(errorsList)
elif extension == ".cpp":
  out = genCFile(errorsList, filename)
else:
  print >> sys.stderr, "usage: %s <sourcefile> <outfile>" % sys.argv[0]
  sys.exit()

outFile = open(outfile, "wb")
outFile.write(out);
outFile.close()
<|MERGE_RESOLUTION|>--- conflicted
+++ resolved
@@ -20,12 +20,7 @@
 
 # generate javascript file from errors
 def genJsFile(errors):
-<<<<<<< HEAD
-  jslint = "/*jshint maxlen: 200 */\n"\
-           "/*global require */\n\n"
-=======
   jslint = "/*jshint maxlen: 240 */\n/*global require */\n\n"
->>>>>>> c1742a99
 
   out = jslint \
       + prologue\
