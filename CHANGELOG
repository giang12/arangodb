v3.4.5 (2019-03-XX)
-------------------

* add "PRUNE <condition>" to AQL Traversals. This allows to early abort searching of
  unnecessary branches within a traversal.
  PRUNE is only allowed in the Traversal statement and only between the graphdefinition
  and the options of the traversal.
  e.g.:

      FOR v, e, p IN 1..3 OUTBOUND @source GRAPH "myGraph"
        PRUNE v.value == "bar"
        OPTIONS {} /* These options remain optional */
        RETURN v
        
  for more details refer to the documentation chapter.

* added option `--console.history` to arangosh for controlling whether
  the command-line history should be loaded from and persisted in a file.

  The default value for this option is `true`. Setting it to `false`
  will make arangosh not load any command-line history from the history
  file, and not store the current session's history when the shell is
  exited. The command-line history will then only be available in the
  current shell session.

* display the server role when connecting arangosh against a server (e.g. 
  SINGLE, COORDINATOR)

<<<<<<< HEAD
* added replication applier state figures `totalDocuments` and `totalRemovals` to 
  access the number of document insert/replace operations and the number of document
  removals operations separately. Also added figures `totalApplyTime` and 
  `totalFetchTime` for determining the total time the replication spent for 
  applying changes or fetching new data from the master. Also added are the figures
  `averageApplyTime` and `averageFetchTime`, which show the average time spent
  for applying a batch or for fetching data from the master, resp.

* fixed race condition in which the value of the informational replication applier 
  figure `ticksBehind` could underflow and thus show a very huge number of ticks.

* always clear all ongoing replication transactions on the slave if the slave 
  discovers the data it has asked for is not present anymore on the master and the
  `requireFromPresent` value for the applier is set to `false`.
  
  In this case aborting the ongoing transactions on the slave is necessary because 
  they may have held exclusive locks on collections, which may otherwise not be 
  released.

* added option `--rocksdb.wal-archive-size-limit` for controlling the
  maximum total size (in bytes) of archived WAL files. The default is 0
  (meaning: unlimited).

  When setting the value to a size bigger than 0, the RocksDB storage engine
  will force a removal of archived WAL files if the total size of the archive
  exceeds the configured size. The option can be used to get rid of archived
  WAL files in a disk size-constrained environment.
  Note that archived WAL files are normally deleted automatically after a 
  short while when there is no follower attached that may read from the archive.
  However, in case when there are followers attached that may read from the
  archive, WAL files normally remain in the archive until their contents have 
  been streamed to the followers. In case there are slow followers that cannot
  catch up this will cause a growth of the WAL files archive over time. 
  The option `--rocksdb.wal-archive-size-limit` can now be used to force a 
  deletion of WAL files from the archive even if there are followers attached
  that may want to read the archive. In case the option is set and a leader
  deletes files from the archive that followers want to read, this will abort
  the replication on the followers. Followers can however restart the replication
  doing a resync.

=======
* agents need to be able to overwrite a compacted state with same _key
>>>>>>> 3240185b

v3.4.4 (2019-03-08)
-------------------

* speed up replication of transactions containing updates of existing documents.
 
  The replication protocol does not provide any information on whether a document
  was inserted on the master or updated/replaced. Therefore the slave will always
  try an insert first, and move to a replace if the insert fails with "unique
  constraint violation". This case is however very costly in a bigger transaction,
  as the rollback of the insert will force the underlying RocksDB write batch to be
  entirely rewritten. To circumvent rewriting entire write batches, we now do a
  quick check if the target document already exists, and then branch to either
  insert or replace internally.

* follow up to fix JWT authentication in arangosh (#7530):
  also fix reconnect

* now also syncing _jobs and _queues collections in active failover mode

* fixed overflow in windows NowNanos in RocksDB

* fixed issue #8165: AQL optimizer does not pick up multiple Geo index

* when creating a new database with an initial user, set the database permission
  for this user as specified in the documentation

* Supervision fix: abort MoveShard job does not leave a lock behind,

* Supervision fix: abort MoveShard (leader) job moves forwards when point
  of no return has been reached,

* Supervision fix: abort CleanOutServer job does not leave server in
  ToBeCleanedServers,

* Supervision fix: move shard with data stopped to early due to wrong usage 
  of compare function

* Supervision fix: AddFollower only counts good followers, fixing a
  situation after a FailedLeader job could not find a new working
  follower

* Supervision fix: FailedLeader now also considers temporarily BAD
  servers as replacement followers and does not block servers which
  currently receive a new shard

* Supervision fix: Servers in ToBeCleanedServers are no longer considered
  as replacement servers

* Maintenance fix: added precondition of unchanged Plan in phase2

* Allow MoveShard from leader to a follower, thus swapping the two

* Supervision fix: Satellite collections, various fixes

* Add coordinator route for agency dump

v3.4.3 (2019-02-19)
-------------------

* fixed JS AQL query objects with empty query strings not being recognized as AQL queries

* fixed issue #8137: NULL input field generates U_ILLEGAL_ARGUMENT_ERROR

* fixed issue #8108: AQL variable - not working query since upgrade to 3.4 release

* fixed possible segfault when using COLLECT with a LIMIT and an offset

* fixed COLLECT forgetting top-level variables after 1000 rows

* fix undefined behavior when calling user-defined AQL functions from an AQL
  query via a streaming cursor

* fix broken validation of tick range in arangodump

* updated bundled curl library to version 7.63.0

* added "peakMemoryUsage" in query results figures, showing the peak memory
  usage of the executed query. In a cluster, the value contains the peak memory
  usage across all shards, but it is not summed up across shards.

* data masking: better documentation, fixed default phone number,
  changed default range to -100 and 100 for integer masking function

* fix supervision's failed server handling to transactionally create
  all failed leader/followers along


v3.4.2.1 (2019-02-01)
---------------------

* upgrade to new velocypack version


v3.4.2 (2019-01-24)
-------------------

* added configurable masking of dumped data via `arangodump` tool to obfuscate exported sensible data

* upgraded to OpenSSL 1.1.0j

* fixed an issue with AQL query IN index lookup conditions being converted into
  empty arrays when they were shared between multiple nodes of a lookup condition
  that used an IN array lookup in an OR that was multiplied due to DNF transformations

  This issue affected queries such as the following

      FILTER (... && ...) || doc.indexAttribute IN non-empty-array

* upgraded arangodb starter version to 0.14.0

* upgraded arangosync version to 0.6.2

* fixed an issue where a crashed coordinator can lead to some Foxx queue jobs
  erroneously either left hanging or being restarted

* fix issue #7903: Regression on ISO8601 string compatibility in AQL

  millisecond parts of AQL date values were limited to up to 3 digits.
  Now the length of the millisecond part is unrestricted, but the
  millisecond precision is still limited to up to 3 digits.

* fix issue #7900: Bind values of `null` are not replaced by
  empty string anymore, when toggling between json and table
  view in the web-ui.

* Use base64url to encode and decode JWT parts.

* added AQL function `CHECK_DOCUMENT` for document validity checks

* when detecting parse errors in the JSON input sent to the restore API, now
  abort with a proper error containing the problem description instead of aborting
  but hiding there was a problem.

* do not respond with an internal error in case of JSON parse errors detected
  in incoming HTTP requests

* added arangorestore option `--cleanup-duplicate-attributes` to clean up input documents
  with redundant attribute names

  Importing such documents without the option set will make arangorestore fail with an
  error, and setting the option will make the restore process clean up the input by using
  just the first specified value for each redundant attribute.

* the arangorestore options `--default-number-of-shards` and `--default-replication-factor`
  are now deprecated in favor of the much more powerful options `--number-of-shards`
  and `--replication-factor`

  The new options `--number-of-shards` and `--replication-factor` allow specifying
  default values for the number of shards and the replication factor, resp. for all
  restored collections. If specified, these default values will be used regardless
  of whether the number of shards or the replication factor values are already present
  in the metadata of the dumped collections.

  It is also possible to override the values on a per-collection level by specifying
  the options multiple times, e.g.

      --number-of-shards 2 --number-of-shards mycollection=3 --number-of-shards test=4

  The above will create all collections with 2 shards, except the collection "mycollection"
  (3 shards) and "test" (4 shards).

  By omitting the default value, it is also possible to use the number of shards/replication
  factor values from the dump for all collections but the explicitly specified ones, e.g.

      --number-of-shards mycollection=3 --number-of-shards test=4

  This will use the number of shards as specified in the dump, except for the collections
  "mycollection" and "test".

  The `--replication-factor` option works similarly.

* validate uniqueness of attribute names in AQL in cases in which it was not
  done before. When constructing AQL objects via object literals, there was
  no validation about object attribute names being unique. For example, it was
  possible to create objects with duplicate attribute names as follows:

      INSERT { a: 1, a: 2 } INTO collection

  This resulted in a document having two "a" attributes, which is obviously
  undesired. Now, when an attribute value is used multiple times, only the first
  assigned value will be used for that attribute in AQL. It is not possible to
  specify the same attribute multiple times and overwrite the attribute's value
  with by that. That means in the above example, the value of "a" will be 1,
  and not 2.
  This changes the behavior for overriding attribute values in AQL compared to
  previous versions of ArangoDB, as previous versions in some cases allowed
  duplicate attribute names in objects/documents (which is undesired) and in
  other cases used the _last_ value assigned to an attribute instead of the _first_
  value. In order to explicitly override a value in an existing object, use the
  AQL MERGE function.

  To avoid all these issues, users are encouraged to use unambiguous attribute
  names in objects/documents in AQL. Outside of AQL, specifying the same attribute
  multiple times may even result in a parse error, e.g. when sending such data
  to ArangoDB's HTTP REST API.

* fixed issue #7834: AQL Query crashes instance

* Added --server.jwt-secret-keyfile option.

* Improve single threaded performance by scheduler optimization.

* Releveling logging in maintenance

v3.4.1 (2018-12-19)
-------------------

* fixed issue #7757: Using multiple filters on nested objects produces wrong results

* fixed issue #7763: Collect after update does not execute updates

* fixed issue #7586: a running query within the user interface was not shown
  if the active view was `Running Queries` or `Slow Query History`.

* fixed issue #7749: AQL Query result changed for COLLECT used on empty data/array

* fixed a rare thread local dead lock situation in replication:
  If a follower tries to get in sync in the last steps it requires
  a lock on the leader. If the follower cancels the lock before the leader
  has succeeded with locking we can end up with one thread being deadlocked.

* fix thread shutdown in _WIN32 builds

  Previous versions used a wrong comparison logic to determine the current
  thread id when shutting down a thread, leading to threads hanging in their
  destructors on thread shutdown

* reverted accidental change to error handling in geo index

  In previous versions, if non-valid geo coordinates were contained in the
  indexed field of a document, the document was simply ignored an not indexed.
  In 3.4.0, this was accidentally changed to generate an error, which caused
  the upgrade procedure to break in some cases.

* fixed TypeError being thrown instead of validation errors when Foxx manifest
  validation fails

* make AQL REMOVE operations use less memory with the RocksDB storage engine

  the previous implementation of batch removals read everything to remove into
  memory first before carrying out the first remove operation. The new version
  will only read in about 1000 documents each time and then remove these. Queries
  such as

      FOR doc IN collection FILTER ... REMOVE doc IN collection

  will benefit from this change in terms of memory usage.

* make `--help-all` now also show all hidden program options

  Previously hidden program options were only returned when invoking arangod or
  a client tool with the cryptic `--help-.` option. Now `--help-all` simply
  retuns them as well.

  The program options JSON description returned by `--dump-options` was also
  improved as follows:

  - the new boolean attribute "dynamic" indicates whether the option has a dynamic
    default value, i.e. a value that depends on the target host capabilities or
    configuration

  - the new boolean attribute "requiresValue" indicates whether a boolean option
    requires a value of "true" or "false" when specified. If "requiresValue" is
    false, then the option can be specified without a boolean value following it,
    and the option will still be set to true, e.g. `--server.authentication` is
    identical to `--server.authentication true`.

  - the new "category" attribute will contain a value of "command" for command-like
    options, such as `--version`, `--dump-options`, `--dump-dependencies` etc.,
    and "option" for all others.

* Fixed a bug in synchroneous replication intialisation for, where a
  shard's db server is rebooted during that period

v3.4.0 (2018-12-06)
-------------------

* Add license key checking to enterprise version in Docker containers.


v3.4.0-rc.5 (2018-11-29)
------------------------

* Persist and check default language (locale) selection.
  Previously we would not check if the language (`--default-language`) had changed
  when the server was restarted. This could cause issues with indexes over text fields,
  as it will resulted in undefined behavior within RocksDB (potentially missing entries,
  corruption, etc.). Now if the language is changed, ArangoDB will print out an error
  message on startup and abort.

* fixed issue #7522: FILTER logic totally broke for my query in 3.4-rc4

* export version and storage engine in `_admin/cluster/health` for Coordinators
  and DBServers.

* restrict the total amount of data to build up in all in-memory RocksDB write buffers
  by default to a certain fraction of the available physical RAM. This helps restricting
  memory usage for the arangod process, but may have an effect on the RocksDB storage
  engine's write performance.

  In ArangoDB 3.3 the governing configuration option `--rocksdb.total-write-buffer-size`
  had a default value of `0`, which meant that the memory usage was not limited. ArangoDB
  3.4 now changes the default value to about 50% of available physical RAM, and 512MiB
  for setups with less than 4GiB of RAM.

* lower default value for `--cache.size` startup option from about 30% of physical RAM to
  about 25% percent of physical RAM.

* fix internal issue #2786: improved confirmation dialog when clicking the truncate
  button in the web UI

* Updated joi library (web UI), improved Foxx mount path validation

* disable startup warning for Linux kernel variable `vm.overcommit_memory` settings
  values of 0 or 1.
  Effectively `overcommit_memory` settings value of 0 or 1 fix two memory-allocation
  related issues with the default memory allocator used in ArangoDB release builds on
  64bit Linux.
  The issues will remain when running with an `overcommit_memory` settings value of 2,
  so this is now discouraged.
  Setting `overcommit_memory` to 0 or 1 (0 is the Linux kernel's default) fixes issues
  with increasing numbers of memory mappings for the arangod process (which may lead
  to an out-of-memory situation if the kernel's maximum number of mappings threshold
  is hit) and an increasing amount of memory that the kernel counts as "committed".
  With an `overcommit_memory` setting of 0 or 1, an arangod process may either be
  killed by the kernel's OOM killer or will die with a segfault when accessing memory
  it has allocated before but the kernel could not provide later on. This is still
  more acceptable than the kernel not providing any more memory to the process when
  there is still physical memory left, which may have occurred with an `overcommit_memory`
  setting of 2 after the arangod process had done lots of allocations.

  In summary, the recommendation for the `overcommit_memory` setting is now to set it
  to 0 or 1 (0 is kernel default) and not use 2.

* fixed Foxx complaining about valid `$schema` value in manifest.json

* fix for supervision, which started failing servers using old transient store

* fixed a bug where indexes are used in the cluster while still being
  built on the db servers

* fix move leader shard: wait until all but the old leader are in sync.
  This fixes some unstable tests.

* cluster health features more elaborate agent records

* agency's supervision edited for advertised endpoints

v3.4.0-rc.4 (2018-11-04)
------------------------

* fixed Foxx queues not retrying jobs with infinite `maxFailures`

* increase AQL query string parsing performance for queries with many (100K+) string
  values contained in the query string

* increase timeouts for inter-node communication in the cluster

* fixed undefined behavior in `/_api/import` when importing a single document went
  wrong

* replication bugfixes

* stop printing `connection class corrupted` in arangosh

 when just starting the arangosh without a connection to a server and running
 code such as `require("internal")`, the shell always printed "connection class
 corrupted", which was somewhat misleading.

* add separate option `--query.slow-streaming-threshold` for tracking slow
  streaming queries with a different timeout value

* increase maximum number of collections/shards in an AQL query from 256 to 2048

* don't rely on `_modules` collection being present and usable for arangod startup

* force connection timeout to be 7 seconds to allow libcurl time to retry lost DNS
  queries.

* fixes a routing issue within the web ui after the use of views

* fixes some graph data parsing issues in the ui, e.g. cleaning up duplicate
  edges inside the graph viewer.

* in a cluster environment, the arangod process now exits if wrong credentials
  are used during the startup process.

* added option `--rocksdb.total-write-buffer-size` to limit total memory usage
  across all RocksDB in-memory write buffers

* suppress warnings from statistics background threads such as
  `WARNING caught exception during statistics processing: Expecting Object`
  during version upgrade


v3.4.0-rc.3 (2018-10-23)
------------------------

* fixed handling of broken Foxx services

  Installation now also fails when the service encounters an error when
  executed. Upgrading or replacing with a broken service will still result
  in the broken services being installed.

* restored error pages for broken Foxx services

  Services that could not be executed will now show an error page (with helpful
  information if development mode is enabled) instead of a generic 404 response.
  Requests to the service that do not prefer HTML (i.e. not a browser window)
  will receive a JSON formatted 503 error response instead.

* added support for `force` flag when upgrading Foxx services

  Using the `force` flag when upgrading or replacing a service falls back to
  installing the service if it does not already exist.

* The order of JSON object attribute keys in JSON return values will now be
  "random" in more cases. In JSON, there is no defined order for object attribute
  keys anyway, so ArangoDB is taking the freedom to return the attribute keys in
  a non-deterministic, seemingly unordered way.

* Fixed an AQL bug where the `optimize-traversals` rule was falsely applied to
  extensions with inline expressions and thereby ignoring them

* fix side-effects of sorting larger arrays (>= 16 members) of constant literal
  values in AQL, when the array was used not only for IN-value filtering but also
  later in the query.
  The array values were sorted so the IN-value lookup could use a binary search
  instead of a linear search, but this did not take into account that the array
  could have been used elsewhere in the query, e.g. as a return value. The fix
  will create a copy of the array and sort the copy, leaving the original array
  untouched.

* disallow empty LDAP password

* fixes validation of allowed or not allowed foxx service mount paths within
  the Web UI

* The single database or single coordinator statistics in a cluster
  environment within the Web UI sometimes got called way too often.
  This caused artifacts in the graphs, which is now fixed.

* An aardvark statistics route could not collect and sum up the statistics of
  all coordinators if one of them was ahead and had more results than the others

* Web UI now checks if server statistics are enabled before it sends its first
  request to the statistics API

* fix internal issue #486: immediate deletion (right after creation) of
  a view with a link to one collection and indexed data reports failure
  but removes the link

* fix internal issue #480: link to a collection is not added to a view
  if it was already added to other view

* fix internal issues #407, #445: limit ArangoSearch memory consumption
  so that it won't cause OOM while indexing large collections

* upgraded arangodb starter version to 0.13.5

* removed undocumented `db.<view>.toArray()` function from ArangoShell

* prevent creation of collections and views with the same in cluster setups

* fixed issue #6770: document update: ignoreRevs parameter ignored

* added AQL query optimizer rules `simplify-conditions` and `fuse-filters`

* improve inter-server communication performance:
  - move all response processing off Communicator's socket management thread
  - create multiple Communicator objects with ClusterComm, route via round robin
  - adjust Scheduler threads to always be active, and have designated priorities.

* fix internal issue #2770: the Query Profiling modal dialog in the Web UI
  was slightly malformed.

* fix internal issue #2035: the Web UI now updates its indices view to check
  whether new indices exist or not.

* fix internal issue #6808: newly created databases within the Web UI did not
  appear when used Internet Explorer 11 as a browser.

* fix internal issue #2957: the Web UI was not able to display more than 1000
  documents, even when it was set to a higher amount.

* fix internal issue #2688: the Web UI's graph viewer created malformed node
  labels if a node was expanded multiple times.

* fix internal issue #2785: web ui's sort dialog sometimes got rendered, even
  if it should not.

* fix internal issue #2764: the waitForSync property of a satellite collection
  could not be changed via the Web UI

* dynamically manage libcurl's number of open connections to increase performance
  by reducing the number of socket close and then reopen cycles

* recover short server id from agency after a restart of a cluster node

  this fixes problems with short server ids being set to 0 after a node restart,
  which then prevented cursor result load-forwarding between multiple coordinators
  to work properly

  this should fix arangojs#573

* increased default timeouts in replication

  this decreases the chances of followers not getting in sync with leaders because
  of replication operations timing out

* include forward-ported diagnostic options for debugging LDAP connections

* fixed internal issue #3065: fix variable replacements by the AQL query
  optimizer in arangosearch view search conditions

  The consequence of the missing replacements was that some queries using view
  search conditions could have failed with error messages such as

  "missing variable #3 (a) for node #7 (EnumerateViewNode) while planning registers"

* fixed internal issue #1983: the Web UI was showing a deletion confirmation
  multiple times.

* Restricted usage of views in AQL, they will throw an error now
  (e.g. "FOR v, e, p IN 1 OUTBOUND @start edgeCollection, view")
  instead of failing the server.

* Allow VIEWs within the AQL "WITH" statement in cluster environment.
  This will now prepare the query for all collections linked within a view.
  (e.g. "WITH view FOR v, e, p IN OUTBOUND 'collectionInView/123' edgeCollection"
  will now be executed properly and not fail with unregistered collection any more)

* Properly check permissions for all collections linked to a view when
  instantiating an AQL query in cluster environment

* support installation of ArangoDB on Windows into directories with multibyte
  character filenames on Windows platforms that used a non-UTF8-codepage

  This was supported on other platforms before, but never worked for ArangoDB's
  Windows version

* display shard synchronization progress for collections outside of the
  `_system` database

* change memory protection settings for memory given back to by the bundled
  JEMalloc memory allocator. This avoids splitting of existing memory mappings
  due to changes of the protection settings

* added missing implementation for `DeleteRangeCF` in RocksDB WAL tailing handler

* fixed agents busy looping gossip

* handle missing `_frontend` collections gracefully

  the `_frontend` system collection is not required for normal ArangoDB operations,
  so if it is missing for whatever reason, ensure that normal operations can go
  on.


v3.4.0-rc.2 (2018-09-30)
------------------------

* upgraded arangosync version to 0.6.0

* upgraded arangodb starter version to 0.13.3

* fixed issue #6611: Properly display JSON properties of user defined foxx services
  configuration within the web UI

* improved shards display in web UI: included arrows to better visualize that
  collection name sections can be expanded and collapsed

* added nesting support for `aql` template strings

* added support for `undefined` and AQL literals to `aql.literal`

* added `aql.join` function

* fixed issue #6583: Agency node segfaults if sent an authenticated HTTP
  request is sent to its port

* fixed issue #6601: Context cancelled (never ending query)

* added more AQL query results cache inspection and control functionality

* fixed undefined behavior in AQL query result cache

* the query editor within the web UI is now catching HTTP 501 responses
  properly

* added AQL VERSION function to return the server version as a string

* added startup parameter `--cluster.advertised-endpoints`

* AQL query optimizer now makes better choices regarding indexes to use in a
  query when there are multiple competing indexes and some of them are prefixes
  of others

  In this case, the optimizer could have preferred indexes that covered less
  attributes, but it should rather pick the indexes that covered more attributes.

  For example, if there was an index on ["a"] and another index on ["a", "b"], then
  previously the optimizer may have picked the index on just ["a"] instead the
  index on ["a", "b"] for queries that used all index attributes but did range
  queries on them (e.g. `FILTER doc.a == @val1 && doc.b >= @val2`).

* Added compression for the AQL intermediate results transfer in the cluster,
  leading to less data being transferred between coordinator and database servers
  in many cases

* forward-ported a bugfix from RocksDB (https://github.com/facebook/rocksdb/pull/4386)
  that fixes range deletions (used internally in ArangoDB when dropping or truncating
  collections)

  The non-working range deletes could have triggered errors such as
  `deletion check in index drop failed - not all documents in the index have been deleted.`
  when dropping or truncating collections

* improve error messages in Windows installer

* allow retrying installation in Windows installer in case an existing database is still
  running and needs to be manually shut down before continuing with the installation

* fix database backup functionality in Windows installer

* fixed memory leak in `/_api/batch` REST handler

* `db._profileQuery()` now also tracks operations triggered when using `LIMIT`
  clauses in a query

* added proper error messages when using views as an argument to AQL functions
  (doing so triggered an `internal error` before)

* fixed return value encoding for collection ids ("cid" attribute") in REST API
  `/_api/replication/logger-follow`

* fixed dumping and restoring of views with arangodump and arangorestore

* fix replication from 3.3 to 3.4

* fixed some TLS errors that occurred when combining HTTPS/TLS transport with the
  VelocyStream protocol (VST)

  That combination could have led to spurious errors such as "TLS padding error"
  or "Tag mismatch" and connections being closed

* make synchronous replication detect more error cases when followers cannot
  apply the changes from the leader

* fixed issue #6379: RocksDB arangorestore time degeneration on dead documents

* fixed issue #6495: Document not found when removing records

* fixed undefined behavior in cluster plan-loading procedure that may have
  unintentionally modified a shared structure

* reduce overhead of function initialization in AQL COLLECT aggregate functions,
  for functions COUNT/LENGTH, SUM and AVG

  this optimization will only be noticable when the COLLECT produces many groups
  and the "hash" COLLECT variant is used

* fixed potential out-of-bounds access in admin log REST handler `/_admin/log`,
  which could have led to the server returning an HTTP 500 error

* catch more exceptions in replication and handle them appropriately

* agency endpoint updates now go through RAFT

* fixed a cleanup issue in Current when a follower was removed from Plan

* catch exceptions in MaintenanceWorker thread

* fixed a bug in cleanOutServer which could lead to a cleaned out server
  still being a follower for some shard

v3.4.0-rc.1 (2018-09-06)
------------------------

* Release Candidate for 3.4.0, please check the `ReleaseNotes/KnownIssues34.md`
  file for a list of known issues.

* upgraded bundled RocksDB version to 5.16.0

* upgraded bundled Snappy compression library to 1.1.7

* fixed issue #5941: if using breadth first search in traversals uniqueness checks
  on path (vertices and edges) have not been applied. In SmartGraphs the checks
  have been executed properly.

* added more detailed progress output to arangorestore, showing the percentage of
  how much data is restored for bigger collections plus a set of overview statistics
  after each processed collection

* added option `--rocksdb.use-file-logging` to enable writing of RocksDB's own
  informational LOG files into RocksDB's database directory.

  This option is turned off by default, but can be enabled for debugging RocksDB
  internals and performance.

* improved error messages when managing Foxx services

  Install/replace/upgrade will now provide additional information when an error
  is encountered during setup. Errors encountered during a `require` call will
  also include information about the underlying cause in the error message.

* fixed some Foxx script names being displayed incorrectly in web UI and Foxx CLI

* major revision of the maintenance feature

* added `uuidv4` and `genRandomBytes` methods to crypto module

* added `hexSlice` methods `hexWrite` to JS Buffer type

* added `Buffer.from`, `Buffer.of`, `Buffer.alloc` and `Buffer.allocUnsafe`
  for improved compatibility with Node.js

* Foxx HTTP API errors now log stacktraces

* fixed issue #5831: custom queries in the ui could not be loaded if the user
  only has read access to the _system database.

* fixed issue #6128: ArangoDb Cluster: Task moved from DBS to Coordinator

* fixed some web ui action events related to Running Queries view and Slow
  Queries History view

* fixed internal issue #2566: corrected web UI alignment of the nodes table

* fixed issue #5736: Foxx HTTP API responds with 500 error when request body
  is too short

* fixed issue #6106: Arithmetic operator type casting documentation incorrect

* The arangosh now supports the velocystream transport protocol via the schemas
  "vst+tcp://", "vst+ssl://", "vst+unix://" schemes.

* The server will no longer lowercase the input in --server.endpoint. This means
  Unix domain socket paths will now  be treated as specified, previously they were lowercased

* fixed logging of requests. A wrong log level was used

* fixed issue #5943: misplaced database ui icon and wrong cursor type were used

* fixed issue #5354: updated the web UI JSON editor, improved usability

* fixed issue #5648: fixed error message when saving unsupported document types

* fixed internal issue #2812: Cluster fails to create many indexes in parallel

* Added C++ implementation, load balancer support, and user restriction to Pregel API.

  If an execution is accessed on a different coordinator than where it was
  created, the request(s) will be forwarded to the correct coordinator. If an
  execution is accessed by a different user than the one who created it, the
  request will be denied.

* the AQL editor in the web UI now supports detailed AQL query profiling

* fixed issue #5884: Subquery nodes are no longer created on DBServers

* intermediate commits in the RocksDB engine are now only enabled in standalone AQL queries

  (not within a JS transaction), standalone truncate as well as for the "import" API

* the AQL editor in the web UI now supports GeoJSON types and is able to render them.

* fixed issue #5035: fixed a vulnerability issue within the web ui's index view

* PR #5552: add "--latency true" option to arangoimport.  Lists microsecond latency

* added `"pbkdf2"` method to `@arangodb/foxx/auth` module

* the `@arangodb/foxx/auth` module now uses a different method to generate salts,
  so salts are no longer guaranteed to be alphanumeric

* fixed internal issue #2567: the Web UI was showing the possibility to move a shard
  from a follower to the current leader

* Renamed RocksDB engine-specific statistics figure `rocksdb.block-cache-used`
  to `rocksdb.block-cache-usage` in output of `db._engineStats()`

  The new figure name is in line with the statistics that the RocksDB library
  provides in its new versions.

* Added RocksDB engine-specific statistics figures `rocksdb.block-cache-capacity`,
  `rocksdb.block-cache-pinned-usage` as well as level-specific figures
  `rocksdb.num-files-at-level` and `rocksdb.compression-ratio-at-level` in
  output of `db._engineStats()`

* Added RocksDB-engine configuration option `--rocksdb.block-align-data-blocks`

  If set to true, data blocks are aligned on lesser of page size and block size,
  which may waste some memory but may reduce the number of cross-page I/Os operations.

* Usage RocksDB format version 3 for new block-based tables

* Bugfix: The AQL syntax variants `UPDATE/REPLACE k WITH d` now correctly take
  _rev from k instead of d (when ignoreRevs is false) and ignore d._rev.

* Added C++ implementation, load balancer support, and user restriction to tasks API

  If a task is accessed on a different coordinator than where it was created,
  the request(s) will be forwarded to the correct coordinator. If a
  task is accessed by a different user than the one who created it, the request
  will be denied.

* Added load balancer support and user-restriction to async jobs API.

  If an async job is accessed on a different coordinator than where it was
  created, the request(s) will be forwarded to the correct coordinator. If a
  job is accessed by a different user than the one who created it, the request
  will be denied.

* switch default storage engine from MMFiles to RocksDB

  In ArangoDB 3.4, the default storage engine for new installations is the RocksDB
  engine. This differs to previous versions (3.2 and 3.3), in which the default
  storage engine was the MMFiles engine.

  The MMFiles engine can still be explicitly selected as the storage engine for
  all new installations. It's only that the "auto" setting for selecting the storage
  engine will now use the RocksDB engine instead of MMFiles engine.

  In the following scenarios, the effectively selected storage engine for new
  installations will be RocksDB:

  * `--server.storage-engine rocksdb`
  * `--server.storage-engine auto`
  * `--server.storage-engine` option not specified

  The MMFiles storage engine will be selected for new installations only when
  explicitly selected:

  * `--server.storage-engine mmfiles`

  On upgrade, any existing ArangoDB installation will keep its previously selected
  storage engine. The change of the default storage engine is thus only relevant
  for new ArangoDB installations and/or existing cluster setups for which new server
  nodes get added later. All server nodes in a cluster setup should use the same
  storage engine to work reliably. Using different storage engines in a cluster is
  unsupported.

* added collection.indexes() as an alias for collection.getIndexes()

* disable V8 engine and JavaScript APIs for agency nodes

* renamed MMFiles engine compactor thread from "Compactor" to "MMFilesCompactor".

  This change will be visible only on systems which allow assigning names to
  threads.

* added configuration option `--rocksdb.sync-interval`

  This option specifies interval (in milliseconds) that ArangoDB will use to
  automatically synchronize data in RocksDB's write-ahead log (WAL) files to
  disk. Automatic syncs will only be performed for not-yet synchronized data,
  and only for operations that have been executed without the *waitForSync*
  attribute.

  Automatic synchronization is performed by a background thread. The default
  sync interval is 100 milliseconds.

  Note: this option is not supported on Windows platforms. Setting the sync
  interval to a value greater 0 will produce a startup warning.

* added AQL functions `TO_BASE64`, `TO_HEX`, `ENCODE_URI_COMPONENT` and `SOUNDEX`

* PR #5857: RocksDB engine would frequently request a new DelayToken.  This caused
  excessive write delay on the next Put() call.  Alternate approach taken.

* changed the thread handling in the scheduler. `--server.maximal-threads` will be
  the maximum number of threads for the scheduler.

* The option `--server.threads` is now obsolete.

* use sparse indexes in more cases now, when it is clear that the index attribute
  value cannot be null

* introduce SingleRemoteOperationNode via "optimize-cluster-single-document-operations"
  optimizer rule, which triggers single document operations directly from the coordinator
  instead of using a full-featured AQL setup. This saves cluster roundtrips.

  Queries directly referencing the document key benefit from this:

      UPDATE {_key: '1'} WITH {foo: 'bar'} IN collection RETURN OLD

* Added load balancer support and user-restriction to cursor API.

  If a cursor is accessed on a different coordinator than where it was created,
  the requests will be forwarded to the correct coordinator. If a cursor is
  accessed by a different user than the one who created it, the request will
  be denied.

* if authentication is turned on requests to databases by users with insufficient rights
 will be answered with the HTTP forbidden (401) response.

* upgraded bundled RocksDB library version to 5.15

* added key generators `uuid` and `padded`

  The `uuid` key generator generates universally unique 128 bit keys, which are
  stored in hexadecimal human-readable format.
  The `padded` key generator generates keys of a fixed length (16 bytes) in
  ascending lexicographical sort order.

* The REST API of `/_admin/status` added: "operationMode" filed with same meaning as
  the "mode" field and field "readOnly" that has the inverted meaning of the field
  "writeOpsEnabled". The old field names will be deprecated in upcoming versions.

* added `COUNT_DISTINCT` AQL function

* make AQL optimizer rule `collect-in-cluster` optimize aggregation functions
  `AVERAGE`, `VARIANCE`, `STDDEV`, `UNIQUE`, `SORTED_UNIQUE` and `COUNT_DISTINCT`
  in a cluster by pushing parts of the aggregation onto the DB servers and only
  doing the total aggregation on the coordinator

* replace JavaScript functions FULLTEXT, NEAR, WITHIN and WITHIN_RECTANGLE with
  regular AQL subqueries via a new optimizer rule "replace-function-with-index".

* the existing "fulltext-index-optimizer" optimizer rule has been removed because its
  duty is now handled by the "replace-function-with-index" rule.

* added option "--latency true" option to arangoimport. Lists microsecond latency
  statistics on 10 second intervals.

* fixed internal issue #2256: ui, document id not showing up when deleting a document

* fixed internal issue #2163: wrong labels within foxx validation of service
  input parameters

* fixed internal issue #2160: fixed misplaced tooltips in indices view

* Added exclusive option for rocksdb collections. Modifying AQL queries can
  now set the exclusive option as well as it can be set on JavaScript transactions.

* added optimizer rule "optimize-subqueries", which makes qualifying subqueries
  return less data

  The rule fires in the following situations:
  * in case only a few results are used from a non-modifying subquery, the rule
    will add a LIMIT statement into the subquery. For example

	LET docs = (
	  FOR doc IN collection
	    FILTER ...
	    RETURN doc
	)
	RETURN docs[0]

    will be turned into

	LET docs = (
	  FOR doc IN collection
	    FILTER ...
	    LIMIT 1
	    RETURN doc
	)
	RETURN docs[0]

    Another optimization performed by this rule is to modify the result value
    of subqueries in case only the number of results is checked later. For example

	RETURN LENGTH(
	  FOR doc IN collection
	    FILTER ...
	    RETURN doc
	)

    will be turned into

	RETURN LENGTH(
	  FOR doc IN collection
	    FILTER ...
	    RETURN true
	)

  This saves copying the document data from the subquery to the outer scope and may
  enable follow-up optimizations.

* fixed Foxx queues bug when queues are created in a request handler with an
  ArangoDB authentication header

* abort startup when using SSLv2 for a server endpoint, or when connecting with
  a client tool via an SSLv2 connection.

  SSLv2 has been disabled in the OpenSSL library by default in recent versions
  because of security vulnerabilities inherent in this protocol.

  As it is not safe at all to use this protocol, the support for it has also
  been stopped in ArangoDB. End users that use SSLv2 for connecting to ArangoDB
  should change the protocol from SSLv2 to TLSv12 if possible, by adjusting
  the value of the `--ssl.protocol` startup option.

* added `overwrite` option to document insert operations to allow for easier syncing.

  This implements almost the much inquired UPSERT. In reality it is a REPSERT
  (replace/insert) because only replacement and not modification of documents
  is possible. The option does not work in cluster collections with custom
  sharding.

* added startup option `--log.escape`

  This option toggles the escaping of log output.

  If set to `true` (which is the default value), then the logging will work
  as before, and the following characters in the log output are escaped:

  * the carriage return character (hex 0d)
  * the newline character (hex 0a)
  * the tabstop character (hex 09)
  * any other characters with an ordinal value less than hex 20

  If the option is set to `false`, no characters are escaped. Characters with
  an ordinal value less than hex 20 will not be printed in this mode but will
  be replaced with a space character (hex 20).

  A side effect of turning off the escaping is that it will reduce the CPU
  overhead for the logging. However, this will only be noticable when logging
  is set to a very verbose level (e.g. debug or trace).

* increased the default values for the startup options `--javascript.gc-interval`
  from every 1000 to every 2000 requests, and for `--javascript.gc-frequency` from
  30 to 60 seconds

  This will make the V8 garbage collection run less often by default than in previous
  versions, reducing CPU load a bit and leaving more contexts available on average.

* added `/_admin/repair/distributeShardsLike` that repairs collections with
  distributeShardsLike where the shards aren't actually distributed like in the
  prototype collection, as could happen due to internal issue #1770

* Fixed issue #4271: Change the behavior of the `fullCount` option for AQL query
  cursors so that it will only take into account `LIMIT` statements on the top level
  of the query.

  `LIMIT` statements in subqueries will not have any effect on the `fullCount` results
  any more.

* We added a new geo-spatial index implementation. On the RocksDB storage engine all
  installations will need to be upgraded with `--database.auto-upgrade true`. New geo
  indexes will now only report with the type `geo` instead of `geo1` or `geo2`.
  The index types `geo1` and `geo2` are now deprecated.
  Additionally we removed the deprecated flags `constraint` and `ignoreNull` from geo
  index definitions, these fields were initially deprecated in ArangoDB 2.5

* Add revision id to RocksDB values in primary indexes to speed up replication (~10x).

* PR #5238: Create a default pacing algorithm for arangoimport to avoid TimeoutErrors
  on VMs with limited disk throughput

* Starting a cluster with coordinators and DB servers using different storage engines
  is unsupported. Doing it anyway will now produce a warning on startup

* fixed issue #4919: C++ implementation of LIKE function now matches the old and correct
  behaviour of the javascript implementation.

* added `--json` option to arangovpack, allowing to treat its input as plain JSON data
  make arangovpack work without any configuration file

* added experimental arangodb startup option `--javascript.enabled` to enable/disable the
  initialization of the V8 JavaScript engine. Only expected to work on single-servers and
  agency deployments

* pull request #5201: eliminate race scenario where handlePlanChange could run infinite times
  after an execution exceeded 7.4 second time span

* UI: fixed an unreasonable event bug within the modal view engine

* pull request #5114: detect shutdown more quickly on heartbeat thread of coordinator and
  DB servers

* fixed issue #3811: gharial api is now checking existence of `_from` and `_to` vertices
  during edge creation

* There is a new method `_profileQuery` on the database object to execute a query and
  print an explain with annotated runtime information.

* Query cursors can now be created with option `profile`, with a value of 0, 1 or 2.
  This will cause queries to include more statistics in their results and will allow tracing
  of queries.

* fixed internal issue #2147: fixed database filter in UI

* fixed internal issue #2149: number of documents in the UI is not adjusted after moving them

* fixed internal issue #2150: UI - loading a saved query does not update the list of bind
  parameters

* removed option `--cluster.my-local-info` in favor of persisted server UUIDs

  The option `--cluster.my-local-info` was deprecated since ArangoDB 3.3.

* added new collection property `cacheEnabled` which enables in-memory caching for
  documents and primary index entries. Available only when using RocksDB

* arangodump now supports `--threads` option to dump collections in parallel

* arangorestore now supports `--threads` option to restore collections in parallel

* Improvement: The AQL query planner in cluster is now a bit more clever and
  can prepare AQL queries with less network overhead.

  This should speed up simple queries in cluster mode, on complex queries it
  will most likely not show any performance effect.
  It will especially show effects on collections with a very high amount of Shards.

* removed remainders of dysfunctional `/_admin/cluster-test` and `/_admin/clusterCheckPort`
  API endpoints and removed them from documentation

* added new query option `stream` to enable streaming query execution via the
  `POST /_api/cursor` rest interface.

* fixed issue #4698: databases within the UI are now displayed in a sorted order.

* Behavior of permissions for databases and collections changed:
  The new fallback rule for databases for which an access level is not explicitly specified:
  Choose the higher access level of:
    * A wildcard database grant
    * A database grant on the `_system` database
  The new fallback rule for collections for which an access level is not explicitly specified:
  Choose the higher access level of:
    * Any wildcard access grant in the same database, or on "*/*"
    * The access level for the current database
    * The access level for the `_system` database

* fixed issue #4583: add AQL ASSERT and AQL WARN

* renamed startup option `--replication.automatic-failover` to
  `--replication.active-failover`
  using the old option name will still work in ArangoDB 3.4, but the old option
  will be removed afterwards

* index selectivity estimates for RocksDB engine are now eventually consistent

  This change addresses a previous issue where some index updates could be
  "lost" from the view of the internal selectivity estimate, leading to
  inaccurate estimates. The issue is solved now, but there can be up to a second
  or so delay before updates are reflected in the estimates.

* support `returnOld` and `returnNew` attributes for in the following HTTP REST
  APIs:

  * /_api/gharial/<graph>/vertex/<collection>
  * /_api/gharial/<graph>/edge/<collection>

  The exception from this is that the HTTP DELETE verb for these APIs does not
  support `returnOld` because that would make the existing API incompatible

* fixed internal issue #478: remove unused and undocumented REST API endpoints
  _admin/statistics/short and _admin/statistics/long

  These APIs were available in ArangoDB's REST API, but have not been called by
  ArangoDB itself nor have they been part of the documented API. They have been
  superseded by other REST APIs and were partially dysfunctional. Therefore
  these two endpoints have been removed entirely.

* fixed issue #1532: reload users on restore

* fixed internal issue #1475: when restoring a cluster dump to a single server
  ignore indexes of type primary and edge since we mustn't create them here.

* fixed internal issue #1439: improve performance of any-iterator for RocksDB

* issue #1190: added option `--create-database` for arangoimport

* UI: updated dygraph js library to version 2.1.0

* renamed arangoimp to arangoimport for consistency
  Release packages will still install arangoimp as a symlink so user scripts
  invoking arangoimp do not need to be changed

* UI: Shard distribution view now has an accordion view instead of displaying
  all shards of all collections at once.

* fixed issue #4393: broken handling of unix domain sockets in JS_Download

* added AQL function `IS_KEY`
  this function checks if the value passed to it can be used as a document key,
  i.e. as the value of the `_key` attribute

* added AQL functions `SORTED` and `SORTED_UNIQUE`

  `SORTED` will return a sorted version of the input array using AQL's internal
  comparison order
  `SORTED_UNIQUE` will do the same, but additionally removes duplicates.

* added C++ implementation for AQL functions `DATE_NOW`, `DATE_ISO8601`,
  `DATE_TIMESTAMP`, `IS_DATESTRING`, `DATE_DAYOFWEEK`, `DATE_YEAR`,
  `DATE_MONTH`, `DATE_DAY`, `DATE_HOUR`, `DATE_MINUTE`, `DATE_SECOND`,
  `DATE_MILLISECOND`, `DATE_DAYOFYEAR`, `DATE_ISOWEEK`, `DATE_LEAPYEAR`,
  `DATE_QUARTER`, `DATE_DAYS_IN_MONTH`, `DATE_ADD`, `DATE_SUBTRACT`,
  `DATE_DIFF`, `DATE_COMPARE`, `TRANSLATE` and `SHA512`

* fixed a bug where clusterinfo missed changes to plan after agency
  callback is registred for create collection

* Foxx manifest.json files can now contain a $schema key with the value
  of "http://json.schemastore.org/foxx-manifest" to improve tooling support.

* fixed agency restart from compaction without data

* fixed agency's log compaction for internal issue #2249

* only load Plan and Current from agency when actually needed


v3.3.18 (XXXX-XX-XX)
--------------------

* improved logging in case of replication errors

* recover short server id from agency after a restart of a cluster node

  this fixes problems with short server ids being set to 0 after a node restart,
  which then prevented cursor result load-forwarding between multiple coordinators
  to work properly

  this should fix arangojs#573

* increased default timeouts in replication

  this decreases the chances of followers not getting in sync with leaders because
  of replication operations timing out

* fixed internal issue #1983: the Web UI was showing a deletion confirmation
  multiple times.

* handle missing `_frontend` collections gracefully

  the `_frontend` system collection is not required for normal ArangoDB operations,
  so if it is missing for whatever reason, ensure that normal operations can go
  on.


v3.3.17 (2018-10-04)
--------------------

* upgraded arangosync version to 0.6.0

* added several advanced options for configuring and debugging LDAP connections.
  Please note that some of the following options are platform-specific and may not
  work on all platforms or with all LDAP servers reliably:

  - `--ldap.serialized`: whether or not calls into the underlying LDAP library
    should be serialized.
    This option can be used to work around thread-unsafe LDAP library functionality.
  - `--ldap.serialize-timeout`: sets the timeout value that is used when waiting to
    enter the LDAP library call serialization lock. This is only meaningful when
    `--ldap.serialized` has been set to `true`.
  - `--ldap.retries`: number of tries to attempt a connection. Setting this to values
    greater than one will make ArangoDB retry to contact the LDAP server in case no
    connection can be made initially.
  - `--ldap.restart`: whether or not the LDAP library should implicitly restart
    connections
  - `--ldap.referrals`: whether or not the LDAP library should implicitly chase
    referrals
  - `--ldap.debug`: turn on internal OpenLDAP library output (warning: will print
    to stdout).
  - `--ldap.timeout`: timeout value (in seconds) for synchronous LDAP API calls
    (a value of 0 means default timeout).
  - `--ldap.network-timeout`: timeout value (in seconds) after which network operations
    following the initial connection return in case of no activity (a value of 0 means
    default timeout).
  - `--ldap.async-connect`: whether or not the connection to the LDAP library will
    be done asynchronously.

* fixed a shutdown race in ArangoDB's logger, which could have led to some buffered
  log messages being discarded on shutdown

* display shard synchronization progress for collections outside of the
  `_system` database

* fixed issue #6611: Properly display JSON properties of user defined foxx services
  configuration within the web UI

* fixed issue #6583: Agency node segfaults if sent an authenticated HTTP request is sent to its port

* when cleaning out a leader it could happen that it became follower instead of
  being removed completely

* make synchronous replication detect more error cases when followers cannot
  apply the changes from the leader

* fix some TLS errors that occurred when combining HTTPS/TLS transport with the
  VelocyStream protocol (VST)

  That combination could have led to spurious errors such as "TLS padding error"
  or "Tag mismatch" and connections being closed

* agency endpoint updates now go through RAFT


v3.3.16 (2018-09-19)
--------------------

* fix undefined behavior in AQL query result cache

* the query editor within the web ui is now catching http 501 responses
  properly

* fixed issue #6495 (Document not found when removing records)

* fixed undefined behavior in cluster plan-loading procedure that may have
  unintentionally modified a shared structure

* reduce overhead of function initialization in AQL COLLECT aggregate functions,
  for functions COUNT/LENGTH, SUM and AVG

  this optimization will only be noticable when the COLLECT produces many groups
  and the "hash" COLLECT variant is used

* fixed potential out-of-bounds access in admin log REST handler /_admin/log,
  which could have led to the server returning an HTTP 500 error

* catch more exceptions in replication and handle them appropriately


v3.3.15 (2018-09-10)
--------------------

* fixed an issue in the "sorted" AQL COLLECT variant, that may have led to producing
  an incorrect number of results

* upgraded arangodb starter version to 0.13.3

* fixed issue #5941 if using breadth-first search in traversals uniqueness checks
  on path (vertices and edges) have not been applied. In SmartGraphs the checks
  have been executed properly.

* added more detailed progress output to arangorestore, showing the percentage of
  how much data is restored for bigger collections plus a set of overview statistics
  after each processed collection

* added option `--rocksdb.use-file-logging` to enable writing of RocksDB's own
  informational LOG files into RocksDB's database directory.

  This option is turned off by default, but can be enabled for debugging RocksDB
  internals and performance.

* improved error messages when managing Foxx services

  Install/replace/upgrade will now provide additional information when an error
  is encountered during setup. Errors encountered during a `require` call will
  also include information about the underlying cause in the error message.

* fixed some Foxx script names being displayed incorrectly in web UI and Foxx CLI

* added startup option `--query.optimizer-max-plans value`

  This option allows limiting the number of query execution plans created by the
  AQL optimizer for any incoming queries. The default value is `128`.

  By adjusting this value it can be controlled how many different query execution
  plans the AQL query optimizer will generate at most for any given AQL query.
  Normally the AQL query optimizer will generate a single execution plan per AQL query,
  but there are some cases in which it creates multiple competing plans. More plans
  can lead to better optimized queries, however, plan creation has its costs. The
  more plans are created and shipped through the optimization pipeline, the more time
  will be spent in the optimizer.

  Lowering this option's value will make the optimizer stop creating additional plans
  when it has already created enough plans.

  Note that this setting controls the default maximum number of plans to create. The
  value can still be adjusted on a per-query basis by setting the *maxNumberOfPlans*
  attribute when running a query.

  This change also lowers the default maximum number of query plans from 192 to 128.

* bug fix: facilitate faster shutdown of coordinators and db servers

* cluster nodes should retry registering in agency until successful

* fixed some web ui action events related to Running Queries view and Slow
  Queries History view

* Create a default pacing algorithm for arangoimport to avoid TimeoutErrors
  on VMs with limited disk throughput

* backport PR 6150: establish unique function to indicate when
  application is terminating and therefore network retries should not occur

* backport PR #5201: eliminate race scenario where handlePlanChange
  could run infinite times after an execution exceeded 7.4 second time span


v3.3.14 (2018-08-15)
--------------------

* upgraded arangodb starter version to 0.13.1

* Foxx HTTP API errors now log stacktraces

* fixed issue #5736: Foxx HTTP API responds with 500 error when request body
  is too short

* fixed issue #5831: custom queries in the ui could not be loaded if the user
  only has read access to the _system database.

* fixed internal issue #2566: corrected web UI alignment of the nodes table

* fixed internal issue #2869: when attaching a follower with global applier to an
  authenticated leader already existing users have not been replicated, all users
  created/modified later are replicated.

* fixed internal issue #2865: dumping from an authenticated arangodb the users have
  not been included

* fixed issue #5943: misplaced database ui icon and wrong cursor type were used

* fixed issue #5354: updated the web UI JSON editor, improved usability

* fixed issue #5648: fixed error message when saving unsupported document types

* fixed issue #6076: Segmentation fault after AQL query

  This also fixes issues #6131 and #6174

* fixed issue #5884: Subquery nodes are no longer created on DBServers

* fixed issue #6031: Broken LIMIT in nested list iterations

* fixed internal issue #2812: Cluster fails to create many indexes in parallel

* intermediate commits in the RocksDB engine are now only enabled in standalone AQL
  queries (not within a JS transaction), standalone truncate as well as for the
  "import" API

* Bug fix: race condition could request data from Agency registry that did not
  exist yet.  This caused a throw that would end the Supervision thread.
  All registry query APIs no longer throw exceptions.


v3.3.13 (2018-07-26)
--------------------

* fixed internal issue #2567: the Web UI was showing the possibility to move a
  shard from a follower to the current leader

* fixed issue #5977: Unexpected execution plan when subquery contains COLLECT

* Bugfix: The AQL syntax variants `UPDATE/REPLACE k WITH d` now correctly take
  _rev from k instead of d (when ignoreRevs is false) and ignore d._rev.

* put an upper bound on the number of documents to be scanned when using
  `db.<collection>.any()` in the RocksDB storage engine

  previous versions of ArangoDB did a scan of a random amount of documents in
  the collection, up to the total number of documents available. this produced
  a random selection with a good quality, but needed to scan half the number
  of documents in the collection on average.

  The new version will only scan up to 500 documents, so it produces a less
  random result, but will be a lot faster especially for large collections.

  The implementation of `any()` for the MMFiles engine remains unchanged. The
  MMFiles engine will pick a random document from the entire range of the
  in-memory primary index without performing scans.

* return an empty result set instead of an "out of memory" exception when
  querying the geo index with invalid (out of range) coordinates

* added load balancer support and user-restriction to cursor API.

  If a cursor is accessed on a different coordinator than where it was created,
  the requests will be forwarded to the correct coordinator. If a cursor is
  accessed by a different user than the one who created it, the request will
  be denied.

* keep failed follower in followers list in Plan.

  This increases the changes of a failed follower getting back into sync if the
  follower comes back after a short time. In this case the follower can try to
  get in sync again, which normally takes less time than seeding a completely
  new follower.

* fix assertion failure and undefined behavior in Unix domain socket connections,
  introduced by 3.3.12

* added configuration option `--rocksdb.sync-interval`

  This option specifies interval (in milliseconds) that ArangoDB will use to
  automatically synchronize data in RocksDB's write-ahead log (WAL) files to
  disk. Automatic syncs will only be performed for not-yet synchronized data,
  and only for operations that have been executed without the *waitForSync*
  attribute.

  Automatic synchronization is performed by a background thread. The default
  sync interval is 0, meaning the automatic background syncing is turned off.
  Background syncing in 3.3 is opt-in, whereas in ArangoDB 3.4 the default sync
  interval will be 100 milliseconds.

  Note: this option is not supported on Windows platforms. Setting the sync
  interval to a value greater 0 will produce a startup warning.

* fixed graph creation sometimes failing with 'edge collection
  already used in edge def' when the edge definition contained multiple vertex
  collections, despite the edge definitions being identical

* inception could get caught in a trap, where agent configuration
  version and timeout multiplier lead to incapacitated agency

* fixed issue #5827: Batch request handling incompatible with .NET's default
  ContentType format

* fixed agency's log compaction for internal issue #2249

* inspector collects additionally disk data size and storage engine statistics


v3.3.12 (2018-07-12)
--------------------

* issue #5854: RocksDB engine would frequently request a new DelayToken.  This caused
  excessive write delay on the next Put() call.  Alternate approach taken.

* fixed graph creation under some circumstances failing with 'edge collection
  already used in edge def' despite the edge definitions being identical

* fixed issue #5727: Edge document with user provided key is inserted as many
  times as the number of shards, violating the primary index

* fixed internal issue #2658: AQL modification queries did not allow `_rev`
  checking. There is now a new option `ignoreRevs` which can be set to `false`
  in order to force AQL modification queries to match revision ids before
  doing any modifications

* fixed issue #5679: Replication applier restrictions will crash synchronisation
  after initial sync

* fixed potential issue in RETURN DISTINCT CollectBlock implementation
  that led to the block producing an empty result

* changed communication tasks to use boost strands instead of locks,
  this fixes a race condition with parallel VST communication over
  SSL

* fixed agency restart from compaction without data

* fixed for agent coming back to agency with changed endpoint and
  total data loss

* more patient agency tests to allow for ASAN tests to successfully finish


v3.3.11 (2018-06-26)
--------------------

* upgraded arangosync version to 0.5.3

* upgraded arangodb starter version to 0.12.0

* fixed internal issue #2559: "unexpected document key" error when custom
  shard keys are used and the "allowUserKeys" key generator option is set
  to false

* fixed AQL DOCUMENT lookup function for documents for sharded collections with
  more than a single shard and using a custom shard key (i.e. some shard
  key attribute other than `_key`).
  The previous implementation of DOCUMENT restricted to lookup to a single
  shard in all cases, though this restriction was invalid. That lead to
  `DOCUMENT` not finding documents in cases the wrong shard was contacted. The
  fixed implementation in 3.3.11 will reach out to all shards to find the
  document, meaning it will produce the correct result, but will cause more
  cluster-internal traffic. This increase in traffic may be high if the number
  of shards is also high, because each invocation of `DOCUMENT` will have to
  contact all shards.
  There will be no performance difference for non-sharded collections or
  collections that are sharded by `_key` or that only have a single shard.

* reimplemented replication view in web UI

* fixed internal issue #2256: ui, document id not showing up when deleting a document

* fixed internal issue #2163: wrong labels within foxx validation of service
  input parameters

* fixed internal issue #2160: fixed misplaced tooltips in indices view

* added new arangoinspect client tool, to help users and customers easily collect
  information of any ArangoDB server setup, and facilitate troubleshooting for the
  ArangoDB Support Team


v3.3.10 (2018-06-04)
--------------------

* make optimizer rule "remove-filter-covered-by-index" not stop after removing
  a sub-condition from a FILTER statement, but pass the optimized FILTER
  statement again into the optimizer rule for further optimizations.
  This allows optimizing away some more FILTER conditions than before.

* allow accessing /_admin/status URL on followers too in active failover setup

* fix cluster COLLECT optimization for attributes that were in "sorted" variant of
  COLLECT and that were provided by a sorted index on the collected attribute

* apply fulltext index optimization rule for multiple fulltext searches in
  the same query

  this fixes https://stackoverflow.com/questions/50496274/two-fulltext-searches-on-arangodb-cluster-v8-is-involved

* validate `_from` and `_to` values of edges on updates consistently

* fixed issue #5400: Unexpected AQL Result

* fixed issue #5429: Frequent 'updated local foxx repository' messages

* fixed issue #5252: Empty result if FULLTEXT() is used together with LIMIT offset

* fixed issue #5035: fixed a vulnerability issue within the web ui's index view

* inception was ignoring leader's configuration


v3.3.9 (2018-05-17)
-------------------

* added `/_admin/repair/distributeShardsLike` that repairs collections with
  distributeShardsLike where the shards aren't actually distributed like in the
  prototype collection, as could happen due to internal issue #1770

* fixed Foxx queues bug when queues are created in a request handler with an
  ArangoDB authentication header

* upgraded arangosync version to 0.5.1

* upgraded arangodb starter version to 0.11.3

* fix cluster upgrading issue introduced in 3.3.8

  the issue made arangod crash when starting a DB server with option
  `--database.auto-upgrade true`

* fix C++ implementation of AQL ZIP function to return each distinct attribute
  name only once. The previous implementation added non-unique attribute names
  multiple times, which led to follow-up issues.
  Now if an attribute name occurs multiple times in the input list of attribute
  names, it will only be incorporated once into the result object, with the
  value that corresponds to the first occurrence.
  This fix also changes the V8 implementation of the ZIP function, which now
  will always return the first value for non-unique attribute names and not the
  last occurring value.

* self heal during a Foxx service install, upgrade or replace no longer breaks
  the respective operation

* make /_api/index, /_api/database and /_api/user REST handlers use the scheduler's
  internal queue, so they do not run in an I/O handling thread

* fixed issue #4919: C++ implementation of LIKE function now matches the old and
  correct behavior of the JavaScript implementation.

* added REST API endpoint /_admin/server/availability for monitoring purposes

* UI: fixed an unreasonable event bug within the modal view engine

* fixed issue #3811: gharial api is now checking existence of _from and _to vertices
  during edge creation

* fixed internal issue #2149: number of documents in the UI is not adjusted after
  moving them

* fixed internal issue #2150: UI - loading a saved query does not update the list
  of bind parameters

* fixed internal issue #2147 - fixed database filter in UI

* fixed issue #4934: Wrong used GeoIndex depending on FILTER order

* added `query` and `aql.literal` helpers to `@arangodb` module.

* remove post-sort from GatherNode in cluster AQL queries that do use indexes
  for filtering but that do not require a sorted result

  This optimization can speed up gathering data from multiple shards, because
  it allows to remove a merge sort of the individual shards' results.

* extend the already existing "reduce-extraction-to-projection" AQL optimizer
  rule for RocksDB to provide projections of up to 5 document attributes. The
  previous implementation only supported a projection for a single document
  attribute. The new implementation will extract up to 5 document attributes from
  a document while scanning a collection via an EnumerateCollectionNode.
  Additionally the new version of the optimizer rule can also produce projections
  when scanning an index via an IndexNode.
  The optimization is benefial especially for huge documents because it will copy
  out only the projected attributes from the document instead of copying the entire
  document data from the storage engine.

  When applied, the explainer will show the projected attributes in a `projections`
  remark for an EnumerateCollectionNode or IndexNode. The optimization is limited
  to the RocksDB storage engine.

* added index-only optimization for AQL queries that can satisfy the retrieval of
  all required document attributes directly from an index.

  This optimization will be triggered for the RocksDB engine if an index is used
  that covers all required attributes of the document used later on in the query.
  If applied, it will save retrieving the actual document data (which would require
  an extra lookup in RocksDB), but will instead build the document data solely
  from the index values found. It will only be applied when using up to 5 attributes
  from the document, and only if the rest of the document data is not used later
  on in the query.

  The optimization is currently available for the RocksDB engine for the index types
  primary, edge, hash, skiplist and persistent.

  If the optimization is applied, it will show up as "index only" in an AQL
  query's execution plan for an IndexNode.

* added scan-only optimization for AQL queries that iterate over collections or
  indexes and that do not need to return the actual document values.

  Not fetching the document values from the storage engine will provide a
  considerable speedup when using the RocksDB engine, but may also help a bit
  in case of the MMFiles engine. The optimization will only be applied when
  full-scanning or index-scanning a collection without refering to any of its
  documents later on, and, for an IndexNode, if all filter conditions for the
  documents of the collection are covered by the index.

  If the optimization is applied, it will show up as "scan only" in an AQL
  query's execution plan for an EnumerateCollectionNode or an IndexNode.

* extend existing "collect-in-cluster" optimizer rule to run grouping, counting
  and deduplication on the DB servers in several cases, so that the coordinator
  will only need to sum up the potentially smaller results from the individual shards.

  The following types of COLLECT queries are covered now:
  - RETURN DISTINCT expr
  - COLLECT WITH COUNT INTO ...
  - COLLECT var1 = expr1, ..., varn = exprn (WITH COUNT INTO ...), without INTO or KEEP
  - COLLECT var1 = expr1, ..., varn = exprn AGGREGATE ..., without INTO or KEEP, for
    aggregate functions COUNT/LENGTH, SUM, MIN and MAX.

* honor specified COLLECT method in AQL COLLECT options

  for example, when the user explicitly asks for the COLLECT method
  to be `sorted`, the optimizer will now not produce an alternative
  version of the plan using the hash method.

  additionally, if the user explcitly asks for the COLLECT method to
  be `hash`, the optimizer will now change the existing plan to use
  the hash method if possible instead of just creating an alternative
  plan.

  `COLLECT ... OPTIONS { method: 'sorted' }` => always use sorted method
  `COLLECT ... OPTIONS { method: 'hash' }`   => use hash if this is technically possible
  `COLLECT ...` (no options)                 => create a plan using sorted, and another plan using hash method

* added bulk document lookups for MMFiles engine, which will improve the performance
  of document lookups from an inside an index in case the index lookup produces many
  documents


v3.3.8 (2018-04-24)
-------------------

* included version of ArangoDB Starter (`arangodb` binary) updated to v0.10.11,
  see [Starter changelog](https://github.com/arangodb-helper/arangodb/blob/master/CHANGELOG.md)

* added arangod startup option `--dump-options` to print all configuration parameters
  as a JSON object

* fixed: (Enterprise only) If you restore a SmartGraph where the collections
  are still existing and are supposed to be dropped on restore we ended up in
  duplicate name error. This is now gone and the SmartGraph is correctly restored.

* fix lookups by `_id` in smart graph edge collections

* improve startup resilience in case there are datafile errors (MMFiles)

  also allow repairing broken VERSION files automatically on startup by
  specifying the option `--database.ignore-datafile-errors true`

* fix issue #4582: UI query editor now supports usage of empty string as bind parameter value

* fixed internal issue #2148: Number of documents found by filter is misleading in web UI

* added startup option `--database.required-directory-state`

  using this option it is possible to require the database directory to be
  in a specific state on startup. the options for this value are:

  - non-existing: database directory must not exist
  - existing: database directory must exist
  - empty: database directory must exist but be empty
  - populated: database directory must exist and contain specific files already
  - any: any state allowed

* field "$schema" in Foxx manifest.json files no longer produce warnings

* added `@arangodb/locals` module to expose the Foxx service context as an
  alternative to using `module.context` directly.

* `db._executeTransaction` now accepts collection objects as collections.

* supervision can be put into maintenance mode


v3.3.7 (2018-04-11)
-------------------

* added hidden option `--query.registry-ttl` to control the lifetime of cluster AQL
  query parts

* fixed internal issue #2237: AQL queries on collections with replicationFactor:
  "satellite" crashed arangod in single server mode

* fixed restore of satellite collections: replicationFactor was set to 1 during
  restore

* fixed dump and restore of smart graphs:
  a) The dump will not include the hidden shadow collections anymore, they were dumped
     accidentially and only contain duplicated data.
  b) Restore will now ignore hidden shadow collections as all data is contained
     in the smart-edge collection. You can manually include these collections from an
     old dump (3.3.5 or earlier) by using `--force`.
  c) Restore of a smart-graph will now create smart collections properly instead
     of getting into `TIMEOUT_IN_CLUSTER_OPERATION`

* fixed issue in AQL query optimizer rule "restrict-to-single-shard", which
  may have sent documents to a wrong shard in AQL INSERT queries that specified
  the value for `_key` using an expression (and not a constant value)
  Important: if you were affected by this bug in v3.3.5 it is required that you
  recreate your dataset in v3.3.6 (i.e. dumping and restoring) instead of doing
  a simple binary upgrade

* added /_admin/status HTTP API for debugging purposes

* added ArangoShell helper function for packaging all information about an
  AQL query so it can be run and analyzed elsewhere:

  query = "FOR doc IN mycollection FILTER doc.value > 42 RETURN doc";
  require("@arangodb/aql/explainer").debugDump("/tmp/query-debug-info", query);

  Entitled users can send the generated file to the ArangoDB support to facilitate
  reproduction and debugging.

* added hidden option `--server.ask-jwt-secret`. This is an internal option
  for debugging and should not be exposed to end-users.

* fix for internal issue #2215. supervision will now wait for agent to
  fully prepare before adding 10 second grace period after leadership change

* fixed internal issue #2215's FailedLeader timeout bug

v3.3.5 (2018-03-28)
-------------------

* fixed issue #4934: Wrong used GeoIndex depending on FILTER order

* make build id appear in startup log message alongside with other version info

* make AQL data modification operations that are sent to all shards and that are
  supposed to return values (i.e. `RETURN OLD` or `RETURN NEW`) not return fake
  empty result rows if the document to be updated/replaced/removed was not present
  on the target shard

* added AQL optimizer rule `restrict-to-single-shard`

  This rule will kick in if a collection operation (index lookup or data
  modification operation) will only affect a single shard, and the operation can be
  restricted to the single shard and is not applied for all shards. This optimization
  can be applied for queries that access a collection only once in the query, and that
  do not use traversals, shortest path queries and that do not access collection data
  dynamically using the `DOCUMENT`, `FULLTEXT`, `NEAR` or `WITHIN` AQL functions.
  Additionally, the optimizer will only pull off this optimization if can safely
  determine the values of all the collection's shard keys from the query, and when the
  shard keys are covered by a single index (this is always true if the shard key is
  the default `_key`)

* display missing attributes of GatherNodes in AQL explain output

* make AQL optimizer rule `undistribute-remove-after-enum-coll` fire in a few
  more cases in which it is possible

* slightly improve index selection for the RocksDB engine when there are multiple
  competing indexes with the same attribute prefixes, but different amount of
  attributes covered. In this case, the more specialized index will be preferred
  now

* fix issue #4924: removeFollower now prefers to remove the last follower(s)

* added "collect-in-cluster" optimizer rule to have COLLECT WITH COUNT queries
  without grouping being executed on the DB servers and the coordinator only summing
  up the counts from the individual shards

* fixed issue #4900: Nested FOR query uses index but ignores other filters

* properly exit v8::Context in one place where it was missing before

* added hidden option `--cluster.index-create-timeout` for controlling the
  default value of the index creation timeout in cluster
  under normal circumstances, this option does not need to be adjusted

* increase default timeout for index creation in cluster to 3600s

* fixed issue #4843: Query-Result has more Docs than the Collection itself

* fixed the behavior of ClusterInfo when waiting for current to catch
  up with plan in create collection.

* fixed issue #4827: COLLECT on edge _to field doesn't group distinct values as expected (MMFiles)


v3.3.4 (2018-03-01)
-------------------

* fix AQL `fullCount` result value in some cluster cases when it was off a bit

* fix issue #4651: Simple query taking forever until a request timeout error

* fix issue #4657: fixed incomplete content type header

* Vastly improved the Foxx Store UI

* fix issue #4677: AQL WITH with bind parameters results in "access after data-modification"
  for two independent UPSERTs

* remove unused startup option `--ldap.permissions-attribute-name`

* fix issue #4457: create /var/tmp/arangod with correct user in supervisor mode

* remove long disfunctional admin/long_echo handler

* fixed Foxx API:

  * PUT /_api/foxx/service: Respect force flag
  * PATCH /_api/foxx/service: Check whether a service under given mount exists

* internal issue #1726: supervision failed to remove multiple servers
  from health monitoring at once.

* more information from inception, why agent is activated

* fixed a bug where supervision tried to deal with shards of virtual collections

* fix internal issue #1770: collection creation using distributeShardsLike yields
  errors and did not distribute shards correctly in the following cases:
  1. If numberOfShards * replicationFactor % nrDBServers != 0
     (shards * replication is not divisible by DBServers).
  2. If there was failover / move shard case on the leading collection
     and creating the follower collection afterwards.

* fix timeout issues in replication client expiration

* added missing edge filter to neighbors-only traversals
  in case a filter condition was moved into the traverser and the traversal was
  executed in breadth-first mode and was returning each visited vertex exactly
  once, and there was a filter on the edges of the path and the resulting vertices
  and edges were not used later, the edge filter was not applied

* fixed issue #4160: Run arangod with "--database.auto-upgrade" option always crash silently without error log

* fix internal issue #1848: AQL optimizer was trying to resolve attribute accesses
  to attributes of constant object values at query compile time, but only did so far
  the very first attribute in each object

  this fixes https://stackoverflow.com/questions/48648737/beginner-bug-in-for-loops-from-objects

* fix inconvenience: If we want to start server with a non-existing
  --javascript.app-path it will now be created (if possible)

* fixed: REST API `POST _api/foxx` now returns HTTP code 201 on success, as documented.
	 returned 200 before.

* fixed: REST API `PATCH _api/foxx/dependencies` now updates the existing dependencies
	 instead of replacing them.

* fixed: Foxx upload of single javascript file. You now can upload via http-url pointing
	 to a javascript file.

* fixed issue #4395: If your foxx app includes an `APP` folder it got
	 accidently removed by selfhealing this is not the case anymore.

* fixed internal issue #1969 - command apt-get purge/remove arangodb3e was failing


v3.3.3 (2018-01-16)
-------------------

* fix issue #4272: VERSION file keeps disappearing

* fix internal issue #81: quotation marks disappeared when switching table/json
  editor in the query editor ui

* added option `--rocksdb.throttle` to control whether write-throttling is enabled
  Write-throttling is turned on by default, to reduce chances of compactions getting
  too far behind and blocking incoming writes.

* fixed issue #4308: Crash when getter for error.name throws an error (on Windows)

* UI: fixed a query editor caching and parsing issue

* Fixed internal issue #1683: fixes an UI issue where a collection name gets wrongly cached
  within the documents overview of a collection.

* Fixed an issue with the index estimates in RocksDB in the case a transaction is aborted.
  Former the index estimates were modified if the transaction commited or not.
  Now they will only be modified if the transaction commited successfully.

* UI: optimized login view for very small screen sizes

* Truncate in RocksDB will now do intermediate commits every 10.000 documents
  if truncate fails or the server crashes during this operation all deletes
  that have been commited so far are persisted.

* make the default value of `--rocksdb.block-cache-shard-bits` use the RocksDB
  default value. This will mostly mean the default number block cache shard
  bits is lower than before, allowing each shard to store more data and cause
  less evictions from block cache

* issue #4222: Permission error preventing AQL query import / export on webui

* UI: optimized error messages for invalid query bind parameter

* UI: upgraded swagger ui to version 3.9.0

* issue #3504: added option `--force-same-database` for arangorestore

  with this option set to true, it is possible to make any arangorestore attempt
  fail if the specified target database does not match the database name
  specified in the source dump's "dump.json" file. it can thus be used to
  prevent restoring data into the "wrong" database

  The option is set to `false` by default to ensure backwards-compatibility

* make the default value of `--rocksdb.block-cache-shard-bits` use the RocksDB
  default value. This will mostly mean the default number block cache shard
  bits is lower than before, allowing each shard to store more data and cause
  less evictions from block cache

* fixed issue #4255: AQL SORT consuming too much memory

* fixed incorrect persistence of RAFT vote and term


v3.3.2 (2018-01-04)
-------------------

* fixed issue #4199: Internal failure: JavaScript exception in file 'arangosh.js'
  at 98,7: ArangoError 4: Expecting type String

* fixed issue in agency supervision with a good server being left in
  failedServers

* distinguish isReady and allInSync in clusterInventory

* fixed issue #4197: AQL statement not working in 3.3.1 when upgraded from 3.2.10

* do not reuse collection ids when restoring collections from a dump, but assign new collection ids, this should prevent collection id conflicts


v3.3.1 (2017-12-28)
-------------------

* UI: displayed wrong wfs property for a collection when using RocksDB as
  storage engine

* added `--ignore-missing` option to arangoimp
  this option allows importing lines with less fields than specified in the CSV
  header line

* changed misleading error message from "no leader" to "not a leader"

* optimize usage of AQL FULLTEXT index function to a FOR loop with index
  usage in some cases
  When the optimization is applied, this especially speeds up fulltext index
  queries in the cluster

* UI: improved the behavior during collection creation in a cluster environment

* Agency lockup fixes for very small machines.

* Agency performance improvement by finer grained locking.

* Use steady_clock in agency whereever possible.

* Agency prevent Supervision thread crash.

* Fix agency integer overflow in timeout calculation.


v3.3.0 (2017-12-14)
-------------------

* release version

* added a missing try/catch block in the supervision thread


v3.3.rc8 (2017-12-12)
---------------------

* UI: fixed broken Foxx configuration keys. Some valid configuration values
  could not be edited via the ui.

* UI: pressing the return key inside a select2 box no longer triggers the modal's
  success function

* UI: coordinators and db servers are now in sorted order (ascending)


v3.3.rc7 (2017-12-07)
---------------------

* fixed issue #3741: fix terminal color output in Windows

* UI: fixed issue #3822: disabled name input field for system collections

* fixed issue #3640: limit in subquery

* fixed issue #3745: Invalid result when using OLD object with array attribute in UPSERT statement

* UI: edge collections were wrongly added to from and to vertices select box during graph creation

* UI: added not found views for documents and collections

* UI: using default user database api during database creation now

* UI: the graph viewer backend now picks one random start vertex of the
  first 1000 documents instead of calling any(). The implementation of
  "any" is known to scale bad on huge collections with RocksDB.

* UI: fixed disappearing of the navigation label in some case special case

* UI: the graph viewer now displays updated label values correctly.
  Additionally the included node/edge editor now closes automatically
  after a successful node/edge update.

* fixed issue #3917: traversals with high maximal depth take extremely long
  in planning phase.


v3.3.rc4 (2017-11-28)
---------------------

* minor bug-fixes


v3.3.rc3 (2017-11-24)
---------------------

* bug-fixes


v3.3.rc2 (2017-11-22)
---------------------

* UI: document/edge editor now remembering their modes (e.g. code or tree)

* UI: optimized error messages for invalid graph definitions. Also fixed a
  graph renderer cleanup error.

* UI: added a delay within the graph viewer while changing the colors of the
  graph. Necessary due different browser behaviour.

* added options `--encryption.keyfile` and `--encryption.key-generator` to arangodump
  and arangorestore

* UI: the graph viewer now displays updated label values correctly.
  Additionally the included node/edge editor now closes automatically
  after a successful node/edge update.

* removed `--recycle-ids` option for arangorestore

  using that option could have led to problems on the restore, with potential
  id conflicts between the originating server (the source dump server) and the
  target server (the restore server)


v3.3.rc1 (2017-11-17)
---------------------

* add readonly mode REST API

* allow compilation of ArangoDB source code with g++ 7

* upgrade minimum required g++ compiler version to g++ 5.4
  That means ArangoDB source code will not compile with g++ 4.x or g++ < 5.4 anymore.

* AQL: during a traversal if a vertex is not found. It will not print an ERROR to the log and continue
  with a NULL value, but will register a warning at the query and continue with a NULL value.
  The situation is not desired as an ERROR as ArangoDB can store edges pointing to non-existing
  vertex which is perfectly valid, but it may be a n issue on the data model, so users
  can directly see it on the query now and do not "by accident" have to check the LOG output.

* introduce `enforceReplicationFactor` attribute for creating collections:
  this optional parameter controls if the coordinator should bail out during collection
  creation if there are not enough DBServers available for the desired `replicationFactor`.

* fixed issue #3516: Show execution time in arangosh

  this change adds more dynamic prompt components for arangosh
  The following components are now available for dynamic prompts,
  settable via the `--console.prompt` option in arangosh:

  - '%t': current time as timestamp
  - '%a': elpased time since ArangoShell start in seconds
  - '%p': duration of last command in seconds
  - '%d': name of current database
  - '%e': current endpoint
  - '%E': current endpoint without protocol
  - '%u': current user

  The time a command takes can be displayed easily by starting arangosh with `--console.prompt "%p> "`.

* make the ArangoShell refill its collection cache when a yet-unknown collection
  is first accessed. This fixes the following problem:

      arangosh1> db._collections();  // shell1 lists all collections
      arangosh2> db._create("test"); // shell2 now creates a new collection 'test'
      arangosh1> db.test.insert({}); // shell1 is not aware of the collection created
				     // in shell2, so the insert will fail

* make AQL `DISTINCT` not change the order of the results it is applied on

* incremental transfer of initial collection data now can handle partial
  responses for a chunk, allowing the leader/master to send smaller chunks
  (in terms of HTTP response size) and limit memory usage

  this optimization is only active if client applications send the "offset" parameter
  in their requests to PUT `/_api/replication/keys/<id>?type=docs`

* initial creation of shards for cluster collections is now faster with
  `replicationFactor` values bigger than 1. this is achieved by an optimization
  for the case when the collection on the leader is still empty

* potential fix for issue #3517: several "filesystem full" errors in logs
  while there's a lot of disk space

* added C++ implementations for AQL function `SUBSTRING()`, `LEFT()`, `RIGHT()` and `TRIM()`

* show C++ function name of call site in ArangoDB log output

  this requires option `--log.line-number` to be set to *true*

* UI: added word wrapping to query editor

* UI: fixed wrong user attribute name validation, issue #3228

* make AQL return a proper error message in case of a unique key constraint
  violation. previously it only returned the generic "unique constraint violated"
  error message but omitted the details about which index caused the problem.

  This addresses https://stackoverflow.com/questions/46427126/arangodb-3-2-unique-constraint-violation-id-or-key

* added option `--server.local-authentication`

* UI: added user roles

* added config option `--log.color` to toggle colorful logging to terminal

* added config option `--log.thread-name` to additionally log thread names

* usernames must not start with `:role:`, added new options:
    --server.authentication-timeout
    --ldap.roles-attribute-name
    --ldap.roles-transformation
    --ldap.roles-search
    --ldap.superuser-role
    --ldap.roles-include
    --ldap.roles-exclude

* performance improvements for full collection scans and a few other operations
  in MMFiles engine

* added `--rocksdb.encryption-key-generator` for enterprise

* removed `--compat28` parameter from arangodump and replication API

  older ArangoDB versions will no longer be supported by these tools.

* increase the recommended value for `/proc/sys/vm/max_map_count` to a value
  eight times as high as the previous recommended value. Increasing the
  values helps to prevent an ArangoDB server from running out of memory mappings.

  The raised minimum recommended value may lead to ArangoDB showing some startup
  warnings as follows:

      WARNING {memory} maximum number of memory mappings per process is 65530, which seems too low. it is recommended to set it to at least 512000
      WARNING {memory} execute 'sudo sysctl -w "vm.max_map_count=512000"'

* Foxx now warns about malformed configuration/dependency names and aliases in the manifest.


v3.2.17 (XXXX-XX-XX)
--------------------

* added missing virtual destructor for MMFiles transaction data context object

* make synchronous replication detect more error cases when followers cannot
  apply the changes from the leader

* fixed undefined behavior in cluster plan-loading procedure that may have
  unintentionally modified a shared structure

* cluster nodes should retry registering in agency until successful

* fixed issue #5354: updated the ui json editor, improved usability

* fixed issue #5648: fixed error message when saving unsupported document
  types

* fixed issue #5943: misplaced database ui icon and wrong cursor type were used


v3.2.16 (2018-07-12)
--------------------

* upgraded arangodb starter version to 0.12.0

* make edge cache initialization and invalidation more portable by avoiding memset
  on non-POD types

* fixed internal issue #2256: ui, document id not showing up when deleting a document

* fixed issue #5400: Unexpected AQL Result

* Fixed issue #5035: fixed a vulnerability issue within the web ui's index view

* issue one HTTP call less per cluster AQL query

* self heal during a Foxx service install, upgrade or replace no longer breaks
  the respective operation

* inception was ignoring leader's configuration

* inception could get caught in a trap, where agent configuration
  version and timeout multiplier lead to incapacitated agency

* more patient agency tests to allow for ASAN tests to successfully finish

* fixed for agent coming back to agency with changed endpoint and
  total data loss

* fixed agency restart from compaction without data


v3.2.15 (2018-05-13)
--------------------

* upgraded arangodb starter version to 0.11.2

* make /_api/index and /_api/database REST handlers use the scheduler's internal
  queue, so they do not run in an I/O handling thread

* fixed issue #3811: gharial api is now checking existence of _from and _to vertices
  during edge creation


v3.2.14 (2018-04-20)
--------------------

* field "$schema" in Foxx manifest.json files no longer produce warnings

* added `@arangodb/locals` module to expose the Foxx service context as an
  alternative to using `module.context` directly.

* the internal implementation of REST API `/_api/simple/by-example` now uses
  C++ instead of JavaScript

* supervision can be switched to maintenance mode f.e. for rolling upgrades


v3.2.13 (2018-04-13)
--------------------

* improve startup resilience in case there are datafile errors (MMFiles)

  also allow repairing broken VERSION files automatically on startup by
  specifying the option `--database.ignore-datafile-errors true`

* fix issue #4582: UI query editor now supports usage of empty string as bind parameter value

* fix issue #4924: removeFollower now prefers to remove the last follower(s)

* fixed issue #4934: Wrong used GeoIndex depending on FILTER order

* fixed the behavior of clusterinfo when waiting for current to catch
  up with plan in create collection.

* fix for internal issue #2215. supervision will now wait for agent to
  fully prepare before adding 10 second grace period after leadership change

* fixed interal issue #2215 FailedLeader timeout bug


v3.2.12 (2018-02-27)
--------------------

* remove long disfunctional admin/long_echo handler

* fixed Foxx API:

  * PUT /_api/foxx/service: Respect force flag
  * PATCH /_api/foxx/service: Check whether a service under given mount exists

* fix issue #4457: create /var/tmp/arangod with correct user in supervisor mode

* fix internal issue #1848

  AQL optimizer was trying to resolve attribute accesses
  to attributes of constant object values at query compile time, but only did so far
  the very first attribute in each object

  this fixes https://stackoverflow.com/questions/48648737/beginner-bug-in-for-loops-from-objects

* fix inconvenience: If we want to start server with a non-existing
  --javascript.app-path it will now be created (if possible)

* fixed: REST API `POST _api/foxx` now returns HTTP code 201 on success, as documented.
	 returned 200 before.

* fixed: REST API `PATCH _api/foxx/dependencies` now updates the existing dependencies
	 instead of replacing them.

* fixed: Foxx upload of single javascript file. You now can upload via http-url pointing
	 to a javascript file.

* fixed issue #4395: If your foxx app includes an `APP` folder it got accidently removed by selfhealing
	 this is not the case anymore.

* fix internal issue 1770: collection creation using distributeShardsLike yields
  errors and did not distribute shards correctly in the following cases:
  1. If numberOfShards * replicationFactor % nrDBServers != 0
     (shards * replication is not divisible by DBServers).
  2. If there was failover / move shard case on the leading collection
     and creating the follower collection afterwards.

* fix timeout issues in replication client expiration

+ fix some inconsistencies in replication for RocksDB engine that could have led
  to some operations not being shipped from master to slave servers

* fix issue #4272: VERSION file keeps disappearing

* fix internal issue #81: quotation marks disappeared when switching table/json
  editor in the query editor ui

* make the default value of `--rocksdb.block-cache-shard-bits` use the RocksDB
  default value. This will mostly mean the default number block cache shard
  bits is lower than before, allowing each shard to store more data and cause
  less evictions from block cache

* fix issue #4393: broken handling of unix domain sockets in
  JS_Download

* fix internal bug #1726: supervision failed to remove multiple
  removed servers from health UI

* fixed internal issue #1969 - command apt-get purge/remove arangodb3e was failing

* fixed a bug where supervision tried to deal with shards of virtual collections


v3.2.11 (2018-01-17)
--------------------

* Fixed an issue with the index estimates in RocksDB in the case a transaction is aborted.
  Former the index estimates were modified if the transaction commited or not.
  Now they will only be modified if the transaction commited successfully.

* Truncate in RocksDB will now do intermediate commits every 10.000 documents
  if truncate fails or the server crashes during this operation all deletes
  that have been commited so far are persisted.

* fixed issue #4308: Crash when getter for error.name throws an error (on Windows)

* UI: fixed a query editor caching and parsing issue for arrays and objects

* Fixed internal issue #1684: Web UI: saving arrays/objects as bind parameters faulty

* Fixed internal issue #1683: fixes an UI issue where a collection name gets wrongly cached
  within the documents overview of a collection.

* issue #4222: Permission error preventing AQL query import / export on webui

* UI: optimized login view for very small screen sizes

* UI: Shard distribution view now has an accordion view instead of displaying
  all shards of all collections at once.

* UI: optimized error messages for invalid query bind parameter

* fixed missing transaction events in RocksDB asynchronous replication

* fixed issue #4255: AQL SORT consuming too much memory

* fixed issue #4199: Internal failure: JavaScript exception in file 'arangosh.js'
  at 98,7: ArangoError 4: Expecting type String

* fixed issue #3818: Foxx configuration keys cannot contain spaces (will not save)

* UI: displayed wrong "waitForSync" property for a collection when
  using RocksDB as storage engine

* prevent binding to the same combination of IP and port on Windows

* fixed incorrect persistence of RAFT vote and term


v3.2.10 (2017-12-22)
--------------------

* replication: more robust initial sync

* fixed a bug in the RocksDB engine that would prevent recalculated
  collection counts to be actually stored

* fixed issue #4095: Inconsistent query execution plan

* fixed issue #4056: Executing empty query causes crash

* fixed issue #4045: Out of memory in `arangorestore` when no access
  rights to dump files

* fixed issue #3031: New Graph: Edge definitions with edges in
  fromCollections and toCollections

* fixed issue #2668: UI: when following wrong link from edge to vertex in
  nonexisting collection misleading error is printed

* UI: improved the behavior during collection creation in a cluster environment

* UI: the graph viewer backend now picks one random start vertex of the
  first 1000 documents instead of calling any(). The implementation of
  any is known to scale bad on huge collections with rocksdb.

* fixed snapshots becoming potentially invalid after intermediate commits in
  the RocksDB engine

* backport agency inquire API changes

* fixed issue #3822: Field validation error in ArangoDB UI - Minor

* UI: fixed disappearing of the navigation label in some cases

* UI: fixed broken foxx configuration keys. Some valid configuration values
  could not be edited via the ui.

* fixed issue #3640: limit in subquery

* UI: edge collections were wrongly added to from and to vertices select
  box during graph creation

* fixed issue #3741: fix terminal color output in Windows

* fixed issue #3917: traversals with high maximal depth take extremely long
  in planning phase.

* fix equality comparison for MMFiles documents in AQL functions UNIQUE
  and UNION_DISTINCT


v3.2.9 (2017-12-04)
-------------------

* under certain conditions, replication could stop. Now fixed by adding an
  equality check for requireFromPresent tick value

* fixed locking for replication context info in RocksDB engine
  this fixes undefined behavior when parallel requests are made to the
  same replication context

* UI: added not found views for documents and collections

* fixed issue #3858: Foxx queues stuck in 'progress' status

* allow compilation of ArangoDB source code with g++ 7

* fixed issue #3224: Issue in the Foxx microservices examples

* fixed a deadlock in user privilege/permission change routine

* fixed a deadlock on server shutdown

* fixed some collection locking issues in MMFiles engine

* properly report commit errors in AQL write queries to the caller for the
  RocksDB engine

* UI: optimized error messages for invalid graph definitions. Also fixed a
  graph renderer cleanrenderer cleanup error.

* UI: document/edge editor now remembering their modes (e.g. code or tree)

* UI: added a delay within the graph viewer while changing the colors of the
  graph. Necessary due different browser behaviour.

* fix removal of failed cluster nodes via web interface

* back port of ClusterComm::wait fix in devel
  among other things this fixes too eager dropping of other followers in case
  one of the followers does not respond in time

* transact interface in agency should not be inquired as of now

* inquiry tests and blocking of inquiry on AgencyGeneralTransaction

v3.2.8 (2017-11-18)
-------------------

* fixed a race condition occuring when upgrading via linux package manager

* fixed authentication issue during replication


v3.2.7 (2017-11-13)
-------------------

* Cluster customers, which have upgraded from 3.1 to 3.2 need to upgrade
  to 3.2.7. The cluster supervision is otherwise not operational.

* Fixed issue #3597: AQL with path filters returns unexpected results
  In some cases breadth first search in combination with vertex filters
  yields wrong result, the filter was not applied correctly.

* fixed some undefined behavior in some internal value caches for AQL GatherNodes
  and SortNodes, which could have led to sorted results being effectively not
  correctly sorted.

* make the replication applier for the RocksDB engine start automatically after a
  restart of the server if the applier was configured with its `autoStart` property
  set to `true`. previously the replication appliers were only automatically restarted
  at server start for the MMFiles engine.

* fixed arangodump batch size adaptivity in cluster mode and upped default batch size
  for arangodump

  these changes speed up arangodump in cluster context

* smart graphs now return a proper inventory in response to replication inventory
  requests

* fixed issue #3618: Inconsistent behavior of OR statement with object bind parameters

* only users with read/write rights on the "_system" database can now execute
  "_admin/shutdown" as well as modify properties of the write-ahead log (WAL)

* increase default maximum number of V8 contexts to at least 16 if not explicitly
  configured otherwise.
  the procedure for determining the actual maximum value of V8 contexts is unchanged
  apart from the value `16` and works as follows:
  - if explicitly set, the value of the configuration option `--javascript.v8-contexts`
    is used as the maximum number of V8 contexts
  - when the option is not set, the maximum number of V8 contexts is determined
    by the configuration option `--server.threads` if that option is set. if
    `--server.threads` is not set, then the maximum number of V8 contexts is the
    server's reported hardware concurrency (number of processors visible
    to the arangod process). if that would result in a maximum value of less than 16
    in any of these two cases, then the maximum value will be increased to 16.

* fixed issue #3447: ArangoError 1202: AQL: NotFound: (while executing) when
  updating collection

* potential fix for issue #3581: Unexpected "rocksdb unique constraint
  violated" with unique hash index

* fixed geo index optimizer rule for geo indexes with a single (array of coordinates)
  attribute.

* improved the speed of the shards overview in cluster (API endpoint /_api/cluster/shardDistribution API)
  It is now guaranteed to return after ~2 seconds even if the entire cluster is unresponsive.

* fix agency precondition check for complex objects
  this fixes issues with several CAS operations in the agency

* several fixes for agency restart and shutdown

* the cluster-internal representation of planned collection objects is now more
  lightweight than before, using less memory and not allocating any cache for indexes
  etc.

* fixed issue #3403: How to kill long running AQL queries with the browser console's
  AQL (display issue)

* fixed issue #3549: server reading ENGINE config file fails on common standard
  newline character

* UI: fixed error notifications for collection modifications

* several improvements for the truncate operation on collections:

  * the timeout for the truncate operation was increased in cluster mode in
    order to prevent too frequent "could not truncate collection" errors

  * after a truncate operation, collections in MMFiles still used disk space.
    to reclaim disk space used by truncated collection, the truncate actions
    in the web interface and from the ArangoShell now issue an extra WAL flush
    command (in cluster mode, this command is also propagated to all servers).
    the WAL flush allows all servers to write out any pending operations into the
    datafiles of the truncated collection. afterwards, a final journal rotate
    command is sent, which enables the compaction to entirely remove all datafiles
    and journals for the truncated collection, so that all disk space can be
    reclaimed

  * for MMFiles a special method will be called after a truncate operation so that
    all indexes of the collection can free most of their memory. previously some
    indexes (hash and skiplist indexes) partially kept already allocated memory
    in order to avoid future memory allocations

  * after a truncate operation in the RocksDB engine, an additional compaction
    will be triggered for the truncated collection. this compaction removes all
    deletions from the key space so that follow-up scans over the collection's key
    range do not have to filter out lots of already-removed values

  These changes make truncate operations potentially more time-consuming than before,
  but allow for memory/disk space savings afterwards.

* enable JEMalloc background threads for purging and returning unused memory
  back to the operating system (Linux only)

  JEMalloc will create its background threads on demand. The number of background
  threads is capped by the number of CPUs or active arenas. The background threads run
  periodically and purge unused memory pages, allowing memory to be returned to the
  operating system.

  This change will make the arangod process create several additional threads.
  It is accompanied by an increased `TasksMax` value in the systemd service configuration
  file for the arangodb3 service.

* upgraded bundled V8 engine to bugfix version v5.7.492.77

  this upgrade fixes a memory leak in upstream V8 described in
  https://bugs.chromium.org/p/v8/issues/detail?id=5945 that will result in memory
  chunks only getting uncommitted but not unmapped


v3.2.6 (2017-10-26)
-------------------

* UI: fixed event cleanup in cluster shards view

* UI: reduced cluster dashboard api calls

* fixed a permission problem that prevented collection contents to be displayed
  in the web interface

* removed posix_fadvise call from RocksDB's PosixSequentialFile::Read(). This is
  consistent with Facebook PR 2573 (#3505)

  this fix should improve the performance of the replication with the RocksDB
  storage engine

* allow changing of collection replication factor for existing collections

* UI: replicationFactor of a collection is now changeable in a cluster
  environment

* several fixes for the cluster agency

* fixed undefined behavior in the RocksDB-based geo index

* fixed Foxxmaster failover

* purging or removing the Debian/Ubuntu arangodb3 packages now properly stops
  the arangod instance before actuallying purging or removing


v3.2.5 (2017-10-16)
-------------------

* general-graph module and _api/gharial now accept cluster options
  for collection creation. It is now possible to set replicationFactor and
  numberOfShards for all collections created via this graph object.
  So adding a new collection will not result in a singleShard and
  no replication anymore.

* fixed issue #3408: Hard crash in query for pagination

* minimum number of V8 contexts in console mode must be 2, not 1. this is
  required to ensure the console gets one dedicated V8 context and all other
  operations have at least one extra context. This requirement was not enforced
  anymore.

* fixed issue #3395: AQL: cannot instantiate CollectBlock with undetermined
  aggregation method

* UI: fixed wrong user attribute name validation, issue #3228

* fix potential overflow in CRC marker check when a corrupted CRC marker
  is found at the very beginning of an MMFiles datafile

* UI: fixed unresponsive events in cluster shards view

* Add statistics about the V8 context counts and number of available/active/busy
  threads we expose through the server statistics interface.


v3.2.4 (2017-09-26)
-------------------

* UI: no default index selected during index creation

* UI: added replicationFactor option during SmartGraph creation

* make the MMFiles compactor perform less writes during normal compaction
  operation

  This partially fixes issue #3144

* make the MMFiles compactor configurable

  The following options have been added:

* `--compaction.db-sleep-time`: sleep interval between two compaction runs
    (in s)
  * `--compaction.min-interval"`: minimum sleep time between two compaction
     runs (in s)
  * `--compaction.min-small-data-file-size`: minimal filesize threshold
    original datafiles have to be below for a compaction
  * `--compaction.dead-documents-threshold`: minimum unused count of documents
    in a datafile
  * `--compaction.dead-size-threshold`: how many bytes of the source data file
    are allowed to be unused at most
  * `--compaction.dead-size-percent-threshold`: how many percent of the source
    datafile should be unused at least
  * `--compaction.max-files`: Maximum number of files to merge to one file
  * `--compaction.max-result-file-size`: how large may the compaction result
    file become (in bytes)
  * `--compaction.max-file-size-factor`: how large the resulting file may
    be in comparison to the collection's `--database.maximal-journal-size' setting`

* fix downwards-incompatibility in /_api/explain REST handler

* fix Windows implementation for fs.getTempPath() to also create a
  sub-directory as we do on linux

* fixed a multi-threading issue in cluster-internal communication

* performance improvements for traversals and edge lookups

* removed internal memory zone handling code. the memory zones were a leftover
  from the early ArangoDB days and did not provide any value in the current
  implementation.

* (Enterprise only) added `skipInaccessibleCollections` option for AQL queries:
  if set, AQL queries (especially graph traversals) will treat collections to
  which a user has no access rights to as if these collections were empty.

* adjusted scheduler thread handling to start and stop less threads in
  normal operations

* leader-follower replication catchup code has been rewritten in C++

* early stage AQL optimization now also uses the C++ implementations of
  AQL functions if present. Previously it always referred to the JavaScript
  implementations and ignored the C++ implementations. This change gives
  more flexibility to the AQL optimizer.

* ArangoDB tty log output is now colored for log messages with levels
  FATAL, ERR and WARN.

* changed the return values of AQL functions `REGEX_TEST` and `REGEX_REPLACE`
  to `null` when the input regex is invalid. Previous versions of ArangoDB
  partly returned `false` for invalid regexes and partly `null`.

* added `--log.role` option for arangod

  When set to `true`, this option will make the ArangoDB logger print a single
  character with the server's role into each logged message. The roles are:

  - U: undefined/unclear (used at startup)
  - S: single server
  - C: coordinator
  - P: primary
  - A: agent

  The default value for this option is `false`, so no roles will be logged.


v3.2.3 (2017-09-07)
-------------------

* fixed issue #3106: orphan collections could not be registered in general-graph module

* fixed wrong selection of the database inside the internal cluster js api

* added startup option `--server.check-max-memory-mappings` to make arangod check
  the number of memory mappings currently used by the process and compare it with
  the maximum number of allowed mappings as determined by /proc/sys/vm/max_map_count

  The default value is `true`, so the checks will be performed. When the current
  number of mappings exceeds 90% of the maximum number of mappings, the creation
  of further V8 contexts will be deferred.

  Note that this option is effective on Linux systems only.

* arangoimp now has a `--remove-attribute` option

* added V8 context lifetime control options
  `--javascript.v8-contexts-max-invocations` and `--javascript.v8-contexts-max-age`

  These options allow specifying after how many invocations a used V8 context is
  disposed, or after what time a V8 context is disposed automatically after its
  creation. If either of the two thresholds is reached, an idl V8 context will be
  disposed.

  The default value of `--javascript.v8-contexts-max-invocations` is 0, meaning that
  the maximum number of invocations per context is unlimited. The default value
  for `--javascript.v8-contexts-max-age` is 60 seconds.

* fixed wrong UI cluster health information

* fixed issue #3070: Add index in _jobs collection

* fixed issue #3125: HTTP Foxx API JSON parsing

* fixed issue #3120: Foxx queue: job isn't running when server.authentication = true

* fixed supervision failure detection and handling, which happened with simultaneous
  agency leadership change


v3.2.2 (2017-08-23)
-------------------

* make "Rebalance shards" button work in selected database only, and not make
  it rebalance the shards of all databases

* fixed issue #2847: adjust the response of the DELETE `/_api/users/database/*` calls

* fixed issue #3075: Error when upgrading arangoDB on linux ubuntu 16.04

* fixed a buffer overrun in linenoise console input library for long input strings

* increase size of the linenoise input buffer to 8 KB

* abort compilation if the detected GCC or CLANG isn't in the range of compilers
  we support

* fixed spurious cluster hangups by always sending AQL-query related requests
  to the correct servers, even after failover or when a follower drops

  The problem with the previous shard-based approach was that responsibilities
  for shards may change from one server to another at runtime, after the query
  was already instanciated. The coordinator and other parts of the query then
  sent further requests for the query to the servers now responsible for the
  shards.
  However, an AQL query must send all further requests to the same servers on
  which the query was originally instanciated, even in case of failover.
  Otherwise this would potentially send requests to servers that do not know
  about the query, and would also send query shutdown requests to the wrong
  servers, leading to abandoned queries piling up and using resources until
  they automatically time out.

* fixed issue with RocksDB engine acquiring the collection count values too
  early, leading to the collection count values potentially being slightly off
  even in exclusive transactions (for which the exclusive access should provide
  an always-correct count value)

* fixed some issues in leader-follower catch-up code, specifically for the
  RocksDB engine

* make V8 log fatal errors to syslog before it terminates the process.
  This change is effective on Linux only.

* fixed issue with MMFiles engine creating superfluous collection journals
  on shutdown

* fixed issue #3067: Upgrade from 3.2 to 3.2.1 reset autoincrement keys

* fixed issue #3044: ArangoDB server shutdown unexpectedly

* fixed issue #3039: Incorrect filter interpretation

* fixed issue #3037: Foxx, internal server error when I try to add a new service

* improved MMFiles fulltext index document removal performance
  and fulltext index query performance for bigger result sets

* ui: fixed a display bug within the slow and running queries view

* ui: fixed a bug when success event triggers twice in a modal

* ui: fixed the appearance of the documents filter

* ui: graph vertex collections not restricted to 10 anymore

* fixed issue #2835: UI detection of JWT token in case of server restart or upgrade

* upgrade jemalloc version to 5.0.1

  This fixes problems with the memory allocator returing "out of memory" when
  calling munmap to free memory in order to return it to the OS.

  It seems that calling munmap on Linux can increase the number of mappings, at least
  when a region is partially unmapped. This can lead to the process exceeding its
  maximum number of mappings, and munmap and future calls to mmap returning errors.

  jemalloc version 5.0.1 does not have the `--enable-munmap` configure option anymore,
  so the problem is avoided. To return memory to the OS eventually, jemalloc 5's
  background purge threads are used on Linux.

* fixed issue #2978: log something more obvious when you log a Buffer

* fixed issue #2982: AQL parse error?

* fixed issue #3125: HTTP Foxx API Json parsing

v3.2.1 (2017-08-09)
-------------------

* added C++ implementations for AQL functions `LEFT()`, `RIGHT()` and `TRIM()`

* fixed docs for issue #2968: Collection _key autoincrement value increases on error

* fixed issue #3011: Optimizer rule reduce-extraction-to-projection breaks queries

* Now allowing to restore users in a sharded environment as well
  It is still not possible to restore collections that are sharded
  differently than by _key.

* fixed an issue with restoring of system collections and user rights.
  It was not possible to restore users into an authenticated server.

* fixed issue #2977: Documentation for db._createDatabase is wrong

* ui: added bind parameters to slow query history view

* fixed issue #1751: Slow Query API should provide bind parameters, webui should display them

* ui: fixed a bug when moving multiple documents was not possible

* fixed docs for issue #2968: Collection _key autoincrement value increases on error

* AQL CHAR_LENGTH(null) returns now 0. Since AQL TO_STRING(null) is '' (string of length 0)

* ui: now supports single js file upload for Foxx services in addition to zip files

* fixed a multi-threading issue in the agency when callElection was called
  while the Supervision was calling updateSnapshot

* added startup option `--query.tracking-with-bindvars`

  This option controls whether the list of currently running queries
  and the list of slow queries should contain the bind variables used
  in the queries or not.

  The option can be changed at runtime using the commands

      // enables tracking of bind variables
      // set to false to turn tracking of bind variables off
      var value = true;
      require("@arangodb/aql/queries").properties({
	trackBindVars: value
      });

* index selectivity estimates are now available in the cluster as well

* fixed issue #2943: loadIndexesIntoMemory not returning the same structure
  as the rest of the collection APIs

* fixed issue #2949: ArangoError 1208: illegal name

* fixed issue #2874: Collection properties do not return `isVolatile`
  attribute

* potential fix for issue #2939: Segmentation fault when starting
  coordinator node

* fixed issue #2810: out of memory error when running UPDATE/REPLACE
  on medium-size collection

* fix potential deadlock errors in collector thread

* disallow the usage of volatile collections in the RocksDB engine
  by throwing an error when a collection is created with attribute
  `isVolatile` set to `true`.
  Volatile collections are unsupported by the RocksDB engine, so
  creating them should not succeed and silently create a non-volatile
  collection

* prevent V8 from issuing SIGILL instructions when it runs out of memory

  Now arangod will attempt to log a FATAL error into its logfile in case V8
  runs out of memory. In case V8 runs out of memory, it will still terminate the
  entire process. But at least there should be something in the ArangoDB logs
  indicating what the problem was. Apart from that, the arangod process should
  now be exited with SIGABRT rather than SIGILL as it shouldn't return into the
  V8 code that aborted the process with `__builtin_trap`.

  this potentially fixes issue #2920: DBServer crashing automatically post upgrade to 3.2

* Foxx queues and tasks now ensure that the scripts in them run with the same
  permissions as the Foxx code who started the task / queue

* fixed issue #2928: Offset problems

* fixed issue #2876: wrong skiplist index usage in edge collection

* fixed issue #2868: cname missing from logger-follow results in rocksdb

* fixed issue #2889: Traversal query using incorrect collection id

* fixed issue #2884: AQL traversal uniqueness constraints "propagating" to other traversals? Weird results

* arangoexport: added `--query` option for passing an AQL query to export the result

* fixed issue #2879: No result when querying for the last record of a query

* ui: allows now to edit default access level for collections in database
  _system for all users except the root user.

* The _users collection is no longer accessible outside the arngod process, _queues is always read-only

* added new option "--rocksdb.max-background-jobs"

* removed options "--rocksdb.max-background-compactions", "--rocksdb.base-background-compactions" and "--rocksdb.max-background-flushes"

* option "--rocksdb.compaction-read-ahead-size" now defaults to 2MB

* change Windows build so that RocksDB doesn't enforce AVX optimizations by default
  This fixes startup crashes on servers that do not have AVX CPU extensions

* speed up RocksDB secondary index creation and dropping

* removed RocksDB note in Geo index docs


v3.2.0 (2017-07-20)
-------------------

* fixed UI issues

* fixed multi-threading issues in Pregel

* fixed Foxx resilience

* added command-line option `--javascript.allow-admin-execute`

  This option can be used to control whether user-defined JavaScript code
  is allowed to be executed on server by sending via HTTP to the API endpoint
  `/_admin/execute`  with an authenticated user account.
  The default value is `false`, which disables the execution of user-defined
  code. This is also the recommended setting for production. In test environments,
  it may be convenient to turn the option on in order to send arbitrary setup
  or teardown commands for execution on the server.


v3.2.beta6 (2017-07-18)
-----------------------

* various bugfixes


v3.2.beta5 (2017-07-16)
-----------------------

* numerous bugfixes


v3.2.beta4 (2017-07-04)
-----------------------

* ui: fixed document view _from and _to linking issue for special characters

* added function `db._parse(query)` for parsing an AQL query and returning information about it

* fixed one medium priority and two low priority security user interface
  issues found by owasp zap.

* ui: added index deduplicate options

* ui: fixed renaming of collections for the rocksdb storage engine

* documentation and js fixes for secondaries

* RocksDB storage format was changed, users of the previous beta/alpha versions
  must delete the database directory and re-import their data

* enabled permissions on database and collection level

* added and changed some user related REST APIs
    * added `PUT /_api/user/{user}/database/{database}/{collection}` to change collection permission
    * added `GET /_api/user/{user}/database/{database}/{collection}`
    * added optional `full` parameter to the `GET /_api/user/{user}/database/` REST call

* added user functions in the arangoshell `@arangodb/users` module
    * added `grantCollection` and `revokeCollection` functions
    * added `permission(user, database, collection)` to retrieve collection specific rights

* added "deduplicate" attribute for array indexes, which controls whether inserting
  duplicate index values from the same document into a unique array index will lead to
  an error or not:

      // with deduplicate = true, which is the default value:
      db._create("test");
      db.test.ensureIndex({ type: "hash", fields: ["tags[*]"], deduplicate: true });
      db.test.insert({ tags: ["a", "b"] });
      db.test.insert({ tags: ["c", "d", "c"] }); // will work, because deduplicate = true
      db.test.insert({ tags: ["a"] }); // will fail

      // with deduplicate = false
      db._create("test");
      db.test.ensureIndex({ type: "hash", fields: ["tags[*]"], deduplicate: false });
      db.test.insert({ tags: ["a", "b"] });
      db.test.insert({ tags: ["c", "d", "c"] }); // will not work, because deduplicate = false
      db.test.insert({ tags: ["a"] }); // will fail

  The "deduplicate" attribute is now also accepted by the index creation HTTP
  API endpoint POST /_api/index and is returned by GET /_api/index.

* added optimizer rule "remove-filters-covered-by-traversal"

* Debian/Ubuntu installer: make messages about future package upgrades more clear

* fix a hangup in VST

  The problem happened when the two first chunks of a VST message arrived
  together on a connection that was newly switched to VST.

* fix deletion of outdated WAL files in RocksDB engine

* make use of selectivity estimates in hash, skiplist and persistent indexes
  in RocksDB engine

* changed VM overcommit recommendation for user-friendliness

* fix a shutdown bug in the cluster: a destroyed query could still be active

* do not terminate the entire server process if a temp file cannot be created
  (Windows only)

* fix log output in the front-end, it stopped in case of too many messages


v3.2.beta3 (2017-06-27)
-----------------------

* numerous bugfixes


v3.2.beta2 (2017-06-20)
-----------------------

* potentially fixed issue #2559: Duplicate _key generated on insertion

* fix invalid results (too many) when a skipping LIMIT was used for a
  traversal. `LIMIT x` or `LIMIT 0, x` were not affected, but `LIMIT s, x`
  may have returned too many results

* fix races in SSL communication code

* fix invalid locking in JWT authentication cache, which could have
  crashed the server

* fix invalid first group results for sorted AQL COLLECT when LIMIT
  was used

* fix potential race, which could make arangod hang on startup

* removed `exception` field from transaction error result; users should throw
  explicit `Error` instances to return custom exceptions (addresses issue #2561)

* fixed issue #2613: Reduce log level when Foxx manager tries to self heal missing database

* add a read only mode for users and collection level authorization

* removed `exception` field from transaction error result; users should throw
  explicit `Error` instances to return custom exceptions (addresses issue #2561)

* fixed issue #2677: Foxx disabling development mode creates non-deterministic service bundle

* fixed issue #2684: Legacy service UI not working


v3.2.beta1 (2017-06-12)
-----------------------

* provide more context for index errors (addresses issue #342)

* arangod now validates several OS/environment settings on startup and warns if
  the settings are non-ideal. Most of the checks are executed on Linux systems only.

* fixed issue #2515: The replace-or-with-in optimization rule might prevent use of indexes

* added `REGEX_REPLACE` AQL function

* the RocksDB storage format was changed, users of the previous alpha versions
  must delete the database directory and re-import their data

* added server startup option `--query.fail-on-warning`

  setting this option to `true` will abort any AQL query with an exception if
  it causes a warning at runtime. The value can be overridden per query by
  setting the `failOnWarning` attribute in a query's options.

* added --rocksdb.num-uncompressed-levels to adjust number of non-compressed levels

* added checks for memory managment and warn (i. e. if hugepages are enabled)

* set default SSL cipher suite string to "HIGH:!EXPORT:!aNULL@STRENGTH"

* fixed issue #2469: Authentication = true does not protect foxx-routes

* fixed issue #2459: compile success but can not run with rocksdb

* `--server.maximal-queue-size` is now an absolute maximum. If the queue is
  full, then 503 is returned. Setting it to 0 means "no limit".

* (Enterprise only) added authentication against an LDAP server

* fixed issue #2083: Foxx services aren't distributed to all coordinators

* fixed issue #2384: new coordinators don't pick up existing Foxx services

* fixed issue #2408: Foxx service validation causes unintended side-effects

* extended HTTP API with routes for managing Foxx services

* added distinction between hasUser and authorized within Foxx
  (cluster internal requests are authorized requests but don't have a user)

* arangoimp now has a `--threads` option to enable parallel imports of data

* PR #2514: Foxx services that can't be fixed by self-healing now serve a 503 error

* added `time` function to `@arangodb` module


v3.2.alpha4 (2017-04-25)
------------------------

* fixed issue #2450: Bad optimization plan on simple query

* fixed issue #2448: ArangoDB Web UI takes no action when Delete button is clicked

* fixed issue #2442: Frontend shows already deleted databases during login

* added 'x-content-type-options: nosniff' to avoid MSIE bug

* set default value for `--ssl.protocol` from TLSv1 to TLSv1.2.

* AQL breaking change in cluster:
  The SHORTEST_PATH statement using edge-collection names instead
  of a graph name now requires to explicitly name the vertex-collection names
  within the AQL query in the cluster. It can be done by adding `WITH <name>`
  at the beginning of the query.

  Example:
  ```
  FOR v,e IN OUTBOUND SHORTEST_PATH @start TO @target edges [...]
  ```

  Now has to be:

  ```
  WITH vertices
  FOR v,e IN OUTBOUND SHORTEST_PATH @start TO @target edges [...]
  ```

  This change is due to avoid dead-lock sitations in clustered case.
  An error stating the above is included.

* add implicit use of geo indexes when using SORT/FILTER in AQL, without
  the need to use the special-purpose geo AQL functions `NEAR` or `WITHIN`.

  the special purpose `NEAR` AQL function can now be substituted with the
  following AQL (provided there is a geo index present on the `doc.latitude`
  and `doc.longitude` attributes):

      FOR doc in geoSort
	SORT DISTANCE(doc.latitude, doc.longitude, 0, 0)
	LIMIT 5
	RETURN doc

  `WITHIN` can be substituted with the following AQL:

      FOR doc in geoFilter
	FILTER DISTANCE(doc.latitude, doc.longitude, 0, 0) < 2000
	RETURN doc

  Compared to using the special purpose AQL functions this approach has the
  advantage that it is more composable, and will also honor any `LIMIT` values
  used in the AQL query.

* potential fix for shutdown hangs on OSX

* added KB, MB, GB prefix for integer parameters, % for integer parameters
  with a base value

* added JEMALLOC 4.5.0

* added `--vm.resident-limit` and `--vm.path` for file-backed memory mapping
  after reaching a configurable maximum RAM size

* try recommended limit for file descriptors in case of unlimited
  hard limit

* issue #2413: improve logging in case of lock timeout and deadlocks

* added log topic attribute to /_admin/log api

* removed internal build option `USE_DEV_TIMERS`

  Enabling this option activated some proprietary timers for only selected
  events in arangod. Instead better use `perf` to gather timings.


v3.2.alpha3 (2017-03-22)
------------------------

* increase default collection lock timeout from 30 to 900 seconds

* added function `db._engine()` for retrieval of storage engine information at
  server runtime

  There is also an HTTP REST handler at GET /_api/engine that returns engine
  information.

* require at least cmake 3.2 for building ArangoDB

* make arangod start with less V8 JavaScript contexts

  This speeds up the server start (a little bit) and makes it use less memory.
  Whenever a V8 context is needed by a Foxx action or some other operation and
  there is no usable V8 context, a new one will be created dynamically now.

  Up to `--javascript.v8-contexts` V8 contexts will be created, so this option
  will change its meaning. Previously as many V8 contexts as specified by this
  option were created at server start, and the number of V8 contexts did not
  change at runtime. Now up to this number of V8 contexts will be in use at the
  same time, but the actual number of V8 contexts is dynamic.

  The garbage collector thread will automatically delete unused V8 contexts after
  a while. The number of spare contexts will go down to as few as configured in
  the new option `--javascript.v8-contexts-minimum`. Actually that many V8 contexts
  are also created at server start.

  The first few requests in new V8 contexts will take longer than in contexts
  that have been there already. Performance may therefore suffer a bit for the
  initial requests sent to ArangoDB or when there are only few but performance-
  critical situations in which new V8 contexts will be created. If this is a
  concern, it can easily be fixed by setting `--javascipt.v8-contexts-minimum`
  and `--javascript.v8-contexts` to a relatively high value, which will guarantee
  that many number of V8 contexts to be created at startup and kept around even
  when unused.

  Waiting for an unused V8 context will now also abort if no V8 context can be
  acquired/created after 120 seconds.

* improved diagnostic messages written to logfiles by supervisor process

* fixed issue #2367

* added "bindVars" to attributes of currently running and slow queries

* added "jsonl" as input file type for arangoimp

* upgraded version of bundled zlib library from 1.2.8 to 1.2.11

* added input file type `auto` for arangoimp so it can automatically detect the
  type of the input file from the filename extension

* fixed variables parsing in GraphQL

* added `--translate` option for arangoimp to translate attribute names from
  the input files to attriubte names expected by ArangoDB

  The `--translate` option can be specified multiple times (once per translation
  to be executed). The following example renames the "id" column from the input
  file to "_key", and the "from" column to "_from", and the "to" column to "_to":

      arangoimp --type csv --file data.csv --translate "id=_key" --translate "from=_from" --translate "to=_to"

  `--translate` works for CSV and TSV inputs only.

* changed default value for `--server.max-packet-size` from 128 MB to 256 MB

* fixed issue #2350

* fixed issue #2349

* fixed issue #2346

* fixed issue #2342

* change default string truncation length from 80 characters to 256 characters for
  `print`/`printShell` functions in ArangoShell and arangod. This will emit longer
  prefixes of string values before truncating them with `...`, which is helpful
  for debugging.

* always validate incoming JSON HTTP requests for duplicate attribute names

  Incoming JSON data with duplicate attribute names will now be rejected as
  invalid. Previous versions of ArangoDB only validated the uniqueness of
  attribute names inside incoming JSON for some API endpoints, but not
  consistently for all APIs.

* don't let read-only transactions block the WAL collector

* allow passing own `graphql-sync` module instance to Foxx GraphQL router

* arangoexport can now export to csv format

* arangoimp: fixed issue #2214

* Foxx: automatically add CORS response headers

* added "OPTIONS" to CORS `access-control-allow-methods` header

* Foxx: Fix arangoUser sometimes not being set correctly

* fixed issue #1974


v3.2.alpha2 (2017-02-20)
------------------------

* ui: fixed issue #2065

* ui: fixed a dashboard related memory issue

* Internal javascript rest actions will now hide their stack traces to the client
  unless maintainer mode is activated. Instead they will always log to the logfile

* Removed undocumented internal HTTP API:
  * PUT _api/edges

  The documented GET _api/edges and the undocumented POST _api/edges remains unmodified.

* updated V8 version to 5.7.0.0

* change undocumented behaviour in case of invalid revision ids in
  If-Match and If-None-Match headers from 400 (BAD) to 412 (PRECONDITION
  FAILED).

* change undocumented behaviour in case of invalid revision ids in
  JavaScript document operations from 1239 ("illegal document revision")
  to 1200 ("conflict").

* added data export tool, arangoexport.

  arangoexport can be used to export collections to json, jsonl or xml
  and export a graph or collections to xgmml.

* fixed a race condition when closing a connection

* raised default hard limit on threads for very small to 64

* fixed negative counting of http connection in UI


v3.2.alpha1 (2017-02-05)
------------------------

* added figure `httpRequests` to AQL query statistics

* removed revisions cache intermediate layer implementation

* obsoleted startup options `--database.revision-cache-chunk-size` and
  `--database.revision-cache-target-size`

* fix potential port number over-/underruns

* added startup option `--log.shorten-filenames` for controlling whether filenames
  in log messages should be shortened to just the filename with the absolute path

* removed IndexThreadFeature, made `--database.index-threads` option obsolete

* changed index filling to make it more parallel, dispatch tasks to boost::asio

* more detailed stacktraces in Foxx apps

* generated Foxx services now use swagger tags


v3.1.24 (XXXX-XX-XX)
--------------------

* fixed one more LIMIT issue in traversals


v3.1.23 (2017-06-19)
--------------------

* potentially fixed issue #2559: Duplicate _key generated on insertion

* fix races in SSL communication code

* fix invalid results (too many) when a skipping LIMIT was used for a
  traversal. `LIMIT x` or `LIMIT 0, x` were not affected, but `LIMIT s, x`
  may have returned too many results

* fix invalid first group results for sorted AQL COLLECT when LIMIT
  was used

* fix invalid locking in JWT authentication cache, which could have
  crashed the server

* fix undefined behavior in traverser when traversals were used inside
  a FOR loop


v3.1.22 (2017-06-07)
--------------------

* fixed issue #2505: Problem with export + report of a bug

* documented changed behavior of WITH

* fixed ui glitch in aardvark

* avoid agency compaction bug

* fixed issue #2283: disabled proxy communication internally


v3.1.21 (2017-05-22)
--------------------

* fixed issue #2488:  AQL operator IN error when data use base64 chars

* more randomness in seeding RNG

v3.1.20 (2016-05-16)
--------------------

* fixed incorrect sorting for distributeShardsLike

* improve reliability of AgencyComm communication with Agency

* fixed shard numbering bug, where ids were erouneously incremented by 1

* remove an unnecessary precondition in createCollectionCoordinator

* funny fail rotation fix

* fix in SimpleHttpClient for correct advancement of readBufferOffset

* forward SIG_HUP in supervisor process to the server process to fix logrotaion
  You need to stop the remaining arangod server process manually for the upgrade to work.


v3.1.19 (2017-04-28)
--------------------

* Fixed a StackOverflow issue in Traversal and ShortestPath. Occured if many (>1000) input
  values in a row do not return any result. Fixes issue: #2445

* fixed issue #2448

* fixed issue #2442

* added 'x-content-type-options: nosniff' to avoid MSIE bug

* fixed issue #2441

* fixed issue #2440

* Fixed a StackOverflow issue in Traversal and ShortestPath. Occured if many (>1000) input
  values in a row do not return any result. Fixes issue: #2445

* fix occasional hanging shutdowns on OS X


v3.1.18 (2017-04-18)
--------------------

* fixed error in continuous synchronization of collections

* fixed spurious hangs on server shutdown

* better error messages during restore collection

* completely overhaul supervision. More detailed tests

* Fixed a dead-lock situation in cluster traversers, it could happen in
  rare cases if the computation on one DBServer could be completed much earlier
  than the other server. It could also be restricted to SmartGraphs only.

* (Enterprise only) Fixed a bug in SmartGraph DepthFirstSearch. In some
  more complicated queries, the maxDepth limit of 1 was not considered strictly
  enough, causing the traverser to do unlimited depth searches.

* fixed issue #2415

* fixed issue #2422

* fixed issue #1974


v3.1.17 (2017-04-04)
--------------------

* (Enterprise only) fixed a bug where replicationFactor was not correctly
  forwarded in SmartGraph creation.

* fixed issue #2404

* fixed issue #2397

* ui - fixed smart graph option not appearing

* fixed issue #2389

* fixed issue #2400


v3.1.16 (2017-03-27)
--------------------

* fixed issue #2392

* try to raise file descriptors to at least 8192, warn otherwise

* ui - aql editor improvements + updated ace editor version (memory leak)

* fixed lost HTTP requests

* ui - fixed some event issues

* avoid name resolution when given connection string is a valid ip address

* helps with issue #1842, bug in COLLECT statement in connection with LIMIT.

* fix locking bug in cluster traversals

* increase lock timeout defaults

* increase various cluster timeouts

* limit default target size for revision cache to 1GB, which is better for
  tight RAM situations (used to be 40% of (totalRAM - 1GB), use
  --database.revision-cache-target-size <VALUEINBYTES> to get back the
  old behaviour

* fixed a bug with restarted servers indicating status as "STARTUP"
  rather that "SERVING" in Nodes UI.


v3.1.15 (2017-03-20)
--------------------

* add logrotate configuration as requested in #2355

* fixed issue #2376

* ui - changed document api due a chrome bug

* ui - fixed a submenu bug

* added endpoint /_api/cluster/endpoints in cluster case to get all
  coordinator endpoints

* fix documentation of /_api/endpoint, declaring this API obsolete.

* Foxx response objects now have a `type` method for manipulating the content-type header

* Foxx tests now support `xunit` and `tap` reporters


v3.1.14 (2017-03-13)
--------------------

* ui - added feature request (multiple start nodes within graph viewer) #2317

* added missing locks to authentication cache methods

* ui - added feature request (multiple start nodes within graph viewer) #2317

* ui - fixed wrong merge of statistics information from different coordinators

* ui - fixed issue #2316

* ui - fixed wrong protocol usage within encrypted environment

* fixed compile error on Mac Yosemite

* minor UI fixes


v3.1.13 (2017-03-06)
--------------------

* fixed variables parsing in GraphQL

* fixed issue #2214

* fixed issue #2342

* changed thread handling to queue only user requests on coordinator

* use exponential backoff when waiting for collection locks

* repair short name server lookup in cluster in the case of a removed
  server


v3.1.12 (2017-02-28)
--------------------

* disable shell color escape sequences on Windows

* fixed issue #2326

* fixed issue #2320

* fixed issue #2315

* fixed a race condition when closing a connection

* raised default hard limit on threads for very small to 64

* fixed negative counting of http connection in UI

* fixed a race when renaming collections

* fixed a race when dropping databases


v3.1.11 (2017-02-17)
--------------------

* fixed a race between connection closing and sending out last chunks of data to clients
  when the "Connection: close" HTTP header was set in requests

* ui: optimized smart graph creation usability

* ui: fixed #2308

* fixed a race in async task cancellation via `require("@arangodb/tasks").unregisterTask()`

* fixed spuriously hanging threads in cluster AQL that could sit idle for a few minutes

* fixed potential numeric overflow for big index ids in index deletion API

* fixed sort issue in cluster, occurring when one of the local sort buffers of a
  GatherNode was empty

* reduce number of HTTP requests made for certain kinds of join queries in cluster,
  leading to speedup of some join queries

* supervision deals with demised coordinators correctly again

* implement a timeout in TraverserEngineRegistry

* agent communication reduced in large batches of append entries RPCs

* inception no longer estimates RAFT timings

* compaction in agents has been moved to a separate thread

* replicated logs hold local timestamps

* supervision jobs failed leader and failed follower revisited for
  function in precarious stability situations

* fixed bug in random number generator for 64bit int


v3.1.10 (2017-02-02)
--------------------

* updated versions of bundled node modules:
  - joi: from 8.4.2 to 9.2.0
  - joi-to-json-schema: from 2.2.0 to 2.3.0
  - sinon: from 1.17.4 to 1.17.6
  - lodash: from 4.13.1 to 4.16.6

* added shortcut for AQL ternary operator
  instead of `condition ? true-part : false-part` it is now possible to also use a
  shortcut variant `condition ? : false-part`, e.g.

      FOR doc IN docs RETURN doc.value ?: 'not present'

  instead of

      FOR doc IN docs RETURN doc.value ? doc.value : 'not present'

* fixed wrong sorting order in cluster, if an index was used to sort with many
  shards.

* added --replication-factor, --number-of-shards and --wait-for-sync to arangobench

* turn on UTF-8 string validation for VelocyPack values received via VST connections

* fixed issue #2257

* upgraded Boost version to 1.62.0

* added optional detail flag for db.<collection>.count()
  setting the flag to `true` will make the count operation returned the per-shard
  counts for the collection:

      db._create("test", { numberOfShards: 10 });
      for (i = 0; i < 1000; ++i) {
	db.test.insert({value: i});
      }
      db.test.count(true);

      {
	"s100058" : 99,
	"s100057" : 103,
	"s100056" : 100,
	"s100050" : 94,
	"s100055" : 90,
	"s100054" : 122,
	"s100051" : 109,
	"s100059" : 99,
	"s100053" : 95,
	"s100052" : 89
      }

* added optional memory limit for AQL queries:

      db._query("FOR i IN 1..100000 SORT i RETURN i", {}, { options: { memoryLimit: 100000 } });

  This option limits the default maximum amount of memory (in bytes) that a single
  AQL query can use.
  When a single AQL query reaches the specified limit value, the query will be
  aborted with a *resource limit exceeded* exception. In a cluster, the memory
  accounting is done per shard, so the limit value is effectively a memory limit per
  query per shard.

  The global limit value can be overriden per query by setting the *memoryLimit*
  option value for individual queries when running an AQL query.

* added server startup option `--query.memory-limit`

* added convenience function to create vertex-centric indexes.

  Usage: `db.collection.ensureVertexCentricIndex("label", {type: "hash", direction: "outbound"})`
  That will create an index that can be used on OUTBOUND with filtering on the
  edge attribute `label`.

* change default log output for tools to stdout (instead of stderr)

* added option -D to define a configuration file environment key=value

* changed encoding behavior for URLs encoded in the C++ code of ArangoDB:
  previously the special characters `-`, `_`, `~` and `.` were returned as-is
  after URL-encoding, now `.` will be encoded to be `%2e`.
  This also changes the behavior of how incoming URIs are processed: previously
  occurrences of `..` in incoming request URIs were collapsed (e.g. `a/../b/` was
  collapsed to a plain `b/`). Now `..` in incoming request URIs are not collapsed.

* Foxx request URL suffix is no longer unescaped

* @arangodb/request option json now defaults to `true` if the response body is not empty and encoding is not explicitly set to `null` (binary).
  The option can still be set to `false` to avoid unnecessary attempts at parsing the response as JSON.

* Foxx configuration values for unknown options will be discarded when saving the configuration in production mode using the web interface

* module.context.dependencies is now immutable

* process.stdout.isTTY now returns `true` in arangosh and when running arangod with the `--console` flag

* add support for Swagger tags in Foxx


v3.1.9 (XXXX-XX-XX)
-------------------

* macos CLI package: store databases and apps in the users home directory

* ui: fixed re-login issue within a non system db, when tab was closed

* fixed a race in the VelocyStream Commtask implementation

* fixed issue #2256


v3.1.8 (2017-01-09)
-------------------

* add Windows silent installer

* add handling of debug symbols during Linux & windows release builds.

* fixed issue #2181

* fixed issue #2248: reduce V8 max old space size from 3 GB to 1 GB on 32 bit systems

* upgraded Boost version to 1.62.0

* fixed issue #2238

* fixed issue #2234

* agents announce new endpoints in inception phase to leader

* agency leadership accepts updatet endpoints to given uuid

* unified endpoints replace localhost with 127.0.0.1

* fix several problems within an authenticated cluster


v3.1.7 (2016-12-29)
-------------------

* fixed one too many elections in RAFT

* new agency comm backported from devel


v3.1.6 (2016-12-20)
-------------------

* fixed issue #2227

* fixed issue #2220

* agency constituent/agent bug fixes in race conditions picking up
  leadership

* supervision does not need waking up anymore as it is running
  regardless

* agents challenge their leadership more rigorously


v3.1.5 (2016-12-16)
-------------------

* lowered default value of `--database.revision-cache-target-size` from 75% of
  RAM to less than 40% of RAM

* fixed issue #2218

* fixed issue #2217

* Foxx router.get/post/etc handler argument can no longer accidentally omitted

* fixed issue #2223


v3.1.4 (2016-12-08)
-------------------

* fixed issue #2211

* fixed issue #2204

* at cluster start, coordinators wait until at least one DBserver is there,
  and either at least two DBservers are there or 15s have passed, before they
  initiate the bootstrap of system collections.

* more robust agency startup from devel

* supervision's AddFollower adds many followers at once

* supervision has new FailedFollower job

* agency's Node has new method getArray

* agency RAFT timing estimates more conservative in waitForSync
  scenario

* agency RAFT timing estimates capped at maximum 2.0/10.0 for low/high


v3.1.3 (2016-12-02)
-------------------

* fix a traversal bug when using skiplist indexes:
  if we have a skiplist of ["a", "unused", "_from"] and a traversal like:
  FOR v,e,p IN OUTBOUND @start @@edges
    FILTER p.edges[0].a == 'foo'
    RETURN v
  And the above index applied on "a" is considered better than EdgeIndex, than
  the executor got into undefined behaviour.

* fix endless loop when trying to create a collection with replicationFactor: -1


v3.1.2 (2016-11-24)
-------------------

* added support for descriptions field in Foxx dependencies

* (Enterprise only) fixed a bug in the statistic report for SmartGraph traversals.
Now they state correctly how many documents were fetched from the index and how many
have been filtered.

* Prevent uniform shard distribution when replicationFactor == numServers

v3.1.1 (2016-11-15)
-------------------

* fixed issue #2176

* fixed issue #2168

* display index usage of traversals in AQL explainer output (previously missing)

* fixed issue #2163

* preserve last-used HLC value across server starts

* allow more control over handling of pre-3.1 _rev values

  this changes the server startup option `--database.check-30-revisions` from a boolean (true/false)
  parameter to a string parameter with the following possible values:

  - "fail":
    will validate _rev values of 3.0 collections on collection loading and throw an exception when invalid _rev values are found.
    in this case collections with invalid _rev values are marked as corrupted and cannot be used in the ArangoDB 3.1 instance.
    the fix procedure for such collections is to export the collections from 3.0 database with arangodump and restore them in 3.1 with arangorestore.
    collections that do not contain invalid _rev values are marked as ok and will not be re-checked on following loads.
    collections that contain invalid _rev values will be re-checked on following loads.

  - "true":
    will validate _rev values of 3.0 collections on collection loading and print a warning when invalid _rev values are found.
    in this case collections with invalid _rev values can be used in the ArangoDB 3.1 instance.
    however, subsequent operations on documents with invalid _rev values may silently fail or fail with explicit errors.
    the fix procedure for such collections is to export the collections from 3.0 database with arangodump and restore them in 3.1 with arangorestore.
    collections that do not contain invalid _rev values are marked as ok and will not be re-checked on following loads.
    collections that contain invalid _rev values will be re-checked on following loads.

  - "false":
    will not validate _rev values on collection loading and not print warnings.
    no hint is given when invalid _rev values are found.
    subsequent operations on documents with invalid _rev values may silently fail or fail with explicit errors.
    this setting does not affect whether collections are re-checked later.
    collections will be re-checked on following loads if `--database.check-30-revisions` is later set to either `true` or `fail`.

  The change also suppresses warnings that were printed when collections were restored using arangorestore, and the restore
  data contained invalid _rev values. Now these warnings are suppressed, and new HLC _rev values are generated for these documents
  as before.

* added missing functions to AQL syntax highlighter in web interface

* fixed display of `ANY` direction in traversal explainer output (direction `ANY` was shown as either
  `INBOUND` or `OUTBOUND`)

* changed behavior of toJSON() function when serializing an object before saving it in the database

  if an object provides a toJSON() function, this function is still called for serializing it.
  the change is that the result of toJSON() is not stringified anymore, but saved as is. previous
  versions of ArangoDB called toJSON() and after that additionally stringified its result.

  This change will affect the saving of JS Buffer objects, which will now be saved as arrays of
  bytes instead of a comma-separated string of the Buffer's byte contents.

* allow creating unique indexes on more attributes than present in shardKeys

  The following combinations of shardKeys and indexKeys are allowed/not allowed:

  shardKeys     indexKeys
      a             a        ok
      a             b    not ok
      a           a b        ok
    a b             a    not ok
    a b             b    not ok
    a b           a b        ok
    a b         a b c        ok
  a b c           a b    not ok
  a b c         a b c        ok

* fixed wrong version in web interface login screen (EE only)

* make web interface not display an exclamation mark next to ArangoDB version number 3.1

* fixed search for arbitrary document attributes in web interface in case multiple
  search values were used on different attribute names. in this case, the search always
  produced an empty result

* disallow updating `_from` and `_to` values of edges in Smart Graphs. Updating these
  attributes would lead to potential redistribution of edges to other shards, which must be
  avoided.

* fixed issue #2148

* updated graphql-sync dependency to 0.6.2

* fixed issue #2156

* fixed CRC4 assembly linkage


v3.1.0 (2016-10-29)
-------------------

* AQL breaking change in cluster:

  from ArangoDB 3.1 onwards `WITH` is required for traversals in a
  clustered environment in order to avoid deadlocks.

  Note that for queries that access only a single collection or that have all
  collection names specified somewhere else in the query string, there is no
  need to use *WITH*. *WITH* is only useful when the AQL query parser cannot
  automatically figure out which collections are going to be used by the query.
  *WITH* is only useful for queries that dynamically access collections, e.g.
  via traversals, shortest path operations or the *DOCUMENT()* function.

  more info can be found [here](https://github.com/arangodb/arangodb/blob/devel/Documentation/Books/AQL/Operations/With.md)

* added AQL function `DISTANCE` to calculate the distance between two arbitrary
  coordinates (haversine formula)

* fixed issue #2110

* added Auto-aptation of RAFT timings as calculations only


v3.1.rc2 (2016-10-10)
---------------------

* second release candidate


v3.1.rc1 (2016-09-30)
---------------------

* first release candidate


v3.1.alpha2 (2016-09-01)
------------------------

* added module.context.createDocumentationRouter to replace module.context.apiDocumentation

* bug in RAFT implementation of reads. dethroned leader still answered requests in isolation

* ui: added new graph viewer

* ui: aql-editor added tabular & graph display

* ui: aql-editor improved usability

* ui: aql-editor: query profiling support

* fixed issue #2109

* fixed issue #2111

* fixed issue #2075

* added AQL function `DISTANCE` to calculate the distance between two arbitrary
  coordinates (haversine formula)

* rewrote scheduler and dispatcher based on boost::asio

  parameters changed:
    `--scheduler.threads` and `--server.threads` are now merged into a single one: `--server.threads`

    hidden `--server.extra-threads` has been removed

    hidden `--server.aql-threads` has been removed

    hidden `--server.backend` has been removed

    hidden `--server.show-backends` has been removed

    hidden `--server.thread-affinity` has been removed

* fixed issue #2086

* fixed issue #2079

* fixed issue #2071

  make the AQL query optimizer inject filter condition expressions referred to
  by variables during filter condition aggregation.
  For example, in the following query

      FOR doc IN collection
	LET cond1 = (doc.value == 1)
	LET cond2 = (doc.value == 2)
	FILTER cond1 || cond2
	RETURN { doc, cond1, cond2 }

  the optimizer will now inject the conditions for `cond1` and `cond2` into the filter
  condition `cond1 || cond2`, expanding it to `(doc.value == 1) || (doc.value == 2)`
  and making these conditions available for index searching.

  Note that the optimizer previously already injected some conditions into other
  conditions, but only if the variable that defined the condition was not used
  elsewhere. For example, the filter condition in the query

      FOR doc IN collection
	LET cond = (doc.value == 1)
	FILTER cond
	RETURN { doc }

  already got optimized before because `cond` was only used once in the query and
  the optimizer decided to inject it into the place where it was used.

  This only worked for variables that were referred to once in the query.
  When a variable was used multiple times, the condition was not injected as
  in the following query:

      FOR doc IN collection
	LET cond = (doc.value == 1)
	FILTER cond
	RETURN { doc, cond }

  The fix for #2070 now will enable this optimization so that the query can
  use an index on `doc.value` if available.

* changed behavior of AQL array comparison operators for empty arrays:
  * `ALL` and `ANY` now always return `false` when the left-hand operand is an
    empty array. The behavior for non-empty arrays does not change:
    * `[] ALL == 1` will return `false`
    * `[1] ALL == 1` will return `true`
    * `[1, 2] ALL == 1` will return `false`
    * `[2, 2] ALL == 1` will return `false`
    * `[] ANY == 1` will return `false`
    * `[1] ANY == 1` will return `true`
    * `[1, 2] ANY == 1` will return `true`
    * `[2, 2] ANY == 1` will return `false`
  * `NONE` now always returns `true` when the left-hand operand is an empty array.
    The behavior for non-empty arrays does not change:
    * `[] NONE == 1` will return `true`
    * `[1] NONE == 1` will return `false`
    * `[1, 2] NONE == 1` will return `false`
    * `[2, 2] NONE == 1` will return `true`

* added experimental AQL functions `JSON_STRINGIFY` and `JSON_PARSE`

* added experimental support for incoming gzip-compressed requests

* added HTTP REST APIs for online log level adjustments:

  - GET `/_admin/log/level` returns the current log level settings
  - PUT `/_admin/log/level` modifies the current log level settings

* PATCH /_api/gharial/{graph-name}/vertex/{collection-name}/{vertex-key}
  - changed default value for keepNull to true

* PATCH /_api/gharial/{graph-name}/edge/{collection-name}/{edge-key}
  - changed default value for keepNull to true

* renamed `maximalSize` attribute in parameter.json files to `journalSize`

  The `maximalSize` attribute will still be picked up from collections that
  have not been adjusted. Responses from the replication API will now also use
  `journalSize` instead of `maximalSize`.

* added `--cluster.system-replication-factor` in order to adjust the
  replication factor for new system collections

* fixed issue #2012

* added a memory expection in case V8 memory gets too low

* added Optimizer Rule for other indexes in Traversals
  this allows AQL traversals to use other indexes than the edge index.
  So traversals with filters on edges can now make use of more specific
  indexes, e.g.

      FOR v, e, p IN 2 OUTBOUND @start @@edge FILTER p.edges[0].foo == "bar"

  will prefer a Hash Index on [_from, foo] above the EdgeIndex.

* fixed epoch computation in hybrid logical clock

* fixed thread affinity

* replaced require("internal").db by require("@arangodb").db

* added option `--skip-lines` for arangoimp
  this allows skipping the first few lines from the import file in case the
  CSV or TSV import are used

* fixed periodic jobs: there should be only one instance running - even if it
  runs longer than the period

* improved performance of primary index and edge index lookups

* optimizations for AQL `[*]` operator in case no filter, no projection and
  no offset/limit are used

* added AQL function `OUTERSECTION` to return the symmetric difference of its
  input arguments

* Foxx manifests of installed services are now saved to disk with indentation

* Foxx tests and scripts in development mode should now always respect updated
  files instead of loading stale modules

* When disabling Foxx development mode the setup script is now re-run

* Foxx now provides an easy way to directly serve GraphQL requests using the
  `@arangodb/foxx/graphql` module and the bundled `graphql-sync` dependency

* Foxx OAuth2 module now correctly passes the `access_token` to the OAuth2 server

* added iconv-lite and timezone modules

* web interface now allows installing GitHub and zip services in legacy mode

* added module.context.createDocumentationRouter to replace module.context.apiDocumentation

* bug in RAFT implementation of reads. dethroned leader still answered
  requests in isolation

* all lambdas in ClusterInfo might have been left with dangling references.

* Agency bug fix for handling of empty json objects as values.

* Foxx tests no longer support the Mocha QUnit interface as this resulted in weird
  inconsistencies in the BDD and TDD interfaces. This fixes the TDD interface
  as well as out-of-sequence problems when using the BDD before/after functions.

* updated bundled JavaScript modules to latest versions; joi has been updated from 8.4 to 9.2
  (see [joi 9.0.0 release notes](https://github.com/hapijs/joi/issues/920) for information on
  breaking changes and new features)

* fixed issue #2139

* updated graphql-sync dependency to 0.6.2

* fixed issue #2156


v3.0.13 (XXXX-XX-XX)
--------------------

* fixed issue #2315

* fixed issue #2210


v3.0.12 (2016-11-23)
--------------------

* fixed issue #2176

* fixed issue #2168

* fixed issues #2149, #2159

* fixed error reporting for issue #2158

* fixed assembly linkage bug in CRC4 module

* added support for descriptions field in Foxx dependencies


v3.0.11 (2016-11-08)
--------------------

* fixed issue #2140: supervisor dies instead of respawning child

* fixed issue #2131: use shard key value entered by user in web interface

* fixed issue #2129: cannot kill a long-run query

* fixed issue #2110

* fixed issue #2081

* fixed issue #2038

* changes to Foxx service configuration or dependencies should now be
  stored correctly when options are cleared or omitted

* Foxx tests no longer support the Mocha QUnit interface as this resulted in weird
  inconsistencies in the BDD and TDD interfaces. This fixes the TDD interface
  as well as out-of-sequence problems when using the BDD before/after functions.

* fixed issue #2148


v3.0.10 (2016-09-26)
--------------------

* fixed issue #2072

* fixed issue #2070

* fixed slow cluster starup issues. supervision will demonstrate more
  patience with db servers


v3.0.9 (2016-09-21)
-------------------

* fixed issue #2064

* fixed issue #2060

* speed up `collection.any()` and skiplist index creation

* fixed multiple issues where ClusterInfo bug hung agency in limbo
  timeouting on multiple collection and database callbacks


v3.0.8 (2016-09-14)
-------------------

* fixed issue #2052

* fixed issue #2005

* fixed issue #2039

* fixed multiple issues where ClusterInfo bug hung agency in limbo
  timeouting on multiple collection and database callbacks


v3.0.7 (2016-09-05)
-------------------

* new supervision job handles db server failure during collection creation.


v3.0.6 (2016-09-02)
-------------------

* fixed issue #2026

* slightly better error diagnostics for AQL query compilation and replication

* fixed issue #2018

* fixed issue #2015

* fixed issue #2012

* fixed wrong default value for arangoimp's `--on-duplicate` value

* fix execution of AQL traversal expressions when there are multiple
  conditions that refer to variables set outside the traversal

* properly return HTTP 503 in JS actions when backend is gone

* supervision creates new key in agency for failed servers

* new shards will not be allocated on failed or cleaned servers


v3.0.5 (2016-08-18)
-------------------

* execute AQL ternary operator via C++ if possible

* fixed issue #1977

* fixed extraction of _id attribute in AQL traversal conditions

* fix SSL agency endpoint

* Minimum RAFT timeout was one order of magnitude to short.

* Optimized RAFT RPCs from leader to followers for efficiency.

* Optimized RAFT RPC handling on followers with respect to compaction.

* Fixed bug in handling of duplicates and overlapping logs

* Fixed bug in supervision take over after leadership change.

v3.0.4 (2016-08-01)
-------------------

* added missing lock for periodic jobs access

* fix multiple Foxx related cluster issues

* fix handling of empty AQL query strings

* fixed issue in `INTERSECTION` AQL function with duplicate elements
  in the source arrays

* fixed issue #1970

* fixed issue #1968

* fixed issue #1967

* fixed issue #1962

* fixed issue #1959

* replaced require("internal").db by require("@arangodb").db

* fixed issue #1954

* fixed issue #1953

* fixed issue #1950

* fixed issue #1949

* fixed issue #1943

* fixed segfault in V8, by backporting https://bugs.chromium.org/p/v8/issues/detail?id=5033

* Foxx OAuth2 module now correctly passes the `access_token` to the OAuth2 server

* fixed credentialed CORS requests properly respecting --http.trusted-origin

* fixed a crash in V8Periodic task (forgotten lock)

* fixed two bugs in synchronous replication (syncCollectionFinalize)


v3.0.3 (2016-07-17)
-------------------

* fixed issue #1942

* fixed issue #1941

* fixed array index batch insertion issues for hash indexes that caused problems when
  no elements remained for insertion

* fixed AQL MERGE() function with External objects originating from traversals

* fixed some logfile recovery errors with error message "document not found"

* fixed issue #1937

* fixed issue #1936

* improved performance of arangorestore in clusters with synchronous
  replication

* Foxx tests and scripts in development mode should now always respect updated
  files instead of loading stale modules

* When disabling Foxx development mode the setup script is now re-run

* Foxx manifests of installed services are now saved to disk with indentation


v3.0.2 (2016-07-09)
-------------------

* fixed assertion failure in case multiple remove operations were used in the same query

* fixed upsert behavior in case upsert was used in a loop with the same document example

* fixed issue #1930

* don't expose local file paths in Foxx error messages.

* fixed issue #1929

* make arangodump dump the attribute `isSystem` when dumping the structure
  of a collection, additionally make arangorestore not fail when the attribute
  is missing

* fixed "Could not extract custom attribute" issue when using COLLECT with
  MIN/MAX functions in some contexts

* honor presence of persistent index for sorting

* make AQL query optimizer not skip "use-indexes-rule", even if enough
  plans have been created already

* make AQL optimizer not skip "use-indexes-rule", even if enough execution plans
  have been created already

* fix double precision value loss in VelocyPack JSON parser

* added missing SSL support for arangorestore

* improved cluster import performance

* fix Foxx thumbnails on DC/OS

* fix Foxx configuration not being saved

* fix Foxx app access from within the frontend on DC/OS

* add option --default-replication-factor to arangorestore and simplify
  the control over the number of shards when restoring

* fix a bug in the VPack -> V8 conversion if special attributes _key,
  _id, _rev, _from and _to had non-string values, which is allowed
  below the top level

* fix malloc_usable_size for darwin


v3.0.1 (2016-06-30)
-------------------

* fixed periodic jobs: there should be only one instance running - even if it
  runs longer than the period

* increase max. number of collections in AQL queries from 32 to 256

* fixed issue #1916: header "authorization" is required" when opening
  services page

* fixed issue #1915: Explain: member out of range

* fixed issue #1914: fix unterminated buffer

* don't remove lockfile if we are the same (now stale) pid
  fixes docker setups (our pid will always be 1)

* do not use revision id comparisons in compaction for determining whether a
  revision is obsolete, but marker memory addresses
  this ensures revision ids don't matter when compacting documents

* escape Unicode characters in JSON HTTP responses
  this converts UTF-8 characters in HTTP responses of arangod into `\uXXXX`
  escape sequences. This makes the HTTP responses fit into the 7 bit ASCII
  character range, which speeds up HTTP response parsing for some clients,
  namely node.js/v8

* add write before read collections when starting a user transaction
  this allows specifying the same collection in both read and write mode without
  unintended side effects

* fixed buffer overrun that occurred when building very large result sets

* index lookup optimizations for primary index and edge index

* fixed "collection is a nullptr" issue when starting a traversal from a transaction

* enable /_api/import on coordinator servers


v3.0.0 (2016-06-22)
-------------------

* minor GUI fixxes

* fix for replication and nonces


v3.0.0-rc3 (2016-06-19)
-----------------------

* renamed various Foxx errors to no longer refer to Foxx services as apps

* adjusted various error messages in Foxx to be more informative

* specifying "files" in a Foxx manifest to be mounted at the service root
  no longer results in 404s when trying to access non-file routes

* undeclared path parameters in Foxx no longer break the service

* trusted reverse proxy support is now handled more consistently

* ArangoDB request compatibility and user are now exposed in Foxx

* all bundled NPM modules have been upgraded to their latest versions


v3.0.0-rc2 (2016-06-12)
-----------------------

* added option `--server.max-packet-size` for client tools

* renamed option `--server.ssl-protocol` to `--ssl.protocol` in client tools
  (was already done for arangod, but overlooked for client tools)

* fix handling of `--ssl.protocol` value 5 (TLS v1.2) in client tools, which
  claimed to support it but didn't

* config file can use '@include' to include a different config file as base


v3.0.0-rc1 (2016-06-10)
-----------------------

* the user management has changed: it now has users that are independent of
  databases. A user can have one or more database assigned to the user.

* forward ported V8 Comparator bugfix for inline heuristics from
  https://github.com/v8/v8/commit/5ff7901e24c2c6029114567de5a08ed0f1494c81

* changed to-string conversion for AQL objects and arrays, used by the AQL
  function `TO_STRING()` and implicit to-string casts in AQL

  - arrays are now converted into their JSON-stringify equivalents, e.g.

    - `[ ]` is now converted to `[]`
    - `[ 1, 2, 3 ]` is now converted to `[1,2,3]`
    - `[ "test", 1, 2 ] is now converted to `["test",1,2]`

    Previous versions of ArangoDB converted arrays with no members into the
    empty string, and non-empty arrays into a comma-separated list of member
    values, without the surrounding angular brackets. Additionally, string
    array members were not enclosed in quotes in the result string:

    - `[ ]` was converted to ``
    - `[ 1, 2, 3 ]` was converted to `1,2,3`
    - `[ "test", 1, 2 ] was converted to `test,1,2`

  - objects are now converted to their JSON-stringify equivalents, e.g.

    - `{ }` is converted to `{}`
    - `{ a: 1, b: 2 }` is converted to `{"a":1,"b":2}`
    - `{ "test" : "foobar" }` is converted to `{"test":"foobar"}`

    Previous versions of ArangoDB always converted objects into the string
    `[object Object]`

  This change affects also the AQL functions `CONCAT()` and `CONCAT_SEPARATOR()`
  which treated array values differently in previous versions. Previous versions
  of ArangoDB automatically flattened array values on the first level of the array,
  e.g. `CONCAT([1, 2, 3, [ 4, 5, 6 ]])` produced `1,2,3,4,5,6`. Now this will produce
  `[1,2,3,[4,5,6]]`. To flatten array members on the top level, you can now use
  the more explicit `CONCAT(FLATTEN([1, 2, 3, [4, 5, 6]], 1))`.

* added C++ implementations for AQL functions `SLICE()`, `CONTAINS()` and
  `RANDOM_TOKEN()`

* as a consequence of the upgrade to V8 version 5, the implementation of the
  JavaScript `Buffer` object had to be changed. JavaScript `Buffer` objects in
  ArangoDB now always store their data on the heap. There is no shared pool
  for small Buffer values, and no pointing into existing Buffer data when
  extracting slices. This change may increase the cost of creating Buffers with
  short contents or when peeking into existing Buffers, but was required for
  safer memory management and to prevent leaks.

* the `db` object's function `_listDatabases()` was renamed to just `_databases()`
  in order to make it more consistent with the existing `_collections()` function.
  Additionally the `db` object's `_listEndpoints()` function was renamed to just
  `_endpoints()`.

* changed default value of `--server.authentication` from `false` to `true` in
  configuration files etc/relative/arangod.conf and etc/arangodb/arangod.conf.in.
  This means the server will be started with authentication enabled by default,
  requiring all client connections to provide authentication data when connecting
  to ArangoDB. Authentication can still be turned off via setting the value of
  `--server.authentication` to `false` in ArangoDB's configuration files or by
  specifying the option on the command-line.

* Changed result format for querying all collections via the API GET `/_api/collection`.

  Previous versions of ArangoDB returned an object with an attribute named `collections`
  and an attribute named `names`. Both contained all available collections, but
  `collections` contained the collections as an array, and `names` contained the
  collections again, contained in an object in which the attribute names were the
  collection names, e.g.

  ```
  {
    "collections": [
      {"id":"5874437","name":"test","isSystem":false,"status":3,"type":2},
      {"id":"17343237","name":"something","isSystem":false,"status":3,"type":2},
      ...
    ],
    "names": {
      "test": {"id":"5874437","name":"test","isSystem":false,"status":3,"type":2},
      "something": {"id":"17343237","name":"something","isSystem":false,"status":3,"type":2},
      ...
    }
  }
  ```
  This result structure was redundant, and therefore has been simplified to just

  ```
  {
    "result": [
      {"id":"5874437","name":"test","isSystem":false,"status":3,"type":2},
      {"id":"17343237","name":"something","isSystem":false,"status":3,"type":2},
      ...
    ]
  }
  ```

  in ArangoDB 3.0.

* added AQL functions `TYPENAME()` and `HASH()`

* renamed arangob tool to arangobench

* added AQL string comparison operator `LIKE`

  The operator can be used to compare strings like this:

      value LIKE search

  The operator is currently implemented by calling the already existing AQL
  function `LIKE`.

  This change also makes `LIKE` an AQL keyword. Using `LIKE` in either case as
  an attribute or collection name in AQL thus requires quoting.

* make AQL optimizer rule "remove-unnecessary-calculations" fire in more cases

  The rule will now remove calculations that are used exactly once in other
  expressions (e.g. `LET a = doc RETURN a.value`) and calculations,
  or calculations that are just references (e.g. `LET a = b`).

* renamed AQL optimizer rule "merge-traversal-filter" to "optimize-traversals"
  Additionally, the optimizer rule will remove unused edge and path result variables
  from the traversal in case they are specified in the `FOR` section of the traversal,
  but not referenced later in the query. This saves constructing edges and paths
  results.

* added AQL optimizer rule "inline-subqueries"

  This rule can pull out certain subqueries that are used as an operand to a `FOR`
  loop one level higher, eliminating the subquery completely. For example, the query

      FOR i IN (FOR j IN [1,2,3] RETURN j) RETURN i

  will be transformed by the rule to:

      FOR i IN [1,2,3] RETURN i

  The query

      FOR name IN (FOR doc IN _users FILTER doc.status == 1 RETURN doc.name) LIMIT 2 RETURN name

  will be transformed into

      FOR tmp IN _users FILTER tmp.status == 1 LIMIT 2 RETURN tmp.name

  The rule will only fire when the subquery is used as an operand to a `FOR` loop, and
  if the subquery does not contain a `COLLECT` with an `INTO` variable.

* added new endpoint "srv://" for DNS service records

* The result order of the AQL functions VALUES and ATTRIBUTES has never been
  guaranteed and it only had the "correct" ordering by accident when iterating
  over objects that were not loaded from the database. This accidental behavior
  is now changed by introduction of VelocyPack. No ordering is guaranteed unless
  you specify the sort parameter.

* removed configure option `--enable-logger`

* added AQL array comparison operators

  All AQL comparison operators now also exist in an array variant. In the
  array variant, the operator is preceded with one of the keywords *ALL*, *ANY*
  or *NONE*. Using one of these keywords changes the operator behavior to
  execute the comparison operation for all, any, or none of its left hand
  argument values. It is therefore expected that the left hand argument
  of an array operator is an array.

  Examples:

      [ 1, 2, 3 ] ALL IN [ 2, 3, 4 ]   // false
      [ 1, 2, 3 ] ALL IN [ 1, 2, 3 ]   // true
      [ 1, 2, 3 ] NONE IN [ 3 ]        // false
      [ 1, 2, 3 ] NONE IN [ 23, 42 ]   // true
      [ 1, 2, 3 ] ANY IN [ 4, 5, 6 ]   // false
      [ 1, 2, 3 ] ANY IN [ 1, 42 ]     // true
      [ 1, 2, 3 ] ANY == 2             // true
      [ 1, 2, 3 ] ANY == 4             // false
      [ 1, 2, 3 ] ANY > 0              // true
      [ 1, 2, 3 ] ANY <= 1             // true
      [ 1, 2, 3 ] NONE < 99            // false
      [ 1, 2, 3 ] NONE > 10            // true
      [ 1, 2, 3 ] ALL > 2              // false
      [ 1, 2, 3 ] ALL > 0              // true
      [ 1, 2, 3 ] ALL >= 3             // false
      ["foo", "bar"] ALL != "moo"      // true
      ["foo", "bar"] NONE == "bar"     // false
      ["foo", "bar"] ANY == "foo"      // true

* improved AQL optimizer to remove unnecessary sort operations in more cases

* allow enclosing AQL identifiers in forward ticks in addition to using
  backward ticks

  This allows for convenient writing of AQL queries in JavaScript template strings
  (which are delimited with backticks themselves), e.g.

      var q = `FOR doc IN ´collection´ RETURN doc.´name´`;

* allow to set `print.limitString` to configure the number of characters
  to output before truncating

* make logging configurable per log "topic"

  `--log.level <level>` sets the global log level to <level>, e.g. `info`,
  `debug`, `trace`.

  `--log.level topic=<level>` sets the log level for a specific topic.
  Currently, the following topics exist: `collector`, `compactor`, `mmap`,
  `performance`, `queries`, and `requests`. `performance` and `requests` are
  set to FATAL by default. `queries` is set to info. All others are
  set to the global level by default.

  The new log option `--log.output <definition>` allows directing the global
  or per-topic log output to different outputs. The output definition
  "<definition>" can be one of

    "-" for stdin
    "+" for stderr
    "syslog://<syslog-facility>"
    "syslog://<syslog-facility>/<application-name>"
    "file://<relative-path>"

  The option can be specified multiple times in order to configure the output
  for different log topics. To set up a per-topic output configuration, use
  `--log.output <topic>=<definition>`, e.g.

    queries=file://queries.txt

  logs all queries to the file "queries.txt".

* the option `--log.requests-file` is now deprecated. Instead use

    `--log.level requests=info`
    `--log.output requests=file://requests.txt`

* the option `--log.facility` is now deprecated. Instead use

    `--log.output requests=syslog://facility`

* the option `--log.performance` is now deprecated. Instead use

    `--log.level performance=trace`

* removed option `--log.source-filter`

* removed configure option `--enable-logger`

* change collection directory names to include a random id component at the end

  The new pattern is `collection-<id>-<random>`, where `<id>` is the collection
  id and `<random>` is a random number. Previous versions of ArangoDB used a
  pattern `collection-<id>` without the random number.

  ArangoDB 3.0 understands both the old and name directory name patterns.

* removed mostly unused internal spin-lock implementation

* removed support for pre-Windows 7-style locks. This removes compatibility for
  Windows versions older than Windows 7 (e.g. Windows Vista, Windows XP) and
  Windows 2008R2 (e.g. Windows 2008).

* changed names of sub-threads started by arangod

* added option `--default-number-of-shards` to arangorestore, allowing creating
  collections with a specifiable number of shards from a non-cluster dump

* removed support for CoffeeScript source files

* removed undocumented SleepAndRequeue

* added WorkMonitor to inspect server threads

* when downloading a Foxx service from the web interface the suggested filename
  is now based on the service's mount path instead of simply "app.zip"

* the `@arangodb/request` response object now stores the parsed JSON response
  body in a property `json` instead of `body` when the request was made using the
  `json` option. The `body` instead contains the response body as a string.

* the Foxx API has changed significantly, 2.8 services are still supported
  using a backwards-compatible "legacy mode"


v2.8.12 (XXXX-XX-XX)
--------------------

* issue #2091: decrease connect timeout to 5 seconds on startup

* fixed issue #2072

* slightly better error diagnostics for some replication errors

* fixed issue #1977

* fixed issue in `INTERSECTION` AQL function with duplicate elements
  in the source arrays

* fixed issue #1962

* fixed issue #1959

* export aqlQuery template handler as require('org/arangodb').aql for forwards-compatibility


v2.8.11 (2016-07-13)
--------------------

* fixed array index batch insertion issues for hash indexes that caused problems when
  no elements remained for insertion

* fixed issue #1937


v2.8.10 (2016-07-01)
--------------------

* make sure next local _rev value used for a document is at least as high as the
  _rev value supplied by external sources such as replication

* make adding a collection in both read- and write-mode to a transaction behave as
  expected (write includes read). This prevents the `unregister collection used in
  transaction` error

* fixed sometimes invalid result for `byExample(...).count()` when an index plus
  post-filtering was used

* fixed "collection is a nullptr" issue when starting a traversal from a transaction

* honor the value of startup option `--database.wait-for-sync` (that is used to control
  whether new collections are created with `waitForSync` set to `true` by default) also
  when creating collections via the HTTP API (and thus the ArangoShell). When creating
  a collection via these mechanisms, the option was ignored so far, which was inconsistent.

* fixed issue #1826: arangosh --javascript.execute: internal error (geo index issue)

* fixed issue #1823: Arango crashed hard executing very simple query on windows


v2.8.9 (2016-05-13)
-------------------

* fixed escaping and quoting of extra parameters for executables in Mac OS X App

* added "waiting for" status variable to web interface collection figures view

* fixed undefined behavior in query cache invaldation

* fixed access to /_admin/statistics API in case statistics are disable via option
  `--server.disable-statistics`

* Foxx manager will no longer fail hard when Foxx store is unreachable unless installing
  a service from the Foxx store (e.g. when behind a firewall or GitHub is unreachable).


v2.8.8 (2016-04-19)
-------------------

* fixed issue #1805: Query: internal error (location: arangod/Aql/AqlValue.cpp:182).
  Please report this error to arangodb.com (while executing)

* allow specifying collection name prefixes for `_from` and `_to` in arangoimp:

  To avoid specifying complete document ids (consisting of collection names and document
  keys) for *_from* and *_to* values when importing edges with arangoimp, there are now
  the options *--from-collection-prefix* and *--to-collection-prefix*.

  If specified, these values will be automatically prepended to each value in *_from*
  (or *_to* resp.). This allows specifying only document keys inside *_from* and/or *_to*.

  *Example*

      > arangoimp --from-collection-prefix users --to-collection-prefix products ...

  Importing the following document will then create an edge between *users/1234* and
  *products/4321*:

  ```js
  { "_from" : "1234", "_to" : "4321", "desc" : "users/1234 is connected to products/4321" }
  ```

* requests made with the interactive system API documentation in the web interface
  (Swagger) will now respect the active database instead of always using `_system`


v2.8.7 (2016-04-07)
-------------------

* optimized primary=>secondary failover

* fix to-boolean conversion for documents in AQL

* expose the User-Agent HTTP header from the ArangoShell since Github seems to
  require it now, and we use the ArangoShell for fetching Foxx repositories from Github

* work with http servers that only send

* fixed potential race condition between compactor and collector threads

* fix removal of temporary directories on arangosh exit

* javadoc-style comments in Foxx services are no longer interpreted as
  Foxx comments outside of controller/script/exports files (#1748)

* removed remaining references to class syntax for Foxx Model and Repository
  from the documentation

* added a safe-guard for corrupted master-pointer


v2.8.6 (2016-03-23)
-------------------

* arangosh can now execute JavaScript script files that contain a shebang
  in the first line of the file. This allows executing script files directly.

  Provided there is a script file `/path/to/script.js` with the shebang
  `#!arangosh --javascript.execute`:

      > cat /path/to/script.js
      #!arangosh --javascript.execute
      print("hello from script.js");

  If the script file is made executable

      > chmod a+x /path/to/script.js

  it can be invoked on the shell directly and use arangosh for its execution:

      > /path/to/script.js
      hello from script.js

  This did not work in previous versions of ArangoDB, as the whole script contents
  (including the shebang) were treated as JavaScript code.
  Now shebangs in script files will now be ignored for all files passed to arangosh's
  `--javascript.execute` parameter.

  The alternative way of executing a JavaScript file with arangosh still works:

      > arangosh --javascript.execute /path/to/script.js
      hello from script.js

* added missing reset of traversal state for nested traversals.
  The state of nested traversals (a traversal in an AQL query that was
  located in a repeatedly executed subquery or inside another FOR loop)
  was not reset properly, so that multiple invocations of the same nested
  traversal with different start vertices led to the nested traversal
  always using the start vertex provided on the first invocation.

* fixed issue #1781: ArangoDB startup time increased tremendously

* fixed issue #1783: SIGHUP should rotate the log


v2.8.5 (2016-03-11)
-------------------

* Add OpenSSL handler for TLS V1.2 as sugested by kurtkincaid in #1771

* fixed issue #1765 (The webinterface should display the correct query time)
  and #1770 (Display ACTUAL query time in aardvark's AQL editor)

* Windows: the unhandled exception handler now calls the windows logging
  facilities directly without locks.
  This fixes lockups on crashes from the logging framework.

* improve nullptr handling in logger.

* added new endpoint "srv://" for DNS service records

* `org/arangodb/request` no longer sets the content-type header to the
  string "undefined" when no content-type header should be sent (issue #1776)


v2.8.4 (2016-03-01)
-------------------

* global modules are no longer incorrectly resolved outside the ArangoDB
  JavaScript directory or the Foxx service's root directory (issue #1577)

* improved error messages from Foxx and JavaScript (issues #1564, #1565, #1744)


v2.8.3 (2016-02-22)
-------------------

* fixed AQL filter condition collapsing for deeply-nested cases, potentially
  enabling usage of indexes in some dedicated cases

* added parentheses in AQL explain command output to correctly display precedence
  of logical and arithmetic operators

* Foxx Model event listeners defined on the model are now correctly invoked by
  the Repository methods (issue #1665)

* Deleting a Foxx service in the frontend should now always succeed even if the
  files no longer exist on the file system (issue #1358)

* Routing actions loaded from the database no longer throw exceptions when
  trying to load other modules using "require"

* The `org/arangodb/request` response object now sets a property `json` to the
  parsed JSON response body in addition to overwriting the `body` property when
  the request was made using the `json` option.

* Improved Windows stability

* Fixed a bug in the interactive API documentation that would escape slashes
  in document-handle fields. Document handles are now provided as separate
  fields for collection name and document key.


v2.8.2 (2016-02-09)
-------------------

* the continuous replication applier will now prevent the master's WAL logfiles
  from being removed if they are still needed by the applier on the slave. This
  should help slaves that suffered from masters garbage collection WAL logfiles
  which would have been needed by the slave later.

  The initial synchronization will block removal of still needed WAL logfiles
  on the master for 10 minutes initially, and will extend this period when further
  requests are made to the master. Initial synchronization hands over its handle
  for blocking logfile removal to the continuous replication when started via
  the *setupReplication* function. In this case, continuous replication will
  extend the logfile removal blocking period for the required WAL logfiles when
  the slave makes additional requests.

  All handles that block logfile removal will time out automatically after at
  most 5 minutes should a master not be contacted by the slave anymore (e.g. in
  case the slave's replication is turned off, the slaves loses the connection
  to the master or the slave goes down).

* added all-in-one function *setupReplication* to synchronize data from master
  to slave and start the continuous replication:

      require("@arangodb/replication").setupReplication(configuration);

  The command will return when the initial synchronization is finished and the
  continuous replication has been started, or in case the initial synchronization
  has failed.

  If the initial synchronization is successful, the command will store the given
  configuration on the slave. It also configures the continuous replication to start
  automatically if the slave is restarted, i.e. *autoStart* is set to *true*.

  If the command is run while the slave's replication applier is already running,
  it will first stop the running applier, drop its configuration and do a
  resynchronization of data with the master. It will then use the provided configration,
  overwriting any previously existing replication configuration on the slave.

  The following example demonstrates how to use the command for setting up replication
  for the *_system* database. Note that it should be run on the slave and not the
  master:

      db._useDatabase("_system");
      require("@arangodb/replication").setupReplication({
	endpoint: "tcp://master.domain.org:8529",
	username: "myuser",
	password: "mypasswd",
	verbose: false,
	includeSystem: false,
	incremental: true,
	autoResync: true
      });

* the *sync* and *syncCollection* functions now always start the data synchronization
  as an asynchronous server job. The call to *sync* or *syncCollection* will block
  until synchronization is either complete or has failed with an error. The functions
  will automatically poll the slave periodically for status updates.

  The main benefit is that the connection to the slave does not need to stay open
  permanently and is thus not affected by timeout issues. Additionally the caller does
  not need to query the synchronization status from the slave manually as this is
  now performed automatically by these functions.

* fixed undefined behavior when explaining some types of AQL traversals, fixed
  display of some types of traversals in AQL explain output


v2.8.1 (2016-01-29)
-------------------

* Improved AQL Pattern matching by allowing to specify a different traversal
  direction for one or many of the edge collections.

      FOR v, e, p IN OUTBOUND @start @@ec1, INBOUND @@ec2, @@ec3

  will traverse *ec1* and *ec3* in the OUTBOUND direction and for *ec2* it will use
  the INBOUND direction. These directions can be combined in arbitrary ways, the
  direction defined after *IN [steps]* will we used as default direction and can
  be overriden for specific collections.
  This feature is only available for collection lists, it is not possible to
  combine it with graph names.

* detect more types of transaction deadlocks early

* fixed display of relational operators in traversal explain output

* fixed undefined behavior in AQL function `PARSE_IDENTIFIER`

* added "engines" field to Foxx services generated in the admin interface

* added AQL function `IS_SAME_COLLECTION`:

  *IS_SAME_COLLECTION(collection, document)*: Return true if *document* has the same
  collection id as the collection specified in *collection*. *document* can either be
  a [document handle](../Glossary/README.md#document-handle) string, or a document with
  an *_id* attribute. The function does not validate whether the collection actually
  contains the specified document, but only compares the name of the specified collection
  with the collection name part of the specified document.
  If *document* is neither an object with an *id* attribute nor a *string* value,
  the function will return *null* and raise a warning.

      /* true */
      IS_SAME_COLLECTION('_users', '_users/my-user')
      IS_SAME_COLLECTION('_users', { _id: '_users/my-user' })

      /* false */
      IS_SAME_COLLECTION('_users', 'foobar/baz')
      IS_SAME_COLLECTION('_users', { _id: 'something/else' })


v2.8.0 (2016-01-25)
-------------------

* avoid recursive locking


v2.8.0-beta8 (2016-01-19)
-------------------------

* improved internal datafile statistics for compaction and compaction triggering
  conditions, preventing excessive growth of collection datafiles under some
  workloads. This should also fix issue #1596.

* renamed AQL optimizer rule `remove-collect-into` to `remove-collect-variables`

* fixed primary and edge index lookups prematurely aborting searches when the
  specified id search value contained a different collection than the collection
  the index was created for


v2.8.0-beta7 (2016-01-06)
-------------------------

* added vm.runInThisContext

* added AQL keyword `AGGREGATE` for use in AQL `COLLECT` statement

  Using `AGGREGATE` allows more efficient aggregation (incrementally while building
  the groups) than previous versions of AQL, which built group aggregates afterwards
  from the total of all group values.

  `AGGREGATE` can be used inside a `COLLECT` statement only. If used, it must follow
  the declaration of grouping keys:

      FOR doc IN collection
	COLLECT gender = doc.gender AGGREGATE minAge = MIN(doc.age), maxAge = MAX(doc.age)
	RETURN { gender, minAge, maxAge }

  or, if no grouping keys are used, it can follow the `COLLECT` keyword:

      FOR doc IN collection
	COLLECT AGGREGATE minAge = MIN(doc.age), maxAge = MAX(doc.age)
	RETURN {
  minAge, maxAge
}

  Only specific expressions are allowed on the right-hand side of each `AGGREGATE`
  assignment:

  - on the top level the expression must be a call to one of the supported aggregation
    functions `LENGTH`, `MIN`, `MAX`, `SUM`, `AVERAGE`, `STDDEV_POPULATION`, `STDDEV_SAMPLE`,
    `VARIANCE_POPULATION`, or `VARIANCE_SAMPLE`

  - the expression must not refer to variables introduced in the `COLLECT` itself

* Foxx: mocha test paths with wildcard characters (asterisks) now work on Windows

* reserved AQL keyword `NONE` for future use

* web interface: fixed a graph display bug concerning dashboard view

* web interface: fixed several bugs during the dashboard initialize process

* web interface: included several bugfixes: #1597, #1611, #1623

* AQL query optimizer now converts `LENGTH(collection-name)` to an optimized
  expression that returns the number of documents in a collection

* adjusted the behavior of the expansion (`[*]`) operator in AQL for non-array values

  In ArangoDB 2.8, calling the expansion operator on a non-array value will always
  return an empty array. Previous versions of ArangoDB expanded non-array values by
  calling the `TO_ARRAY()` function for the value, which for example returned an
  array with a single value for boolean, numeric and string input values, and an array
  with the object's values for an object input value. This behavior was inconsistent
  with how the expansion operator works for the array indexes in 2.8, so the behavior
  is now unified:

  - if the left-hand side operand of `[*]` is an array, the array will be returned as
    is when calling `[*]` on it
  - if the left-hand side operand of `[*]` is not an array, an empty array will be
    returned by `[*]`

  AQL queries that rely on the old behavior can be changed by either calling `TO_ARRAY`
  explicitly or by using the `[*]` at the correct position.

  The following example query will change its result in 2.8 compared to 2.7:

      LET values = "foo" RETURN values[*]

  In 2.7 the query has returned the array `[ "foo" ]`, but in 2.8 it will return an
  empty array `[ ]`. To make it return the array `[ "foo" ]` again, an explicit
  `TO_ARRAY` function call is needed in 2.8 (which in this case allows the removal
  of the `[*]` operator altogether). This also works in 2.7:

      LET values = "foo" RETURN TO_ARRAY(values)

  Another example:

      LET values = [ { name: "foo" }, { name: "bar" } ]
      RETURN values[*].name[*]

  The above returned `[ [ "foo" ], [ "bar" ] ] in 2.7. In 2.8 it will return
  `[ [ ], [ ] ]`, because the value of `name` is not an array. To change the results
  to the 2.7 style, the query can be changed to

      LET values = [ { name: "foo" }, { name: "bar" } ]
      RETURN values[* RETURN TO_ARRAY(CURRENT.name)]

  The above also works in 2.7.
  The following types of queries won't change:

      LET values = [ 1, 2, 3 ] RETURN values[*]
      LET values = [ { name: "foo" }, { name: "bar" } ] RETURN values[*].name
      LET values = [ { names: [ "foo", "bar" ] }, { names: [ "baz" ] } ] RETURN values[*].names[*]
      LET values = [ { names: [ "foo", "bar" ] }, { names: [ "baz" ] } ] RETURN values[*].names[**]

* slightly adjusted V8 garbage collection strategy so that collection eventually
  happens in all contexts that hold V8 external references to documents and
  collections.

  also adjusted default value of `--javascript.gc-frequency` from 10 seconds to
  15 seconds, as less internal operations are carried out in JavaScript.

* fixes for AQL optimizer and traversal

* added `--create-collection-type` option to arangoimp

  This allows specifying the type of the collection to be created when
  `--create-collection` is set to `true`.

* Foxx export cache should no longer break if a broken app is loaded in the
  web admin interface.


v2.8.0-beta2 (2015-12-16)
-------------------------

* added AQL query optimizer rule "sort-in-values"

  This rule pre-sorts the right-hand side operand of the `IN` and `NOT IN`
  operators so the operation can use a binary search with logarithmic complexity
  instead of a linear search. The rule is applied when the right-hand side
  operand of an `IN` or `NOT IN` operator in a filter condition is a variable that
  is defined in a different loop/scope than the operator itself. Additionally,
  the filter condition must consist of solely the `IN` or `NOT IN` operation
  in order to avoid any side-effects.

* changed collection status terminology in web interface for collections for
  which an unload request has been issued from `in the process of being unloaded`
  to `will be unloaded`.

* unloading a collection via the web interface will now trigger garbage collection
  in all v8 contexts and force a WAL flush. This increases the chances of perfoming
  the unload faster.

* added the following attributes to the result of `collection.figures()` and the
  corresponding HTTP API at `PUT /_api/collection/<name>/figures`:

  - `documentReferences`: The number of references to documents in datafiles
    that JavaScript code currently holds. This information can be used for
    debugging compaction and unload issues.
  - `waitingFor`: An optional string value that contains information about
    which object type is at the head of the collection's cleanup queue. This
    information can be used for debugging compaction and unload issues.
  - `compactionStatus.time`: The point in time the compaction for the collection
    was last executed. This information can be used for debugging compaction
    issues.
  - `compactionStatus.message`: The action that was performed when the compaction
    was last run for the collection. This information can be used for debugging
    compaction issues.

  Note: `waitingFor` and `compactionStatus` may be empty when called on a coordinator
  in a cluster.

* the compaction will now provide queryable status info that can be used to track
  its progress. The compaction status is displayed in the web interface, too.

* better error reporting for arangodump and arangorestore

* arangodump will now fail by default when trying to dump edges that
  refer to already dropped collections. This can be circumvented by
  specifying the option `--force true` when invoking arangodump

* fixed cluster upgrade procedure

* the AQL functions `NEAR` and `WITHIN` now have stricter validations
  for their input parameters `limit`, `radius` and `distance`. They may now throw
  exceptions when invalid parameters are passed that may have not led
  to exceptions in previous versions.

* deprecation warnings now log stack traces

* Foxx: improved backwards compatibility with 2.5 and 2.6

  - reverted Model and Repository back to non-ES6 "classes" because of
    compatibility issues when using the extend method with a constructor

  - removed deprecation warnings for extend and controller.del

  - restored deprecated method Model.toJSONSchema

  - restored deprecated `type`, `jwt` and `sessionStorageApp` options
    in Controller#activateSessions

* Fixed a deadlock problem in the cluster


v2.8.0-beta1 (2015-12-06)
-------------------------

* added AQL function `IS_DATESTRING(value)`

  Returns true if *value* is a string that can be used in a date function.
  This includes partial dates such as *2015* or *2015-10* and strings containing
  invalid dates such as *2015-02-31*. The function will return false for all
  non-string values, even if some of them may be usable in date functions.


v2.8.0-alpha1 (2015-12-03)
--------------------------

* added AQL keywords `GRAPH`, `OUTBOUND`, `INBOUND` and `ANY` for use in graph
  traversals, reserved AQL keyword `ALL` for future use

  Usage of these keywords as collection names, variable names or attribute names
  in AQL queries will not be possible without quoting. For example, the following
  AQL query will still work as it uses a quoted collection name and a quoted
  attribute name:

      FOR doc IN `OUTBOUND`
	RETURN doc.`any`

* issue #1593: added AQL `POW` function for exponentation

* added cluster execution site info in explain output for AQL queries

* replication improvements:

  - added `autoResync` configuration parameter for continuous replication.

    When set to `true`, a replication slave will automatically trigger a full data
    re-synchronization with the master when the master cannot provide the log data
    the slave had asked for. Note that `autoResync` will only work when the option
    `requireFromPresent` is also set to `true` for the continuous replication, or
    when the continuous syncer is started and detects that no start tick is present.

    Automatic re-synchronization may transfer a lot of data from the master to the
    slave and may be expensive. It is therefore turned off by default.
    When turned off, the slave will never perform an automatic re-synchronization
    with the master.

  - added `idleMinWaitTime` and `idleMaxWaitTime` configuration parameters for
    continuous replication.

    These parameters can be used to control the minimum and maximum wait time the
    slave will (intentionally) idle and not poll for master log changes in case the
    master had sent the full logs already.
    The `idleMaxWaitTime` value will only be used when `adapativePolling` is set
    to `true`. When `adaptivePolling` is disable, only `idleMinWaitTime` will be
    used as a constant time span in which the slave will not poll the master for
    further changes. The default values are 0.5 seconds for `idleMinWaitTime` and
    2.5 seconds for `idleMaxWaitTime`, which correspond to the hard-coded values
    used in previous versions of ArangoDB.

  - added `initialSyncMaxWaitTime` configuration parameter for initial and continuous
    replication

    This option controls the maximum wait time (in seconds) that the initial
    synchronization will wait for a response from the master when fetching initial
    collection data. If no response is received within this time period, the initial
    synchronization will give up and fail. This option is also relevant for
    continuous replication in case *autoResync* is set to *true*, as then the
    continuous replication may trigger a full data re-synchronization in case
    the master cannot the log data the slave had asked for.

  - HTTP requests sent from the slave to the master during initial synchronization
    will now be retried if they fail with connection problems.

  - the initial synchronization now logs its progress so it can be queried using
    the regular replication status check APIs.

  - added `async` attribute for `sync` and `syncCollection` operations called from
    the ArangoShell. Setthing this attribute to `true` will make the synchronization
    job on the server go into the background, so that the shell does not block. The
    status of the started asynchronous synchronization job can be queried from the
    ArangoShell like this:

	/* starts initial synchronization */
	var replication = require("@arangodb/replication");
	var id = replication.sync({
	  endpoint: "tcp://master.domain.org:8529",
	  username: "myuser",
	  password: "mypasswd",
	  async: true
       });

       /* now query the id of the returned async job and print the status */
       print(replication.getSyncResult(id));

    The result of `getSyncResult()` will be `false` while the server-side job
    has not completed, and different to `false` if it has completed. When it has
    completed, all job result details will be returned by the call to `getSyncResult()`.


* fixed non-deterministic query results in some cluster queries

* fixed issue #1589

* return HTTP status code 410 (gone) instead of HTTP 408 (request timeout) for
  server-side operations that are canceled / killed. Sending 410 instead of 408
  prevents clients from re-starting the same (canceled) operation. Google Chrome
  for example sends the HTTP request again in case it is responded with an HTTP
  408, and this is exactly the opposite of the desired behavior when an operation
  is canceled / killed by the user.

* web interface: queries in AQL editor now cancelable

* web interface: dashboard - added replication information

* web interface: AQL editor now supports bind parameters

* added startup option `--server.hide-product-header` to make the server not send
  the HTTP response header `"Server: ArangoDB"` in its HTTP responses. By default,
  the option is turned off so the header is still sent as usual.

* added new AQL function `UNSET_RECURSIVE` to recursively unset attritutes from
  objects/documents

* switched command-line editor in ArangoShell and arangod to linenoise-ng

* added automatic deadlock detection for transactions

  In case a deadlock is detected, a multi-collection operation may be rolled back
  automatically and fail with error 29 (`deadlock detected`). Client code for
  operations containing more than one collection should be aware of this potential
  error and handle it accordingly, either by giving up or retrying the transaction.

* Added C++ implementations for the AQL arithmetic operations and the following
  AQL functions:
  - ABS
  - APPEND
  - COLLECTIONS
  - CURRENT_DATABASE
  - DOCUMENT
  - EDGES
  - FIRST
  - FIRST_DOCUMENT
  - FIRST_LIST
  - FLATTEN
  - FLOOR
  - FULLTEXT
  - LAST
  - MEDIAN
  - MERGE_RECURSIVE
  - MINUS
  - NEAR
  - NOT_NULL
  - NTH
  - PARSE_IDENTIFIER
  - PERCENTILE
  - POP
  - POSITION
  - PUSH
  - RAND
  - RANGE
  - REMOVE_NTH
  - REMOVE_VALUE
  - REMOVE_VALUES
  - ROUND
  - SHIFT
  - SQRT
  - STDDEV_POPULATION
  - STDDEV_SAMPLE
  - UNSHIFT
  - VARIANCE_POPULATION
  - VARIANCE_SAMPLE
  - WITHIN
  - ZIP

* improved performance of skipping over many documents in an AQL query when no
  indexes and no filters are used, e.g.

      FOR doc IN collection
	LIMIT 1000000, 10
	RETURN doc

* Added array indexes

  Hash indexes and skiplist indexes can now optionally be defined for array values
  so they index individual array members.

  To define an index for array values, the attribute name is extended with the
  expansion operator `[*]` in the index definition:

      arangosh> db.colName.ensureHashIndex("tags[*]");

  When given the following document

      { tags: [ "AQL", "ArangoDB", "Index" ] }

  the index will now contain the individual values `"AQL"`, `"ArangoDB"` and `"Index"`.

  Now the index can be used for finding all documents having `"ArangoDB"` somewhere in their
  tags array using the following AQL query:

      FOR doc IN colName
	FILTER "ArangoDB" IN doc.tags[*]
	RETURN doc

* rewrote AQL query optimizer rule `use-index-range` and renamed it to `use-indexes`.
  The name change affects rule names in the optimizer's output.

* rewrote AQL execution node `IndexRangeNode` and renamed it to `IndexNode`. The name
  change affects node names in the optimizer's explain output.

* added convenience function `db._explain(query)` for human-readable explanation
  of AQL queries

* module resolution as used by `require` now behaves more like in node.js

* the `org/arangodb/request` module now returns response bodies for error responses
  by default. The old behavior of not returning bodies for error responses can be
  re-enabled by explicitly setting the option `returnBodyOnError` to `false` (#1437)


v2.7.6 (2016-01-30)
-------------------

* detect more types of transaction deadlocks early


v2.7.5 (2016-01-22)
-------------------

* backported added automatic deadlock detection for transactions

  In case a deadlock is detected, a multi-collection operation may be rolled back
  automatically and fail with error 29 (`deadlock detected`). Client code for
  operations containing more than one collection should be aware of this potential
  error and handle it accordingly, either by giving up or retrying the transaction.

* improved internal datafile statistics for compaction and compaction triggering
  conditions, preventing excessive growth of collection datafiles under some
  workloads. This should also fix issue #1596.

* Foxx export cache should no longer break if a broken app is loaded in the
  web admin interface.

* Foxx: removed some incorrect deprecation warnings.

* Foxx: mocha test paths with wildcard characters (asterisks) now work on Windows


v2.7.4 (2015-12-21)
-------------------

* slightly adjusted V8 garbage collection strategy so that collection eventually
  happens in all contexts that hold V8 external references to documents and
  collections.

* added the following attributes to the result of `collection.figures()` and the
  corresponding HTTP API at `PUT /_api/collection/<name>/figures`:

  - `documentReferences`: The number of references to documents in datafiles
    that JavaScript code currently holds. This information can be used for
    debugging compaction and unload issues.
  - `waitingFor`: An optional string value that contains information about
    which object type is at the head of the collection's cleanup queue. This
    information can be used for debugging compaction and unload issues.
  - `compactionStatus.time`: The point in time the compaction for the collection
    was last executed. This information can be used for debugging compaction
    issues.
  - `compactionStatus.message`: The action that was performed when the compaction
    was last run for the collection. This information can be used for debugging
    compaction issues.

  Note: `waitingFor` and `compactionStatus` may be empty when called on a coordinator
  in a cluster.

* the compaction will now provide queryable status info that can be used to track
  its progress. The compaction status is displayed in the web interface, too.


v2.7.3 (2015-12-17)
-------------------

* fixed some replication value conversion issues when replication applier properties
  were set via ArangoShell

* fixed disappearing of documents for collections transferred via `sync` or
  `syncCollection` if the collection was dropped right before synchronization
  and drop and (re-)create collection markers were located in the same WAL file

* fixed an issue where overwriting the system sessions collection would break
  the web interface when authentication is enabled


v2.7.2 (2015-12-01)
-------------------

* replication improvements:

  - added `autoResync` configuration parameter for continuous replication.

    When set to `true`, a replication slave will automatically trigger a full data
    re-synchronization with the master when the master cannot provide the log data
    the slave had asked for. Note that `autoResync` will only work when the option
    `requireFromPresent` is also set to `true` for the continuous replication, or
    when the continuous syncer is started and detects that no start tick is present.

    Automatic re-synchronization may transfer a lot of data from the master to the
    slave and may be expensive. It is therefore turned off by default.
    When turned off, the slave will never perform an automatic re-synchronization
    with the master.

  - added `idleMinWaitTime` and `idleMaxWaitTime` configuration parameters for
    continuous replication.

    These parameters can be used to control the minimum and maximum wait time the
    slave will (intentionally) idle and not poll for master log changes in case the
    master had sent the full logs already.
    The `idleMaxWaitTime` value will only be used when `adapativePolling` is set
    to `true`. When `adaptivePolling` is disable, only `idleMinWaitTime` will be
    used as a constant time span in which the slave will not poll the master for
    further changes. The default values are 0.5 seconds for `idleMinWaitTime` and
    2.5 seconds for `idleMaxWaitTime`, which correspond to the hard-coded values
    used in previous versions of ArangoDB.

  - added `initialSyncMaxWaitTime` configuration parameter for initial and continuous
    replication

    This option controls the maximum wait time (in seconds) that the initial
    synchronization will wait for a response from the master when fetching initial
    collection data. If no response is received within this time period, the initial
    synchronization will give up and fail. This option is also relevant for
    continuous replication in case *autoResync* is set to *true*, as then the
    continuous replication may trigger a full data re-synchronization in case
    the master cannot the log data the slave had asked for.

  - HTTP requests sent from the slave to the master during initial synchronization
    will now be retried if they fail with connection problems.

  - the initial synchronization now logs its progress so it can be queried using
    the regular replication status check APIs.

* fixed non-deterministic query results in some cluster queries

* added missing lock instruction for primary index in compactor size calculation

* fixed issue #1589

* fixed issue #1583

* fixed undefined behavior when accessing the top level of a document with the `[*]`
  operator

* fixed potentially invalid pointer access in shaper when the currently accessed
  document got re-located by the WAL collector at the very same time

* Foxx: optional configuration options no longer log validation errors when assigned
  empty values (#1495)

* Foxx: constructors provided to Repository and Model sub-classes via extend are
  now correctly called (#1592)


v2.7.1 (2015-11-07)
-------------------

* switch to linenoise next generation

* exclude `_apps` collection from replication

  The slave has its own `_apps` collection which it populates on server start.
  When replicating data from the master to the slave, the data from the master may
  clash with the slave's own data in the `_apps` collection. Excluding the `_apps`
  collection from replication avoids this.

* disable replication appliers when starting in modes `--upgrade`, `--no-server`
  and `--check-upgrade`

* more detailed output in arango-dfdb

* fixed "no start tick" issue in replication applier

  This error could occur after restarting a slave server after a shutdown
  when no data was ever transferred from the master to the slave via the
  continuous replication

* fixed problem during SSL client connection abort that led to scheduler thread
  staying at 100% CPU saturation

* fixed potential segfault in AQL `NEIGHBORS` function implementation when C++ function
  variant was used and collection names were passed as strings

* removed duplicate target for some frontend JavaScript files from the Makefile

* make AQL function `MERGE()` work on a single array parameter, too.
  This allows combining the attributes of multiple objects from an array into
  a single object, e.g.

      RETURN MERGE([
	{ foo: 'bar' },
	{ quux: 'quetzalcoatl', ruled: true },
	{ bar: 'baz', foo: 'done' }
      ])

  will now return:

      {
	"foo": "done",
	"quux": "quetzalcoatl",
	"ruled": true,
	"bar": "baz"
      }

* fixed potential deadlock in collection status changing on Windows

* fixed hard-coded `incremental` parameter in shell implementation of
  `syncCollection` function in replication module

* fix for GCC5: added check for '-stdlib' option


v2.7.0 (2015-10-09)
-------------------

* fixed request statistics aggregation
  When arangod was started in supervisor mode, the request statistics always showed
  0 requests, as the statistics aggregation thread did not run then.

* read server configuration files before dropping privileges. this ensures that
  the SSL keyfile specified in the configuration can be read with the server's start
  privileges (i.e. root when using a standard ArangoDB package).

* fixed replication with a 2.6 replication configuration and issues with a 2.6 master

* raised default value of `--server.descriptors-minimum` to 1024

* allow Foxx apps to be installed underneath URL path `/_open/`, so they can be
  (intentionally) accessed without authentication.

* added *allowImplicit* sub-attribute in collections declaration of transactions.
  The *allowImplicit* attributes allows making transactions fail should they
  read-access a collection that was not explicitly declared in the *collections*
  array of the transaction.

* added "special" password ARANGODB_DEFAULT_ROOT_PASSWORD. If you pass
  ARANGODB_DEFAULT_ROOT_PASSWORD as password, it will read the password
  from the environment variable ARANGODB_DEFAULT_ROOT_PASSWORD


v2.7.0-rc2 (2015-09-22)
-----------------------

* fix over-eager datafile compaction

  This should reduce the need to compact directly after loading a collection when a
  collection datafile contained many insertions and updates for the same documents. It
  should also prevent from re-compacting already merged datafiles in case not many
  changes were made. Compaction will also make fewer index lookups than before.

* added `syncCollection()` function in module `org/arangodb/replication`

  This allows synchronizing the data of a single collection from a master to a slave
  server. Synchronization can either restore the whole collection by transferring all
  documents from the master to the slave, or incrementally by only transferring documents
  that differ. This is done by partitioning the collection's entire key space into smaller
  chunks and comparing the data chunk-wise between master and slave. Only chunks that are
  different will be re-transferred.

  The `syncCollection()` function can be used as follows:

      require("org/arangodb/replication").syncCollection(collectionName, options);

  e.g.

      require("org/arangodb/replication").syncCollection("myCollection", {
	endpoint: "tcp://127.0.0.1:8529",  /* master */
	username: "root",                  /* username for master */
	password: "secret",                /* password for master */
	incremental: true                  /* use incremental mode */
      });


* additionally allow the following characters in document keys:

  `(` `)` `+` `,` `=` `;` `$` `!` `*` `'` `%`


v2.7.0-rc1 (2015-09-17)
-----------------------

* removed undocumented server-side-only collection functions:
  * collection.OFFSET()
  * collection.NTH()
  * collection.NTH2()
  * collection.NTH3()

* upgraded Swagger to version 2.0 for the Documentation

  This gives the user better prepared test request structures.
  More conversions will follow so finally client libraries can be auto-generated.

* added extra AQL functions for date and time calculation and manipulation.
  These functions were contributed by GitHub users @CoDEmanX and @friday.
  A big thanks for their work!

  The following extra date functions are available from 2.7 on:

  * `DATE_DAYOFYEAR(date)`: Returns the day of year number of *date*.
    The return values range from 1 to 365, or 366 in a leap year respectively.

  * `DATE_ISOWEEK(date)`: Returns the ISO week date of *date*.
    The return values range from 1 to 53. Monday is considered the first day of the week.
    There are no fractional weeks, thus the last days in December may belong to the first
    week of the next year, and the first days in January may be part of the previous year's
    last week.

  * `DATE_LEAPYEAR(date)`: Returns whether the year of *date* is a leap year.

  * `DATE_QUARTER(date)`: Returns the quarter of the given date (1-based):
    * 1: January, February, March
    * 2: April, May, June
    * 3: July, August, September
    * 4: October, November, December

  - *DATE_DAYS_IN_MONTH(date)*: Returns the number of days in *date*'s month (28..31).

  * `DATE_ADD(date, amount, unit)`: Adds *amount* given in *unit* to *date* and
    returns the calculated date.

    *unit* can be either of the following to specify the time unit to add or
    subtract (case-insensitive):
    - y, year, years
    - m, month, months
    - w, week, weeks
    - d, day, days
    - h, hour, hours
    - i, minute, minutes
    - s, second, seconds
    - f, millisecond, milliseconds

    *amount* is the number of *unit*s to add (positive value) or subtract
    (negative value).

  * `DATE_SUBTRACT(date, amount, unit)`: Subtracts *amount* given in *unit* from
    *date* and returns the calculated date.

    It works the same as `DATE_ADD()`, except that it subtracts. It is equivalent
    to calling `DATE_ADD()` with a negative amount, except that `DATE_SUBTRACT()`
    can also subtract ISO durations. Note that negative ISO durations are not
    supported (i.e. starting with `-P`, like `-P1Y`).

  * `DATE_DIFF(date1, date2, unit, asFloat)`: Calculate the difference
    between two dates in given time *unit*, optionally with decimal places.
    Returns a negative value if *date1* is greater than *date2*.

  * `DATE_COMPARE(date1, date2, unitRangeStart, unitRangeEnd)`: Compare two
    partial dates and return true if they match, false otherwise. The parts to
    compare are defined by a range of time units.

    The full range is: years, months, days, hours, minutes, seconds, milliseconds.
    Pass the unit to start from as *unitRangeStart*, and the unit to end with as
    *unitRangeEnd*. All units in between will be compared. Leave out *unitRangeEnd*
    to only compare *unitRangeStart*.

  * `DATE_FORMAT(date, format)`: Format a date according to the given format string.
    It supports the following placeholders (case-insensitive):
    - %t: timestamp, in milliseconds since midnight 1970-01-01
    - %z: ISO date (0000-00-00T00:00:00.000Z)
    - %w: day of week (0..6)
    - %y: year (0..9999)
    - %yy: year (00..99), abbreviated (last two digits)
    - %yyyy: year (0000..9999), padded to length of 4
    - %yyyyyy: year (-009999 .. +009999), with sign prefix and padded to length of 6
    - %m: month (1..12)
    - %mm: month (01..12), padded to length of 2
    - %d: day (1..31)
    - %dd: day (01..31), padded to length of 2
    - %h: hour (0..23)
    - %hh: hour (00..23), padded to length of 2
    - %i: minute (0..59)
    - %ii: minute (00..59), padded to length of 2
    - %s: second (0..59)
    - %ss: second (00..59), padded to length of 2
    - %f: millisecond (0..999)
    - %fff: millisecond (000..999), padded to length of 3
    - %x: day of year (1..366)
    - %xxx: day of year (001..366), padded to length of 3
    - %k: ISO week date (1..53)
    - %kk: ISO week date (01..53), padded to length of 2
    - %l: leap year (0 or 1)
    - %q: quarter (1..4)
    - %a: days in month (28..31)
    - %mmm: abbreviated English name of month (Jan..Dec)
    - %mmmm: English name of month (January..December)
    - %www: abbreviated English name of weekday (Sun..Sat)
    - %wwww: English name of weekday (Sunday..Saturday)
    - %&: special escape sequence for rare occasions
    - %%: literal %
    - %: ignored

* new WAL logfiles and datafiles are now created non-sparse

  This prevents SIGBUS signals being raised when memory of a sparse datafile is accessed
  and the disk is full and the accessed file part is not actually disk-backed. In
  this case the mapped memory region is not necessarily backed by physical memory, and
  accessing the memory may raise SIGBUS and crash arangod.

* the `internal.download()` function and the module `org/arangodb/request` used some
  internal library function that handled the sending of HTTP requests from inside of
  ArangoDB. This library unconditionally set an HTTP header `Accept-Encoding: gzip`
  in all outgoing HTTP requests.

  This has been fixed in 2.7, so `Accept-Encoding: gzip` is not set automatically anymore.
  Additionally, the header `User-Agent: ArangoDB` is not set automatically either. If
  client applications desire to send these headers, they are free to add it when
  constructing the requests using the `download` function or the request module.

* fixed issue #1436: org/arangodb/request advertises deflate without supporting it

* added template string generator function `aqlQuery` for generating AQL queries

  This can be used to generate safe AQL queries with JavaScript parameter
  variables or expressions easily:

      var name = 'test';
      var attributeName = '_key';
      var query = aqlQuery`FOR u IN users FILTER u.name == ${name} RETURN u.${attributeName}`;
      db._query(query);

* report memory usage for document header data (revision id, pointer to data etc.)
  in `db.collection.figures()`. The memory used for document headers will now
  show up in the already existing attribute `indexes.size`. Due to that, the index
  sizes reported by `figures()` in 2.7 will be higher than those reported by 2.6,
  but the 2.7 values are more accurate.

* IMPORTANT CHANGE: the filenames in dumps created by arangodump now contain
  not only the name of the dumped collection, but also an additional 32-digit hash
  value. This is done to prevent overwriting dump files in case-insensitive file
  systems when there exist multiple collections with the same name (but with
  different cases).

  For example, if a database has two collections: `test` and `Test`, previous
  versions of ArangoDB created the files

  * `test.structure.json` and `test.data.json` for collection `test`
  * `Test.structure.json` and `Test.data.json` for collection `Test`

  This did not work for case-insensitive filesystems, because the files for the
  second collection would have overwritten the files of the first. arangodump in
  2.7 will create the following filenames instead:

  * `test_098f6bcd4621d373cade4e832627b4f6.structure.json` and `test_098f6bcd4621d373cade4e832627b4f6.data.json`
  * `Test_0cbc6611f5540bd0809a388dc95a615b.structure.json` and `Test_0cbc6611f5540bd0809a388dc95a615b.data.json`

  These filenames will be unambiguous even in case-insensitive filesystems.

* IMPORTANT CHANGE: make arangod actually close lingering client connections
  when idle for at least the duration specified via `--server.keep-alive-timeout`.
  In previous versions of ArangoDB, connections were not closed by the server
  when the timeout was reached and the client was still connected. Now the
  connection is properly closed by the server in case of timeout. Client
  applications relying on the old behavior may now need to reconnect to the
  server when their idle connections time out and get closed (note: connections
  being idle for a long time may be closed by the OS or firewalls anyway -
  client applications should be aware of that and try to reconnect).

* IMPORTANT CHANGE: when starting arangod, the server will drop the process
  privileges to the specified values in options `--server.uid` and `--server.gid`
  instantly after parsing the startup options.

  That means when either `--server.uid` or `--server.gid` are set, the privilege
  change will happen earlier. This may prevent binding the server to an endpoint
  with a port number lower than 1024 if the arangodb user has no privileges
  for that. Previous versions of ArangoDB changed the privileges later, so some
  startup actions were still carried out under the invoking user (i.e. likely
  *root* when started via init.d or system scripts) and especially binding to
  low port numbers was still possible there.

  The default privileges for user *arangodb* will not be sufficient for binding
  to port numbers lower than 1024. To have an ArangoDB 2.7 bind to a port number
  lower than 1024, it needs to be started with either a different privileged user,
  or the privileges of the *arangodb* user have to raised manually beforehand.

* added AQL optimizer rule `patch-update-statements`

* Linux startup scripts and systemd configuration for arangod now try to
  adjust the NOFILE (number of open files) limits for the process. The limit
  value is set to 131072 (128k) when ArangoDB is started via start/stop
  commands

* When ArangoDB is started/stopped manually via the start/stop commands, the
  main process will wait for up to 10 seconds after it forks the supervisor
  and arangod child processes. If the startup fails within that period, the
  start/stop script will fail with an exit code other than zero. If the
  startup of the supervisor or arangod is still ongoing after 10 seconds,
  the main program will still return with exit code 0. The limit of 10 seconds
  is arbitrary because the time required for a startup is not known in advance.

* added startup option `--database.throw-collection-not-loaded-error`

  Accessing a not-yet loaded collection will automatically load a collection
  on first access. This flag controls what happens in case an operation
  would need to wait for another thread to finalize loading a collection. If
  set to *true*, then the first operation that accesses an unloaded collection
  will load it. Further threads that try to access the same collection while
  it is still loading immediately fail with an error (1238, *collection not loaded*).
  This is to prevent all server threads from being blocked while waiting on the
  same collection to finish loading. When the first thread has completed loading
  the collection, the collection becomes regularly available, and all operations
  from that point on can be carried out normally, and error 1238 will not be
  thrown anymore for that collection.

  If set to *false*, the first thread that accesses a not-yet loaded collection
  will still load it. Other threads that try to access the collection while
  loading will not fail with error 1238 but instead block until the collection
  is fully loaded. This configuration might lead to all server threads being
  blocked because they are all waiting for the same collection to complete
  loading. Setting the option to *true* will prevent this from happening, but
  requires clients to catch error 1238 and react on it (maybe by scheduling
  a retry for later).

  The default value is *false*.

* added better control-C support in arangosh

  When CTRL-C is pressed in arangosh, it will now print a `^C` first. Pressing
  CTRL-C again will reset the prompt if something was entered before, or quit
  arangosh if no command was entered directly before.

  This affects the arangosh version build with Readline-support only (Linux
  and MacOS).

  The MacOS version of ArangoDB for Homebrew now depends on Readline, too. The
  Homebrew formula has been changed accordingly.
  When self-compiling ArangoDB on MacOS without Homebrew, Readline now is a
  prerequisite.

* increased default value for collection-specific `indexBuckets` value from 1 to 8

  Collections created from 2.7 on will use the new default value of `8` if not
  overridden on collection creation or later using
  `collection.properties({ indexBuckets: ... })`.

  The `indexBuckets` value determines the number of buckets to use for indexes of
  type `primary`, `hash` and `edge`. Having multiple index buckets allows splitting
  an index into smaller components, which can be filled in parallel when a collection
  is loading. Additionally, resizing and reallocation of indexes are faster and
  less intrusive if the index uses multiple buckets, because resize and reallocation
  will affect only data in a single bucket instead of all index values.

  The index buckets will be filled in parallel when loading a collection if the collection
  has an `indexBuckets` value greater than 1 and the collection contains a significant
  amount of documents/edges (the current threshold is 256K documents but this value
  may change in future versions of ArangoDB).

* changed HTTP client to use poll instead of select on Linux and MacOS

  This affects the ArangoShell and user-defined JavaScript code running inside
  arangod that initiates its own HTTP calls.

  Using poll instead of select allows using arbitrary high file descriptors
  (bigger than the compiled in FD_SETSIZE). Server connections are still handled using
  epoll, which has never been affected by FD_SETSIZE.

* implemented AQL `LIKE` function using ICU regexes

* added `RETURN DISTINCT` for AQL queries to return unique results:

      FOR doc IN collection
	RETURN DISTINCT doc.status

  This change also introduces `DISTINCT` as an AQL keyword.

* removed `createNamedQueue()` and `addJob()` functions from org/arangodb/tasks

* use less locks and more atomic variables in the internal dispatcher
  and V8 context handling implementations. This leads to improved throughput in
  some ArangoDB internals and allows for higher HTTP request throughput for
  many operations.

  A short overview of the improvements can be found here:

  https://www.arangodb.com/2015/08/throughput-enhancements/

* added shorthand notation for attribute names in AQL object literals:

      LET name = "Peter"
      LET age = 42
      RETURN { name, age }

  The above is the shorthand equivalent of the generic form

      LET name = "Peter"
      LET age = 42
      RETURN { name : name, age : age }

* removed configure option `--enable-timings`

  This option did not have any effect.

* removed configure option `--enable-figures`

  This option previously controlled whether HTTP request statistics code was
  compiled into ArangoDB or not. The previous default value was `true` so
  statistics code was available in official packages. Setting the option to
  `false` led to compile errors so it is doubtful the default value was
  ever changed. By removing the option some internal statistics code was also
  simplified.

* removed run-time manipulation methods for server endpoints:

  * `db._removeEndpoint()`
  * `db._configureEndpoint()`
  * HTTP POST `/_api/endpoint`
  * HTTP DELETE `/_api/endpoint`

* AQL query result cache

  The query result cache can optionally cache the complete results of all or selected AQL queries.
  It can be operated in the following modes:

  * `off`: the cache is disabled. No query results will be stored
  * `on`: the cache will store the results of all AQL queries unless their `cache`
    attribute flag is set to `false`
  * `demand`: the cache will store the results of AQL queries that have their
    `cache` attribute set to `true`, but will ignore all others

  The mode can be set at server startup using the `--database.query-cache-mode` configuration
  option and later changed at runtime.

  The following HTTP REST APIs have been added for controlling the query cache:

  * HTTP GET `/_api/query-cache/properties`: returns the global query cache configuration
  * HTTP PUT `/_api/query-cache/properties`: modifies the global query cache configuration
  * HTTP DELETE `/_api/query-cache`: invalidates all results in the query cache

  The following JavaScript functions have been added for controlling the query cache:

  * `require("org/arangodb/aql/cache").properties()`: returns the global query cache configuration
  * `require("org/arangodb/aql/cache").properties(properties)`: modifies the global query cache configuration
  * `require("org/arangodb/aql/cache").clear()`: invalidates all results in the query cache

* do not link arangoimp against V8

* AQL function call arguments optimization

  This will lead to arguments in function calls inside AQL queries not being copied but passed
  by reference. This may speed up calls to functions with bigger argument values or queries that
  call functions a lot of times.

* upgraded V8 version to 4.3.61

* removed deprecated AQL `SKIPLIST` function.

  This function was introduced in older versions of ArangoDB with a less powerful query optimizer to
  retrieve data from a skiplist index using a `LIMIT` clause. It was marked as deprecated in ArangoDB
  2.6.

  Since ArangoDB 2.3 the behavior of the `SKIPLIST` function can be emulated using regular AQL
  constructs, e.g.

      FOR doc IN @@collection
	FILTER doc.value >= @value
	SORT doc.value DESC
	LIMIT 1
	RETURN doc

* the `skip()` function for simple queries does not accept negative input any longer.
  This feature was deprecated in 2.6.0.

* fix exception handling

  In some cases JavaScript exceptions would re-throw without information of the original problem.
  Now the original exception is logged for failure analysis.

* based REST API method PUT `/_api/simple/all` on the cursor API and make it use AQL internally.

  The change speeds up this REST API method and will lead to additional query information being
  returned by the REST API. Clients can use this extra information or ignore it.

* Foxx Queue job success/failure handlers arguments have changed from `(jobId, jobData, result, jobFailures)` to `(result, jobData, job)`.

* added Foxx Queue job options `repeatTimes`, `repeatUntil` and `repeatDelay` to automatically re-schedule jobs when they are completed.

* added Foxx manifest configuration type `password` to mask values in the web interface.

* fixed default values in Foxx manifest configurations sometimes not being used as defaults.

* fixed optional parameters in Foxx manifest configurations sometimes not being cleared correctly.

* Foxx dependencies can now be marked as optional using a slightly more verbose syntax in your manifest file.

* converted Foxx constructors to ES6 classes so you can extend them using class syntax.

* updated aqb to 2.0.

* updated chai to 3.0.

* Use more madvise calls to speed up things when memory is tight, in particular
  at load time but also for random accesses later.

* Overhauled web interface

  The web interface now has a new design.

  The API documentation for ArangoDB has been moved from "Tools" to "Links" in the web interface.

  The "Applications" tab in the web interfaces has been renamed to "Services".


v2.6.12 (2015-12-02)
--------------------

* fixed disappearing of documents for collections transferred via `sync` if the
  the collection was dropped right before synchronization and drop and (re-)create
  collection markers were located in the same WAL file

* added missing lock instruction for primary index in compactor size calculation

* fixed issue #1589

* fixed issue #1583

* Foxx: optional configuration options no longer log validation errors when assigned
  empty values (#1495)


v2.6.11 (2015-11-18)
--------------------

* fixed potentially invalid pointer access in shaper when the currently accessed
  document got re-located by the WAL collector at the very same time


v2.6.10 (2015-11-10)
--------------------

* disable replication appliers when starting in modes `--upgrade`, `--no-server`
  and `--check-upgrade`

* more detailed output in arango-dfdb

* fixed potential deadlock in collection status changing on Windows

* issue #1521: Can't dump/restore with user and password


v2.6.9 (2015-09-29)
-------------------

* added "special" password ARANGODB_DEFAULT_ROOT_PASSWORD. If you pass
  ARANGODB_DEFAULT_ROOT_PASSWORD as password, it will read the password
  from the environment variable ARANGODB_DEFAULT_ROOT_PASSWORD

* fixed failing AQL skiplist, sort and limit combination

  When using a Skiplist index on an attribute (say "a") and then using sort
  and skip on this attribute caused the result to be empty e.g.:

    require("internal").db.test.ensureSkiplist("a");
    require("internal").db._query("FOR x IN test SORT x.a LIMIT 10, 10");

  Was always empty no matter how many documents are stored in test.
  This is now fixed.

v2.6.8 (2015-09-09)
-------------------

* ARM only:

  The ArangoDB packages for ARM require the kernel to allow unaligned memory access.
  How the kernel handles unaligned memory access is configurable at runtime by
  checking and adjusting the contents `/proc/cpu/alignment`.

  In order to operate on ARM, ArangoDB requires the bit 1 to be set. This will
  make the kernel trap and adjust unaligned memory accesses. If this bit is not
  set, the kernel may send a SIGBUS signal to ArangoDB and terminate it.

  To set bit 1 in `/proc/cpu/alignment` use the following command as a privileged
  user (e.g. root):

      echo "2" > /proc/cpu/alignment

  Note that this setting affects all user processes and not just ArangoDB. Setting
  the alignment with the above command will also not make the setting permanent,
  so it will be lost after a restart of the system. In order to make the setting
  permanent, it should be executed during system startup or before starting arangod.

  The ArangoDB start/stop scripts do not adjust the alignment setting, but rely on
  the environment to have the correct alignment setting already. The reason for this
  is that the alignment settings also affect all other user processes (which ArangoDB
  is not aware of) and thus may have side-effects outside of ArangoDB. It is therefore
  more reasonable to have the system administrator carry out the change.


v2.6.7 (2015-08-25)
-------------------

* improved AssocMulti index performance when resizing.

  This makes the edge index perform less I/O when under memory pressure.


v2.6.6 (2015-08-23)
-------------------

* added startup option `--server.additional-threads` to create separate queues
  for slow requests.


v2.6.5 (2015-08-17)
-------------------

* added startup option `--database.throw-collection-not-loaded-error`

  Accessing a not-yet loaded collection will automatically load a collection
  on first access. This flag controls what happens in case an operation
  would need to wait for another thread to finalize loading a collection. If
  set to *true*, then the first operation that accesses an unloaded collection
  will load it. Further threads that try to access the same collection while
  it is still loading immediately fail with an error (1238, *collection not loaded*).
  This is to prevent all server threads from being blocked while waiting on the
  same collection to finish loading. When the first thread has completed loading
  the collection, the collection becomes regularly available, and all operations
  from that point on can be carried out normally, and error 1238 will not be
  thrown anymore for that collection.

  If set to *false*, the first thread that accesses a not-yet loaded collection
  will still load it. Other threads that try to access the collection while
  loading will not fail with error 1238 but instead block until the collection
  is fully loaded. This configuration might lead to all server threads being
  blocked because they are all waiting for the same collection to complete
  loading. Setting the option to *true* will prevent this from happening, but
  requires clients to catch error 1238 and react on it (maybe by scheduling
  a retry for later).

  The default value is *false*.

* fixed busy wait loop in scheduler threads that sometimes consumed 100% CPU while
  waiting for events on connections closed unexpectedly by the client side

* handle attribute `indexBuckets` when restoring collections via arangorestore.
  Previously the `indexBuckets` attribute value from the dump was ignored, and the
   server default value for `indexBuckets` was used when restoring a collection.

* fixed "EscapeValue already set error" crash in V8 actions that might have occurred when
  canceling V8-based operations.


v2.6.4 (2015-08-01)
-------------------

* V8: Upgrade to version 4.1.0.27 - this is intended to be the stable V8 version.

* fixed issue #1424: Arango shell should not processing arrows pushing on keyboard


v2.6.3 (2015-07-21)
-------------------

* issue #1409: Document values with null character truncated


v2.6.2 (2015-07-04)
-------------------

* fixed issue #1383: bindVars for HTTP API doesn't work with empty string

* fixed handling of default values in Foxx manifest configurations

* fixed handling of optional parameters in Foxx manifest configurations

* fixed a reference error being thrown in Foxx queues when a function-based job type is used that is not available and no options object is passed to queue.push


v2.6.1 (2015-06-24)
-------------------

* Add missing swagger files to cmake build. fixes #1368

* fixed documentation errors


v2.6.0 (2015-06-20)
-------------------

* using negative values for `SimpleQuery.skip()` is deprecated.
  This functionality will be removed in future versions of ArangoDB.

* The following simple query functions are now deprecated:

  * collection.near
  * collection.within
  * collection.geo
  * collection.fulltext
  * collection.range
  * collection.closedRange

  This also lead to the following REST API methods being deprecated from now on:

  * PUT /_api/simple/near
  * PUT /_api/simple/within
  * PUT /_api/simple/fulltext
  * PUT /_api/simple/range

  It is recommended to replace calls to these functions or APIs with equivalent AQL queries,
  which are more flexible because they can be combined with other operations:

      FOR doc IN NEAR(@@collection, @latitude, @longitude, @limit)
	RETURN doc

      FOR doc IN WITHIN(@@collection, @latitude, @longitude, @radius, @distanceAttributeName)
	RETURN doc

      FOR doc IN FULLTEXT(@@collection, @attributeName, @queryString, @limit)
	RETURN doc

      FOR doc IN @@collection
	FILTER doc.value >= @left && doc.value < @right
	LIMIT @skip, @limit
	RETURN doc`

  The above simple query functions and REST API methods may be removed in future versions
  of ArangoDB.

* deprecated now-obsolete AQL `SKIPLIST` function

  The function was introduced in older versions of ArangoDB with a less powerful query optimizer to
  retrieve data from a skiplist index using a `LIMIT` clause.

  Since 2.3 the same goal can be achieved by using regular AQL constructs, e.g.

      FOR doc IN collection FILTER doc.value >= @value SORT doc.value DESC LIMIT 1 RETURN doc

* fixed issues when switching the database inside tasks and during shutdown of database cursors

  These features were added during 2.6 alpha stage so the fixes affect devel/2.6-alpha builds only

* issue #1360: improved foxx-manager help

* added `--enable-tcmalloc` configure option.

  When this option is set, arangod and the client tools will be linked against tcmalloc, which replaces
  the system allocator. When the option is set, a tcmalloc library must be present on the system under
  one of the names `libtcmalloc`, `libtcmalloc_minimal` or `libtcmalloc_debug`.

  As this is a configure option, it is supported for manual builds on Linux-like systems only. tcmalloc
  support is currently experimental.

* issue #1353: Windows: HTTP API - incorrect path in errorMessage

* issue #1347: added option `--create-database` for arangorestore.

  Setting this option to `true` will now create the target database if it does not exist. When creating
  the target database, the username and passwords passed to arangorestore will be used to create an
  initial user for the new database.

* issue #1345: advanced debug information for User Functions

* issue #1341: Can't use bindvars in UPSERT

* fixed vulnerability in JWT implementation.

* changed default value of option `--database.ignore-datafile-errors` from `true` to `false`

  If the new default value of `false` is used, then arangod will refuse loading collections that contain
  datafiles with CRC mismatches or other errors. A collection with datafile errors will then become
  unavailable. This prevents follow up errors from happening.

  The only way to access such collection is to use the datafile debugger (arango-dfdb) and try to repair
  or truncate the datafile with it.

  If `--database.ignore-datafile-errors` is set to `true`, then collections will become available
  even if parts of their data cannot be loaded. This helps availability, but may cause (partial) data
  loss and follow up errors.

* added server startup option `--server.session-timeout` for controlling the timeout of user sessions
  in the web interface

* add sessions and cookie authentication for ArangoDB's web interface

  ArangoDB's built-in web interface now uses sessions. Session information ids are stored in cookies,
  so clients using the web interface must accept cookies in order to use it

* web interface: display query execution time in AQL editor

* web interface: renamed AQL query *submit* button to *execute*

* web interface: added query explain feature in AQL editor

* web interface: demo page added. only working if demo data is available, hidden otherwise

* web interface: added support for custom app scripts with optional arguments and results

* web interface: mounted apps that need to be configured are now indicated in the app overview

* web interface: added button for running tests to app details

* web interface: added button for configuring app dependencies to app details

* web interface: upgraded API documentation to use Swagger 2

* INCOMPATIBLE CHANGE

  removed startup option `--log.severity`

  The docs for `--log.severity` mentioned lots of severities (e.g. `exception`, `technical`, `functional`, `development`)
  but only a few severities (e.g. `all`, `human`) were actually used, with `human` being the default and `all` enabling the
  additional logging of requests. So the option pretended to control a lot of things which it actually didn't. Additionally,
  the option `--log.requests-file` was around for a long time already, also controlling request logging.

  Because the `--log.severity` option effectively did not control that much, it was removed. A side effect of removing the
  option is that 2.5 installations which used `--log.severity all` will not log requests after the upgrade to 2.6. This can
  be adjusted by setting the `--log.requests-file` option.

* add backtrace to fatal log events

* added optional `limit` parameter for AQL function `FULLTEXT`

* make fulltext index also index text values contained in direct sub-objects of the indexed
  attribute.

  Previous versions of ArangoDB only indexed the attribute value if it was a string. Sub-attributes
  of the index attribute were ignored when fulltext indexing.

  Now, if the index attribute value is an object, the object's values will each be included in the
  fulltext index if they are strings. If the index attribute value is an array, the array's values
  will each be included in the fulltext index if they are strings.

  For example, with a fulltext index present on the `translations` attribute, the following text
  values will now be indexed:

      var c = db._create("example");
      c.ensureFulltextIndex("translations");
      c.insert({ translations: { en: "fox", de: "Fuchs", fr: "renard", ru: "лиса" } });
      c.insert({ translations: "Fox is the English translation of the German word Fuchs" });
      c.insert({ translations: [ "ArangoDB", "document", "database", "Foxx" ] });

      c.fulltext("translations", "лиса").toArray();       // returns only first document
      c.fulltext("translations", "Fox").toArray();        // returns first and second documents
      c.fulltext("translations", "prefix:Fox").toArray(); // returns all three documents

* added batch document removal and lookup commands:

      collection.lookupByKeys(keys)
      collection.removeByKeys(keys)

  These commands can be used to perform multi-document lookup and removal operations efficiently
  from the ArangoShell. The argument to these operations is an array of document keys.

  Also added HTTP APIs for batch document commands:

  * PUT /_api/simple/lookup-by-keys
  * PUT /_api/simple/remove-by-keys

* properly prefix document address URLs with the current database name for calls to the REST
  API method GET `/_api/document?collection=...` (that method will return partial URLs to all
  documents in the collection).

  Previous versions of ArangoDB returned the URLs starting with `/_api/` but without the current
  database name, e.g. `/_api/document/mycollection/mykey`. Starting with 2.6, the response URLs
  will include the database name as well, e.g. `/_db/_system/_api/document/mycollection/mykey`.

* added dedicated collection export HTTP REST API

  ArangoDB now provides a dedicated collection export API, which can take snapshots of entire
  collections more efficiently than the general-purpose cursor API. The export API is useful
  to transfer the contents of an entire collection to a client application. It provides optional
  filtering on specific attributes.

  The export API is available at endpoint `POST /_api/export?collection=...`. The API has the
  same return value structure as the already established cursor API (`POST /_api/cursor`).

  An introduction to the export API is given in this blog post:
  http://jsteemann.github.io/blog/2015/04/04/more-efficient-data-exports/

* subquery optimizations for AQL queries

  This optimization avoids copying intermediate results into subqueries that are not required
  by the subquery.

  A brief description can be found here:
  http://jsteemann.github.io/blog/2015/05/04/subquery-optimizations/

* return value optimization for AQL queries

  This optimization avoids copying the final query result inside the query's main `ReturnNode`.

  A brief description can be found here:
  http://jsteemann.github.io/blog/2015/05/04/return-value-optimization-for-aql/

* speed up AQL queries containing big `IN` lists for index lookups

  `IN` lists used for index lookups had performance issues in previous versions of ArangoDB.
  These issues have been addressed in 2.6 so using bigger `IN` lists for filtering is much
  faster.

  A brief description can be found here:
  http://jsteemann.github.io/blog/2015/05/07/in-list-improvements/

* allow `@` and `.` characters in document keys, too

  This change also leads to document keys being URL-encoded when returned in HTTP `location`
  response headers.

* added alternative implementation for AQL COLLECT

  The alternative method uses a hash table for grouping and does not require its input elements
  to be sorted. It will be taken into account by the optimizer for `COLLECT` statements that do
  not use an `INTO` clause.

  In case a `COLLECT` statement can use the hash table variant, the optimizer will create an extra
  plan for it at the beginning of the planning phase. In this plan, no extra `SORT` node will be
  added in front of the `COLLECT` because the hash table variant of `COLLECT` does not require
  sorted input. Instead, a `SORT` node will be added after it to sort its output. This `SORT` node
  may be optimized away again in later stages. If the sort order of the result is irrelevant to
  the user, adding an extra `SORT null` after a hash `COLLECT` operation will allow the optimizer to
  remove the sorts altogether.

  In addition to the hash table variant of `COLLECT`, the optimizer will modify the original plan
  to use the regular `COLLECT` implementation. As this implementation requires sorted input, the
  optimizer will insert a `SORT` node in front of the `COLLECT`. This `SORT` node may be optimized
  away in later stages.

  The created plans will then be shipped through the regular optimization pipeline. In the end,
  the optimizer will pick the plan with the lowest estimated total cost as usual. The hash table
  variant does not require an up-front sort of the input, and will thus be preferred over the
  regular `COLLECT` if the optimizer estimates many input elements for the `COLLECT` node and
  cannot use an index to sort them.

  The optimizer can be explicitly told to use the regular *sorted* variant of `COLLECT` by
  suffixing a `COLLECT` statement with `OPTIONS { "method" : "sorted" }`. This will override the
  optimizer guesswork and only produce the *sorted* variant of `COLLECT`.

  A blog post on the new `COLLECT` implementation can be found here:
  http://jsteemann.github.io/blog/2015/04/22/collecting-with-a-hash-table/

* refactored HTTP REST API for cursors

  The HTTP REST API for cursors (`/_api/cursor`) has been refactored to improve its performance
  and use less memory.

  A post showing some of the performance improvements can be found here:
  http://jsteemann.github.io/blog/2015/04/01/improvements-for-the-cursor-api/

* simplified return value syntax for data-modification AQL queries

  ArangoDB 2.4 since version allows to return results from data-modification AQL queries. The
  syntax for this was quite limited and verbose:

      FOR i IN 1..10
	INSERT { value: i } IN test
	LET inserted = NEW
	RETURN inserted

  The `LET inserted = NEW RETURN inserted` was required literally to return the inserted
  documents. No calculations could be made using the inserted documents.

  This is now more flexible. After a data-modification clause (e.g. `INSERT`, `UPDATE`, `REPLACE`,
  `REMOVE`, `UPSERT`) there can follow any number of `LET` calculations. These calculations can
  refer to the pseudo-values `OLD` and `NEW` that are created by the data-modification statements.

  This allows returning projections of inserted or updated documents, e.g.:

      FOR i IN 1..10
	INSERT { value: i } IN test
	RETURN { _key: NEW._key, value: i }

  Still not every construct is allowed after a data-modification clause. For example, no functions
  can be called that may access documents.

  More information can be found here:
  http://jsteemann.github.io/blog/2015/03/27/improvements-for-data-modification-queries/

* added AQL `UPSERT` statement

  This adds an `UPSERT` statement to AQL that is a combination of both `INSERT` and `UPDATE` /
  `REPLACE`. The `UPSERT` will search for a matching document using a user-provided example.
  If no document matches the example, the *insert* part of the `UPSERT` statement will be
  executed. If there is a match, the *update* / *replace* part will be carried out:

      UPSERT { page: 'index.html' }                 /* search example */
	INSERT { page: 'index.html', pageViews: 1 } /* insert part */
	UPDATE { pageViews: OLD.pageViews + 1 }     /* update part */
	IN pageViews

  `UPSERT` can be used with an `UPDATE` or `REPLACE` clause. The `UPDATE` clause will perform
  a partial update of the found document, whereas the `REPLACE` clause will replace the found
  document entirely. The `UPDATE` or `REPLACE` parts can refer to the pseudo-value `OLD`, which
  contains all attributes of the found document.

  `UPSERT` statements can optionally return values. In the following query, the return
  attribute `found` will return the found document before the `UPDATE` was applied. If no
  document was found, `found` will contain a value of `null`. The `updated` result attribute will
  contain the inserted / updated document:

      UPSERT { page: 'index.html' }                 /* search example */
	INSERT { page: 'index.html', pageViews: 1 } /* insert part */
	UPDATE { pageViews: OLD.pageViews + 1 }     /* update part */
	IN pageViews
	RETURN { found: OLD, updated: NEW }

  A more detailed description of `UPSERT` can be found here:
  http://jsteemann.github.io/blog/2015/03/27/preview-of-the-upsert-command/

* adjusted default configuration value for `--server.backlog-size` from 10 to 64.

* issue #1231: bug xor feature in AQL: LENGTH(null) == 4

  This changes the behavior of the AQL `LENGTH` function as follows:

  - if the single argument to `LENGTH()` is `null`, then the result will now be `0`. In previous
    versions of ArangoDB, the result of `LENGTH(null)` was `4`.

  - if the single argument to `LENGTH()` is `true`, then the result will now be `1`. In previous
    versions of ArangoDB, the result of `LENGTH(true)` was `4`.

  - if the single argument to `LENGTH()` is `false`, then the result will now be `0`. In previous
    versions of ArangoDB, the result of `LENGTH(false)` was `5`.

  The results of `LENGTH()` with string, numeric, array object argument values do not change.

* issue #1298: Bulk import if data already exists (#1298)

  This change extends the HTTP REST API for bulk imports as follows:

  When documents are imported and the `_key` attribute is specified for them, the import can be
  used for inserting and updating/replacing documents. Previously, the import could be used for
  inserting new documents only, and re-inserting a document with an existing key would have failed
  with a *unique key constraint violated* error.

  The above behavior is still the default. However, the API now allows controlling the behavior
  in case of a unique key constraint error via the optional URL parameter `onDuplicate`.

  This parameter can have one of the following values:

  - `error`: when a unique key constraint error occurs, do not import or update the document but
    report an error. This is the default.

  - `update`: when a unique key constraint error occurs, try to (partially) update the existing
    document with the data specified in the import. This may still fail if the document would
    violate secondary unique indexes. Only the attributes present in the import data will be
    updated and other attributes already present will be preserved. The number of updated documents
    will be reported in the `updated` attribute of the HTTP API result.

  - `replace`: when a unique key constraint error occurs, try to fully replace the existing
    document with the data specified in the import. This may still fail if the document would
    violate secondary unique indexes. The number of replaced documents will be reported in the
    `updated` attribute of the HTTP API result.

  - `ignore`: when a unique key constraint error occurs, ignore this error. There will be no
    insert, update or replace for the particular document. Ignored documents will be reported
    separately in the `ignored` attribute of the HTTP API result.

  The result of the HTTP import API will now contain the attributes `ignored` and `updated`, which
  contain the number of ignored and updated documents respectively. These attributes will contain a
  value of zero unless the `onDuplicate` URL parameter is set to either `update` or `replace`
  (in this case the `updated` attribute may contain non-zero values) or `ignore` (in this case the
  `ignored` attribute may contain a non-zero value).

  To support the feature, arangoimp also has a new command line option `--on-duplicate` which can
  have one of the values `error`, `update`, `replace`, `ignore`. The default value is `error`.

  A few examples for using arangoimp with the `--on-duplicate` option can be found here:
  http://jsteemann.github.io/blog/2015/04/14/updating-documents-with-arangoimp/

* changed behavior of `db._query()` in the ArangoShell:

  if the command's result is printed in the shell, the first 10 results will be printed. Previously
  only a basic description of the underlying query result cursor was printed. Additionally, if the
  cursor result contains more than 10 results, the cursor is assigned to a global variable `more`,
  which can be used to iterate over the cursor result.

  Example:

      arangosh [_system]> db._query("FOR i IN 1..15 RETURN i")
      [object ArangoQueryCursor, count: 15, hasMore: true]

      [
	1,
	2,
	3,
	4,
	5,
	6,
	7,
	8,
	9,
	10
      ]

      type 'more' to show more documents


      arangosh [_system]> more
      [object ArangoQueryCursor, count: 15, hasMore: false]

      [
	11,
	12,
	13,
	14,
	15
      ]

* Disallow batchSize value 0 in HTTP `POST /_api/cursor`:

  The HTTP REST API `POST /_api/cursor` does not accept a `batchSize` parameter value of
  `0` any longer. A batch size of 0 never made much sense, but previous versions of ArangoDB
  did not check for this value. Now creating a cursor using a `batchSize` value 0 will
  result in an HTTP 400 error response

* REST Server: fix memory leaks when failing to add jobs

* 'EDGES' AQL Function

  The AQL function `EDGES` got a new fifth option parameter.
  Right now only one option is available: 'includeVertices'. This is a boolean parameter
  that allows to modify the result of the `EDGES` function.
  Default is 'includeVertices: false' which does not have any effect.
  'includeVertices: true' modifies the result, such that
  {vertex: <vertexDocument>, edge: <edgeDocument>} is returned.

* INCOMPATIBLE CHANGE:

  The result format of the AQL function `NEIGHBORS` has been changed.
  Before it has returned an array of objects containing 'vertex' and 'edge'.
  Now it will only contain the vertex directly.
  Also an additional option 'includeData' has been added.
  This is used to define if only the 'vertex._id' value should be returned (false, default),
  or if the vertex should be looked up in the collection and the complete JSON should be returned
  (true).
  Using only the id values can lead to significantly improved performance if this is the only information
  required.

  In order to get the old result format prior to ArangoDB 2.6, please use the function EDGES instead.
  Edges allows for a new option 'includeVertices' which, set to true, returns exactly the format of NEIGHBORS.
  Example:

      NEIGHBORS(<vertexCollection>, <edgeCollection>, <vertex>, <direction>, <example>)

  This can now be achieved by:

      EDGES(<edgeCollection>, <vertex>, <direction>, <example>, {includeVertices: true})

  If you are nesting several NEIGHBORS steps you can speed up their performance in the following way:

  Old Example:

  FOR va IN NEIGHBORS(Users, relations, 'Users/123', 'outbound') FOR vc IN NEIGHBORS(Products, relations, va.vertex._id, 'outbound') RETURN vc

  This can now be achieved by:

  FOR va IN NEIGHBORS(Users, relations, 'Users/123', 'outbound') FOR vc IN NEIGHBORS(Products, relations, va, 'outbound', null, {includeData: true}) RETURN vc
													  ^^^^                  ^^^^^^^^^^^^^^^^^^^
												  Use intermediate directly     include Data for final

* INCOMPATIBLE CHANGE:

  The AQL function `GRAPH_NEIGHBORS` now provides an additional option `includeData`.
  This option allows controlling whether the function should return the complete vertices
  or just their IDs. Returning only the IDs instead of the full vertices can lead to
  improved performance .

  If provided, `includeData` is set to `true`, all vertices in the result will be returned
  with all their attributes. The default value of `includeData` is `false`.
  This makes the default function results incompatible with previous versions of ArangoDB.

  To get the old result style in ArangoDB 2.6, please set the options as follows in calls
  to `GRAPH_NEIGHBORS`:

      GRAPH_NEIGHBORS(<graph>, <vertex>, { includeData: true })

* INCOMPATIBLE CHANGE:

  The AQL function `GRAPH_COMMON_NEIGHBORS` now provides an additional option `includeData`.
  This option allows controlling whether the function should return the complete vertices
  or just their IDs. Returning only the IDs instead of the full vertices can lead to
  improved performance .

  If provided, `includeData` is set to `true`, all vertices in the result will be returned
  with all their attributes. The default value of `includeData` is `false`.
  This makes the default function results incompatible with previous versions of ArangoDB.

  To get the old result style in ArangoDB 2.6, please set the options as follows in calls
  to `GRAPH_COMMON_NEIGHBORS`:

      GRAPH_COMMON_NEIGHBORS(<graph>, <vertexExamples1>, <vertexExamples2>, { includeData: true }, { includeData: true })

* INCOMPATIBLE CHANGE:

  The AQL function `GRAPH_SHORTEST_PATH` now provides an additional option `includeData`.
  This option allows controlling whether the function should return the complete vertices
  and edges or just their IDs. Returning only the IDs instead of full vertices and edges
  can lead to improved performance .

  If provided, `includeData` is set to `true`, all vertices and edges in the result will
  be returned with all their attributes. There is also an optional parameter `includePath` of
  type object.
  It has two optional sub-attributes `vertices` and `edges`, both of type boolean.
  Both can be set individually and the result will include all vertices on the path if
  `includePath.vertices == true` and all edges if `includePath.edges == true` respectively.

  The default value of `includeData` is `false`, and paths are now excluded by default.
  This makes the default function results incompatible with previous versions of ArangoDB.

  To get the old result style in ArangoDB 2.6, please set the options as follows in calls
  to `GRAPH_SHORTEST_PATH`:

      GRAPH_SHORTEST_PATH(<graph>, <source>, <target>, { includeData: true, includePath: { edges: true, vertices: true } })

  The attributes `startVertex` and `vertex` that were present in the results of `GRAPH_SHORTEST_PATH`
  in previous versions of ArangoDB will not be produced in 2.6. To calculate these attributes in 2.6,
  please extract the first and last elements from the `vertices` result attribute.

* INCOMPATIBLE CHANGE:

  The AQL function `GRAPH_DISTANCE_TO` will now return only the id the destination vertex
  in the `vertex` attribute, and not the full vertex data with all vertex attributes.

* INCOMPATIBLE CHANGE:

  All graph measurements functions in JavaScript module `general-graph` that calculated a
  single figure previously returned an array containing just the figure. Now these functions
  will return the figure directly and not put it inside an array.

  The affected functions are:

  * `graph._absoluteEccentricity`
  * `graph._eccentricity`
  * `graph._absoluteCloseness`
  * `graph._closeness`
  * `graph._absoluteBetweenness`
  * `graph._betweenness`
  * `graph._radius`
  * `graph._diameter`

* Create the `_graphs` collection in new databases with `waitForSync` attribute set to `false`

  The previous `waitForSync` value was `true`, so default the behavior when creating and dropping
  graphs via the HTTP REST API changes as follows if the new settings are in effect:

  * `POST /_api/graph` by default returns `HTTP 202` instead of `HTTP 201`
  * `DELETE /_api/graph/graph-name` by default returns `HTTP 202` instead of `HTTP 201`

  If the `_graphs` collection still has its `waitForSync` value set to `true`, then the HTTP status
  code will not change.

* Upgraded ICU to version 54; this increases performance in many places.
  based on https://code.google.com/p/chromium/issues/detail?id=428145

* added support for HTTP push aka chunked encoding

* issue #1051: add info whether server is running in service or user mode?

  This will add a "mode" attribute to the result of the result of HTTP GET `/_api/version?details=true`

  "mode" can have the following values:

  - `standalone`: server was started manually (e.g. on command-line)
  - `service`: service is running as Windows service, in daemon mode or under the supervisor

* improve system error messages in Windows port

* increased default value of `--server.request-timeout` from 300 to 1200 seconds for client tools
  (arangosh, arangoimp, arangodump, arangorestore)

* increased default value of `--server.connect-timeout` from 3 to 5 seconds for client tools
  (arangosh, arangoimp, arangodump, arangorestore)

* added startup option `--server.foxx-queues-poll-interval`

  This startup option controls the frequency with which the Foxx queues manager is checking
  the queue (or queues) for jobs to be executed.

  The default value is `1` second. Lowering this value will result in the queue manager waking
  up and checking the queues more frequently, which may increase CPU usage of the server.
  When not using Foxx queues, this value can be raised to save some CPU time.

* added startup option `--server.foxx-queues`

  This startup option controls whether the Foxx queue manager will check queue and job entries.
  Disabling this option can reduce server load but will prevent jobs added to Foxx queues from
  being processed at all.

  The default value is `true`, enabling the Foxx queues feature.

* make Foxx queues really database-specific.

  Foxx queues were and are stored in a database-specific collection `_queues`. However, a global
  cache variable for the queues led to the queue names being treated database-independently, which
  was wrong.

  Since 2.6, Foxx queues names are truly database-specific, so the same queue name can be used in
  two different databases for two different queues. Until then, it is advisable to think of queues
  as already being database-specific, and using the database name as a queue name prefix to be
  avoid name conflicts, e.g.:

      var queueName = "myQueue";
      var Foxx = require("org/arangodb/foxx");
      Foxx.queues.create(db._name() + ":" + queueName);

* added support for Foxx queue job types defined as app scripts.

  The old job types introduced in 2.4 are still supported but are known to cause issues in 2.5
  and later when the server is restarted or the job types are not defined in every thread.

  The new job types avoid this issue by storing an explicit mount path and script name rather
  than an assuming the job type is defined globally. It is strongly recommended to convert your
  job types to the new script-based system.

* renamed Foxx sessions option "sessionStorageApp" to "sessionStorage". The option now also accepts session storages directly.

* Added the following JavaScript methods for file access:
  * fs.copyFile() to copy single files
  * fs.copyRecursive() to copy directory trees
  * fs.chmod() to set the file permissions (non-Windows only)

* Added process.env for accessing the process environment from JavaScript code

* Cluster: kickstarter shutdown routines will more precisely follow the shutdown of its nodes.

* Cluster: don't delete agency connection objects that are currently in use.

* Cluster: improve passing along of HTTP errors

* fixed issue #1247: debian init script problems

* multi-threaded index creation on collection load

  When a collection contains more than one secondary index, they can be built in memory in
  parallel when the collection is loaded. How many threads are used for parallel index creation
  is determined by the new configuration parameter `--database.index-threads`. If this is set
  to 0, indexes are built by the opening thread only and sequentially. This is equivalent to
  the behavior in 2.5 and before.

* speed up building up primary index when loading collections

* added `count` attribute to `parameters.json` files of collections. This attribute indicates
  the number of live documents in the collection on unload. It is read when the collection is
  (re)loaded to determine the initial size for the collection's primary index

* removed remainders of MRuby integration, removed arangoirb

* simplified `controllers` property in Foxx manifests. You can now specify a filename directly
  if you only want to use a single file mounted at the base URL of your Foxx app.

* simplified `exports` property in Foxx manifests. You can now specify a filename directly if
  you only want to export variables from a single file in your Foxx app.

* added support for node.js-style exports in Foxx exports. Your Foxx exports file can now export
  arbitrary values using the `module.exports` property instead of adding properties to the
  `exports` object.

* added `scripts` property to Foxx manifests. You should now specify the `setup` and `teardown`
  files as properties of the `scripts` object in your manifests and can define custom,
  app-specific scripts that can be executed from the web interface or the CLI.

* added `tests` property to Foxx manifests. You can now define test cases using the `mocha`
  framework which can then be executed inside ArangoDB.

* updated `joi` package to 6.0.8.

* added `extendible` package.

* added Foxx model lifecycle events to repositories. See #1257.

* speed up resizing of edge index.

* allow to split an edge index into buckets which are resized individually.
  This is controlled by the `indexBuckets` attribute in the `properties`
  of the collection.

* fix a cluster deadlock bug in larger clusters by marking a thread waiting
  for a lock on a DBserver as blocked


v2.5.7 (2015-08-02)
-------------------

* V8: Upgrade to version 4.1.0.27 - this is intended to be the stable V8 version.


v2.5.6 (2015-07-21)
-------------------

* alter Windows build infrastructure so we can properly store pdb files.

* potentially fixed issue #1313: Wrong metric calculation at dashboard

  Escape whitespace in process name when scanning /proc/pid/stats

  This fixes statistics values read from that file

* Fixed variable naming in AQL `COLLECT INTO` results in case the COLLECT is placed
  in a subquery which itself is followed by other constructs that require variables


v2.5.5 (2015-05-29)
-------------------

* fixed vulnerability in JWT implementation.

* fixed format string for reading /proc/pid/stat

* take into account barriers used in different V8 contexts


v2.5.4 (2015-05-14)
-------------------

* added startup option `--log.performance`: specifying this option at startup will log
  performance-related info messages, mainly timings via the regular logging mechanisms

* cluster fixes

* fix for recursive copy under Windows


v2.5.3 (2015-04-29)
-------------------

* Fix fs.move to work across filesystem borders; Fixes Foxx app installation problems;
  issue #1292.

* Fix Foxx app install when installed on a different drive on Windows

* issue #1322: strange AQL result

* issue #1318: Inconsistent db._create() syntax

* issue #1315: queries to a collection fail with an empty response if the
  collection contains specific JSON data

* issue #1300: Make arangodump not fail if target directory exists but is empty

* allow specifying higher values than SOMAXCONN for `--server.backlog-size`

  Previously, arangod would not start when a `--server.backlog-size` value was
  specified that was higher than the platform's SOMAXCONN header value.

  Now, arangod will use the user-provided value for `--server.backlog-size` and
  pass it to the listen system call even if the value is higher than SOMAXCONN.
  If the user-provided value is higher than SOMAXCONN, arangod will log a warning
  on startup.

* Fixed a cluster deadlock bug. Mark a thread that is in a RemoteBlock as
  blocked to allow for additional dispatcher threads to be started.

* Fix locking in cluster by using another ReadWriteLock class for collections.

* Add a second DispatcherQueue for AQL in the cluster. This fixes a
  cluster-AQL thread explosion bug.


v2.5.2 (2015-04-11)
-------------------

* modules stored in _modules are automatically flushed when changed

* added missing query-id parameter in documentation of HTTP DELETE `/_api/query` endpoint

* added iterator for edge index in AQL queries

  this change may lead to less edges being read when used together with a LIMIT clause

* make graph viewer in web interface issue less expensive queries for determining
  a random vertex from the graph, and for determining vertex attributes

* issue #1285: syntax error, unexpected $undefined near '@_to RETURN obj

  this allows AQL bind parameter names to also start with underscores

* moved /_api/query to C++

* issue #1289: Foxx models created from database documents expose an internal method

* added `Foxx.Repository#exists`

* parallelize initialization of V8 context in multiple threads

* fixed a possible crash when the debug-level was TRACE

* cluster: do not initialize statistics collection on each
  coordinator, this fixes a race condition at startup

* cluster: fix a startup race w.r.t. the _configuration collection

* search for db:// JavaScript modules only after all local files have been
  considered, this speeds up the require command in a cluster considerably

* general cluster speedup in certain areas


v2.5.1 (2015-03-19)
-------------------

* fixed bug that caused undefined behavior when an AQL query was killed inside
  a calculation block

* fixed memleaks in AQL query cleanup in case out-of-memory errors are thrown

* by default, Debian and RedHat packages are built with debug symbols

* added option `--database.ignore-logfile-errors`

  This option controls how collection datafiles with a CRC mismatch are treated.

  If set to `false`, CRC mismatch errors in collection datafiles will lead
  to a collection not being loaded at all. If a collection needs to be loaded
  during WAL recovery, the WAL recovery will also abort (if not forced with
  `--wal.ignore-recovery-errors true`). Setting this flag to `false` protects
  users from unintentionally using a collection with corrupted datafiles, from
  which only a subset of the original data can be recovered.

  If set to `true`, CRC mismatch errors in collection datafiles will lead to
  the datafile being partially loaded. All data up to until the mismatch will
  be loaded. This will enable users to continue with collection datafiles
  that are corrupted, but will result in only a partial load of the data.
  The WAL recovery will still abort when encountering a collection with a
  corrupted datafile, at least if `--wal.ignore-recovery-errors` is not set to
  `true`.

  The default value is *true*, so for collections with corrupted datafiles
  there might be partial data loads once the WAL recovery has finished. If
  the WAL recovery will need to load a collection with a corrupted datafile,
  it will still stop when using the default values.

* INCOMPATIBLE CHANGE:

  make the arangod server refuse to start if during startup it finds a non-readable
  `parameter.json` file for a database or a collection.

  Stopping the startup process in this case requires manual intervention (fixing
  the unreadable files), but prevents follow-up errors due to ignored databases or
  collections from happening.

* datafiles and `parameter.json` files written by arangod are now created with read and write
  privileges for the arangod process user, and with read and write privileges for the arangod
  process group.

  Previously, these files were created with user read and write permissions only.

* INCOMPATIBLE CHANGE:

  abort WAL recovery if one of the collection's datafiles cannot be opened

* INCOMPATIBLE CHANGE:

  never try to raise the privileges after dropping them, this can lead to a race condition while
  running the recovery

  If you require to run ArangoDB on a port lower than 1024, you must run ArangoDB as root.

* fixed inefficiencies in `remove` methods of general-graph module

* added option `--database.slow-query-threshold` for controlling the default AQL slow query
  threshold value on server start

* add system error strings for Windows on many places

* rework service startup so we announce 'RUNNING' only when we're finished starting.

* use the Windows eventlog for FATAL and ERROR - log messages

* fix service handling in NSIS Windows installer, specify human readable name

* add the ICU_DATA environment variable to the fatal error messages

* fixed issue #1265: arangod crashed with SIGSEGV

* fixed issue #1241: Wildcards in examples


v2.5.0 (2015-03-09)
-------------------

* installer fixes for Windows

* fix for downloading Foxx

* fixed issue #1258: http pipelining not working?


v2.5.0-beta4 (2015-03-05)
-------------------------

* fixed issue #1247: debian init script problems


v2.5.0-beta3 (2015-02-27)
-------------------------

* fix Windows install path calculation in arango

* fix Windows logging of long strings

* fix possible undefinedness of const strings in Windows


v2.5.0-beta2 (2015-02-23)
-------------------------

* fixed issue #1256: agency binary not found #1256

* fixed issue #1230: API: document/col-name/_key and cursor return different floats

* front-end: dashboard tries not to (re)load statistics if user has no access

* V8: Upgrade to version 3.31.74.1

* etcd: Upgrade to version 2.0 - This requires go 1.3 to compile at least.

* refuse to startup if ICU wasn't initialized, this will i.e. prevent errors from being printed,
  and libraries from being loaded.

* front-end: unwanted removal of index table header after creating new index

* fixed issue #1248: chrome: applications filtering not working

* fixed issue #1198: queries remain in aql editor (front-end) if you navigate through different tabs

* Simplify usage of Foxx

  Thanks to our user feedback we learned that Foxx is a powerful, yet rather complicated concept.
  With this release we tried to make it less complicated while keeping all its strength.
  That includes a rewrite of the documentation as well as some code changes as listed below:

  * Moved Foxx applications to a different folder.

    The naming convention now is: <app-path>/_db/<dbname>/<mountpoint>/APP
    Before it was: <app-path>/databases/<dbname>/<appname>:<appversion>
    This caused some trouble as apps where cached based on name and version and updates did not apply.
    Hence the path on filesystem and the app's access URL had no relation to one another.
    Now the path on filesystem is identical to the URL (except for slashes and the appended APP)

  * Rewrite of Foxx routing

    The routing of Foxx has been exposed to major internal changes we adjusted because of user feedback.
    This allows us to set the development mode per mount point without having to change paths and hold
    apps at separate locations.

  * Foxx Development mode

    The development mode used until 2.4 is gone. It has been replaced by a much more mature version.
    This includes the deprecation of the javascript.dev-app-path parameter, which is useless since 2.5.
    Instead of having two separate app directories for production and development, apps now reside in
    one place, which is used for production as well as for development.
    Apps can still be put into development mode, changing their behavior compared to production mode.
    Development mode apps are still reread from disk at every request, and still they ship more debug
    output.

    This change has also made the startup options `--javascript.frontend-development-mode` and
    `--javascript.dev-app-path` obsolete. The former option will not have any effect when set, and the
    latter option is only read and used during the upgrade to 2.5 and does not have any effects later.

  * Foxx install process

    Installing Foxx apps has been a two step process: import them into ArangoDB and mount them at a
    specific mount point. These operations have been joined together. You can install an app at one
    mount point, that's it. No fetch, mount, unmount, purge cycle anymore. The commands have been
    simplified to just:

    * install: get your Foxx app up and running
    * uninstall: shut it down and erase it from disk

  * Foxx error output

    Until 2.4 the errors produced by Foxx were not optimal. Often, the error message was just
    `unable to parse manifest` and contained only an internal stack trace.
    In 2.5 we made major improvements there, including a much more fine-grained error output that
    helps you debug your Foxx apps. The error message printed is now much closer to its source and
    should help you track it down.

    Also we added the default handlers for unhandled errors in Foxx apps:

    * You will get a nice internal error page whenever your Foxx app is called but was not installed
      due to any error
    * You will get a proper error message when having an uncaught error appears in any app route

    In production mode the messages above will NOT contain any information about your Foxx internals
    and are safe to be exposed to third party users.
    In development mode the messages above will contain the stacktrace (if available), making it easier for
    your in-house devs to track down errors in the application.

* added `console` object to Foxx apps. All Foxx apps now have a console object implementing
  the familiar Console API in their global scope, which can be used to log diagnostic
  messages to the database.

* added `org/arangodb/request` module, which provides a simple API for making HTTP requests
  to external services.

* added optimizer rule `propagate-constant-attributes`

  This rule will look inside `FILTER` conditions for constant value equality comparisons,
  and insert the constant values in other places in `FILTER`s. For example, the rule will
  insert `42` instead of `i.value` in the second `FILTER` of the following query:

      FOR i IN c1 FOR j IN c2 FILTER i.value == 42 FILTER j.value == i.value RETURN 1

* added `filtered` value to AQL query execution statistics

  This value indicates how many documents were filtered by `FilterNode`s in the AQL query.
  Note that `IndexRangeNode`s can also filter documents by selecting only the required ranges
  from the index. The `filtered` value will not include the work done by `IndexRangeNode`s,
  but only the work performed by `FilterNode`s.

* added support for sparse hash and skiplist indexes

  Hash and skiplist indexes can optionally be made sparse. Sparse indexes exclude documents
  in which at least one of the index attributes is either not set or has a value of `null`.

  As such documents are excluded from sparse indexes, they may contain fewer documents than
  their non-sparse counterparts. This enables faster indexing and can lead to reduced memory
  usage in case the indexed attribute does occur only in some, but not all documents of the
  collection. Sparse indexes will also reduce the number of collisions in non-unique hash
  indexes in case non-existing or optional attributes are indexed.

  In order to create a sparse index, an object with the attribute `sparse` can be added to
  the index creation commands:

      db.collection.ensureHashIndex(attributeName, { sparse: true });
      db.collection.ensureHashIndex(attributeName1, attributeName2, { sparse: true });
      db.collection.ensureUniqueConstraint(attributeName, { sparse: true });
      db.collection.ensureUniqueConstraint(attributeName1, attributeName2, { sparse: true });

      db.collection.ensureSkiplist(attributeName, { sparse: true });
      db.collection.ensureSkiplist(attributeName1, attributeName2, { sparse: true });
      db.collection.ensureUniqueSkiplist(attributeName, { sparse: true });
      db.collection.ensureUniqueSkiplist(attributeName1, attributeName2, { sparse: true });

  Note that in place of the above specialized index creation commands, it is recommended to use
  the more general index creation command `ensureIndex`:

  ```js
  db.collection.ensureIndex({ type: "hash", sparse: true, unique: true, fields: [ attributeName ] });
  db.collection.ensureIndex({ type: "skiplist", sparse: false, unique: false, fields: [ "a", "b" ] });
  ```

  When not explicitly set, the `sparse` attribute defaults to `false` for new indexes.

  This causes a change in behavior when creating a unique hash index without specifying the
  sparse flag: in 2.4, unique hash indexes were implicitly sparse, always excluding `null` values.
  There was no option to control this behavior, and sparsity was neither supported for non-unique
  hash indexes nor skiplists in 2.4. This implicit sparsity of unique hash indexes was considered
  an inconsistency, and therefore the behavior was cleaned up in 2.5. As of 2.5, indexes will
  only be created sparse if sparsity is explicitly requested. Existing unique hash indexes from 2.4
  or before will automatically be migrated so they are still sparse after the upgrade to 2.5.

  Geo indexes are implicitly sparse, meaning documents without the indexed location attribute or
  containing invalid location coordinate values will be excluded from the index automatically. This
  is also a change when compared to pre-2.5 behavior, when documents with missing or invalid
  coordinate values may have caused errors on insertion when the geo index' `unique` flag was set
  and its `ignoreNull` flag was not.

  This was confusing and has been rectified in 2.5. The method `ensureGeoConstaint()` now does the
  same as `ensureGeoIndex()`. Furthermore, the attributes `constraint`, `unique`, `ignoreNull` and
  `sparse` flags are now completely ignored when creating geo indexes.

  The same is true for fulltext indexes. There is no need to specify non-uniqueness or sparsity for
  geo or fulltext indexes. They will always be non-unique and sparse.

  As sparse indexes may exclude some documents, they cannot be used for every type of query.
  Sparse hash indexes cannot be used to find documents for which at least one of the indexed
  attributes has a value of `null`. For example, the following AQL query cannot use a sparse
  index, even if one was created on attribute `attr`:

      FOR doc In collection
	FILTER doc.attr == null
	RETURN doc

  If the lookup value is non-constant, a sparse index may or may not be used, depending on
  the other types of conditions in the query. If the optimizer can safely determine that
  the lookup value cannot be `null`, a sparse index may be used. When uncertain, the optimizer
  will not make use of a sparse index in a query in order to produce correct results.

  For example, the following queries cannot use a sparse index on `attr` because the optimizer
  will not know beforehand whether the comparison values for `doc.attr` will include `null`:

      FOR doc In collection
	FILTER doc.attr == SOME_FUNCTION(...)
	RETURN doc

      FOR other IN otherCollection
	FOR doc In collection
	  FILTER doc.attr == other.attr
	  RETURN doc

  Sparse skiplist indexes can be used for sorting if the optimizer can safely detect that the
  index range does not include `null` for any of the index attributes.

* inspection of AQL data-modification queries will now detect if the data-modification part
  of the query can run in lockstep with the data retrieval part of the query, or if the data
  retrieval part must be executed before the data modification can start.

  Executing the two in lockstep allows using much smaller buffers for intermediate results
  and starts the actual data-modification operations much earlier than if the two phases
  were executed separately.

* Allow dynamic attribute names in AQL object literals

  This allows using arbitrary expressions to construct attribute names in object
  literals specified in AQL queries. To disambiguate expressions and other unquoted
  attribute names, dynamic attribute names need to be enclosed in brackets (`[` and `]`).
  Example:

      FOR i IN 1..100
	RETURN { [ CONCAT('value-of-', i) ] : i }

* make AQL optimizer rule "use-index-for-sort" remove sort also in case a non-sorted
  index (e.g. a hash index) is used for only equality lookups and all sort attributes
  are covered by the index.

  Example that does not require an extra sort (needs hash index on `value`):

      FOR doc IN collection FILTER doc.value == 1 SORT doc.value RETURN doc

  Another example that does not require an extra sort (with hash index on `value1`, `value2`):

      FOR doc IN collection FILTER doc.value1 == 1 && doc.value2 == 2 SORT doc.value1, doc.value2 RETURN doc

* make AQL optimizer rule "use-index-for-sort" remove sort also in case the sort criteria
  excludes the left-most index attributes, but the left-most index attributes are used
  by the index for equality-only lookups.

  Example that can use the index for sorting (needs skiplist index on `value1`, `value2`):

      FOR doc IN collection FILTER doc.value1 == 1 SORT doc.value2 RETURN doc

* added selectivity estimates for primary index, edge index, and hash index

  The selectivity estimates are returned by the `GET /_api/index` REST API method
  in a sub-attribute `selectivityEstimate` for each index that supports it. This
  attribute will be omitted for indexes that do not provide selectivity estimates.
  If provided, the selectivity estimate will be a numeric value between 0 and 1.

  Selectivity estimates will also be reported in the result of `collection.getIndexes()`
  for all indexes that support this. If no selectivity estimate can be determined for
  an index, the attribute `selectivityEstimate` will be omitted here, too.

  The web interface also shows selectivity estimates for each index that supports this.

  Currently the following index types can provide selectivity estimates:
  - primary index
  - edge index
  - hash index (unique and non-unique)

  No selectivity estimates will be provided when running in cluster mode.

* fixed issue #1226: arangod log issues

* added additional logger if arangod is started in foreground mode on a tty

* added AQL optimizer rule "move-calculations-down"

* use exclusive native SRWLocks on Windows instead of native mutexes

* added AQL functions `MD5`, `SHA1`, and `RANDOM_TOKEN`.

* reduced number of string allocations when parsing certain AQL queries

  parsing numbers (integers or doubles) does not require a string allocation
  per number anymore

* RequestContext#bodyParam now accepts arbitrary joi schemas and rejects invalid (but well-formed) request bodies.

* enforce that AQL user functions are wrapped inside JavaScript function () declarations

  AQL user functions were always expected to be wrapped inside a JavaScript function, but previously
  this was not enforced when registering a user function. Enforcing the AQL user functions to be contained
  inside functions prevents functions from doing some unexpected things that may have led to undefined
  behavior.

* Windows service uninstalling: only remove service if it points to the currently running binary,
  or --force was specified.

* Windows (debug only): print stacktraces on crash and run minidump

* Windows (cygwin): if you run arangosh in a cygwin shell or via ssh we will detect this and use
  the appropriate output functions.

* Windows: improve process management

* fix IPv6 reverse ip lookups - so far we only did IPv4 addresses.

* improve join documentation, add outer join example

* run jslint for unit tests too, to prevent "memory leaks" by global js objects with native code.

* fix error logging for exceptions - we wouldn't log the exception message itself so far.

* improve error reporting in the http client (Windows & *nix)

* improve error reports in cluster

* Standard errors can now contain custom messages.


v2.4.7 (XXXX-XX-XX)
-------------------

* fixed issue #1282: Geo WITHIN_RECTANGLE for nested lat/lng


v2.4.6 (2015-03-18)
-------------------

* added option `--database.ignore-logfile-errors`

  This option controls how collection datafiles with a CRC mismatch are treated.

  If set to `false`, CRC mismatch errors in collection datafiles will lead
  to a collection not being loaded at all. If a collection needs to be loaded
  during WAL recovery, the WAL recovery will also abort (if not forced with
  `--wal.ignore-recovery-errors true`). Setting this flag to `false` protects
  users from unintentionally using a collection with corrupted datafiles, from
  which only a subset of the original data can be recovered.

  If set to `true`, CRC mismatch errors in collection datafiles will lead to
  the datafile being partially loaded. All data up to until the mismatch will
  be loaded. This will enable users to continue with a collection datafiles
  that are corrupted, but will result in only a partial load of the data.
  The WAL recovery will still abort when encountering a collection with a
  corrupted datafile, at least if `--wal.ignore-recovery-errors` is not set to
  `true`.

  The default value is *true*, so for collections with corrupted datafiles
  there might be partial data loads once the WAL recovery has finished. If
  the WAL recovery will need to load a collection with a corrupted datafile,
  it will still stop when using the default values.

* INCOMPATIBLE CHANGE:

  make the arangod server refuse to start if during startup it finds a non-readable
  `parameter.json` file for a database or a collection.

  Stopping the startup process in this case requires manual intervention (fixing
  the unreadable files), but prevents follow-up errors due to ignored databases or
  collections from happening.

* datafiles and `parameter.json` files written by arangod are now created with read and write
  privileges for the arangod process user, and with read and write privileges for the arangod
  process group.

  Previously, these files were created with user read and write permissions only.

* INCOMPATIBLE CHANGE:

  abort WAL recovery if one of the collection's datafiles cannot be opened

* INCOMPATIBLE CHANGE:

  never try to raise the privileges after dropping them, this can lead to a race condition while
  running the recovery

  If you require to run ArangoDB on a port lower than 1024, you must run ArangoDB as root.

* fixed inefficiencies in `remove` methods of general-graph module

* added option `--database.slow-query-threshold` for controlling the default AQL slow query
  threshold value on server start


v2.4.5 (2015-03-16)
-------------------

* added elapsed time to HTTP request logging output (`--log.requests-file`)

* added AQL current and slow query tracking, killing of AQL queries

  This change enables retrieving the list of currently running AQL queries inside the selected database.
  AQL queries with an execution time beyond a certain threshold can be moved to a "slow query" facility
  and retrieved from there. Queries can also be killed by specifying the query id.

  This change adds the following HTTP REST APIs:

  - `GET /_api/query/current`: for retrieving the list of currently running queries
  - `GET /_api/query/slow`: for retrieving the list of slow queries
  - `DELETE /_api/query/slow`: for clearing the list of slow queries
  - `GET /_api/query/properties`: for retrieving the properties for query tracking
  - `PUT /_api/query/properties`: for adjusting the properties for query tracking
  - `DELETE /_api/query/<id>`: for killing an AQL query

  The following JavaScript APIs have been added:

  - require("org/arangodb/aql/queries").current();
  - require("org/arangodb/aql/queries").slow();
  - require("org/arangodb/aql/queries").clearSlow();
  - require("org/arangodb/aql/queries").properties();
  - require("org/arangodb/aql/queries").kill();

* fixed issue #1265: arangod crashed with SIGSEGV

* fixed issue #1241: Wildcards in examples

* fixed comment parsing in Foxx controllers


v2.4.4 (2015-02-24)
-------------------

* fixed the generation template for foxx apps. It now does not create deprecated functions anymore

* add custom visitor functionality for `GRAPH_NEIGHBORS` function, too

* increased default value of traversal option *maxIterations* to 100 times of its previous
  default value


v2.4.3 (2015-02-06)
-------------------

* fix multi-threading with openssl when running under Windows

* fix timeout on socket operations when running under Windows

* Fixed an error in Foxx routing which caused some apps that worked in 2.4.1 to fail with status 500: `undefined is not a function` errors in 2.4.2
  This error was occurring due to seldom internal rerouting introduced by the malformed application handler.


v2.4.2 (2015-01-30)
-------------------

* added custom visitor functionality for AQL traversals

  This allows more complex result processing in traversals triggered by AQL. A few examples
  are shown in [this article](http://jsteemann.github.io/blog/2015/01/28/using-custom-visitors-in-aql-graph-traversals/).

* improved number of results estimated for nodes of type EnumerateListNode and SubqueryNode
  in AQL explain output

* added AQL explain helper to explain arbitrary AQL queries

  The helper function prints the query execution plan and the indexes to be used in the
  query. It can be invoked from the ArangoShell or the web interface as follows:

      require("org/arangodb/aql/explainer").explain(query);

* enable use of indexes for certain AQL conditions with non-equality predicates, in
  case the condition(s) also refer to indexed attributes

  The following queries will now be able to use indexes:

      FILTER a.indexed == ... && a.indexed != ...
      FILTER a.indexed == ... && a.nonIndexed != ...
      FILTER a.indexed == ... && ! (a.indexed == ...)
      FILTER a.indexed == ... && ! (a.nonIndexed == ...)
      FILTER a.indexed == ... && ! (a.indexed != ...)
      FILTER a.indexed == ... && ! (a.nonIndexed != ...)
      FILTER (a.indexed == ... && a.nonIndexed == ...) || (a.indexed == ... && a.nonIndexed == ...)
      FILTER (a.indexed == ... && a.nonIndexed != ...) || (a.indexed == ... && a.nonIndexed != ...)

* Fixed spuriously occurring "collection not found" errors when running queries on local
  collections on a cluster DB server

* Fixed upload of Foxx applications to the server for apps exceeding approx. 1 MB zipped.

* Malformed Foxx applications will now return a more useful error when any route is requested.

  In Production a Foxx app mounted on /app will display an html page on /app/* stating a 503 Service temporarily not available.
  It will not state any information about your Application.
  Before it was a 404 Not Found without any information and not distinguishable from a correct not found on your route.

  In Development Mode the html page also contains information about the error occurred.

* Unhandled errors thrown in Foxx routes are now handled by the Foxx framework itself.

  In Production the route will return a status 500 with a body {error: "Error statement"}.
  In Development the route will return a status 500 with a body {error: "Error statement", stack: "..."}

  Before, it was status 500 with a plain text stack including ArangoDB internal routing information.

* The Applications tab in web interface will now request development apps more often.
  So if you have a fixed a syntax error in your app it should always be visible after reload.


v2.4.1 (2015-01-19)
-------------------

* improved WAL recovery output

* fixed certain OR optimizations in AQL optimizer

* better diagnostics for arangoimp

* fixed invalid result of HTTP REST API method `/_admin/foxx/rescan`

* fixed possible segmentation fault when passing a Buffer object into a V8 function
  as a parameter

* updated AQB module to 1.8.0.


v2.4.0 (2015-01-13)
-------------------

* updated AQB module to 1.7.0.

* fixed V8 integration-related crashes

* make `fs.move(src, dest)` also fail when both `src` and `dest` are
  existing directories. This ensures the same behavior of the move operation
  on different platforms.

* fixed AQL insert operation for multi-shard collections in cluster

* added optional return value for AQL data-modification queries.
  This allows returning the documents inserted, removed or updated with the query, e.g.

      FOR doc IN docs REMOVE doc._key IN docs LET removed = OLD RETURN removed
      FOR doc IN docs INSERT { } IN docs LET inserted = NEW RETURN inserted
      FOR doc IN docs UPDATE doc._key WITH { } IN docs LET previous = OLD RETURN previous
      FOR doc IN docs UPDATE doc._key WITH { } IN docs LET updated = NEW RETURN updated

  The variables `OLD` and `NEW` are automatically available when a `REMOVE`, `INSERT`,
  `UPDATE` or `REPLACE` statement is immediately followed by a `LET` statement.
  Note that the `LET` and `RETURN` statements in data-modification queries are not as
  flexible as the general versions of `LET` and `RETURN`. When returning documents from
  data-modification operations, only a single variable can be assigned using `LET`, and
  the assignment can only be either `OLD` or `NEW`, but not an arbitrary expression. The
  `RETURN` statement also allows using the just-created variable only, and no arbitrary
  expressions.


v2.4.0-beta1 (2014-12-26)
--------------------------

* fixed superstates in FoxxGenerator

* fixed issue #1065: Aardvark: added creation of documents and edges with _key property

* fixed issue #1198: Aardvark: current AQL editor query is now cached

* Upgraded V8 version from 3.16.14 to 3.29.59

  The built-in version of V8 has been upgraded from 3.16.14 to 3.29.59.
  This activates several ES6 (also dubbed *Harmony* or *ES.next*) features in
  ArangoDB, both in the ArangoShell and the ArangoDB server. They can be
  used for scripting and in server-side actions such as Foxx routes, traversals
  etc.

  The following ES6 features are available in ArangoDB 2.4 by default:

  * iterators
  * the `of` operator
  * symbols
  * predefined collections types (Map, Set etc.)
  * typed arrays

  Many other ES6 features are disabled by default, but can be made available by
  starting arangod or arangosh with the appropriate options:

  * arrow functions
  * proxies
  * generators
  * String, Array, and Number enhancements
  * constants
  * enhanced object and numeric literals

  To activate all these ES6 features in arangod or arangosh, start it with
  the following options:

      arangosh --javascript.v8-options="--harmony --harmony_generators"

  More details on the available ES6 features can be found in
  [this blog](https://jsteemann.github.io/blog/2014/12/19/using-es6-features-in-arangodb/).

* Added Foxx generator for building Hypermedia APIs

  A more detailed description is [here](https://www.arangodb.com/2014/12/08/building-hypermedia-apis-foxxgenerator)

* New `Applications` tab in web interface:

  The `applications` tab got a complete redesign.
  It will now only show applications that are currently running on ArangoDB.
  For a selected application, a new detailed view has been created.
  This view provides a better overview of the app:
  * author
  * license
  * version
  * contributors
  * download links
  * API documentation

  To install a new application, a new dialog is now available.
  It provides the features already available in the console application `foxx-manager` plus some more:
  * install an application from Github
  * install an application from a zip file
  * install an application from ArangoDB's application store
  * create a new application from scratch: this feature uses a generator to
    create a Foxx application with pre-defined CRUD methods for a given list
    of collections. The generated Foxx app can either be downloaded as a zip file or
    be installed on the server. Starting with a new Foxx app has never been easier.

* fixed issue #1102: Aardvark: Layout bug in documents overview

  The documents overview was entirely destroyed in some situations on Firefox.
  We replaced the plugin we used there.

* fixed issue #1168: Aardvark: pagination buttons jumping

* fixed issue #1161: Aardvark: Click on Import JSON imports previously uploaded file

* removed configure options `--enable-all-in-one-v8`, `--enable-all-in-one-icu`,
  and `--enable-all-in-one-libev`.

* global internal rename to fix naming incompatibilities with JSON:

  Internal functions with names containing `array` have been renamed to `object`,
  internal functions with names containing `list` have been renamed to `array`.
  The renaming was mainly done in the C++ parts. The documentation has also been
  adjusted so that the correct JSON type names are used in most places.

  The change also led to the addition of a few function aliases in AQL:

  * `TO_LIST` now is an alias of the new `TO_ARRAY`
  * `IS_LIST` now is an alias of the new `IS_ARRAY`
  * `IS_DOCUMENT` now is an alias of the new `IS_OBJECT`

  The changed also renamed the option `mergeArrays` to `mergeObjects` for AQL
  data-modification query options and HTTP document modification API

* AQL: added optimizer rule "remove-filter-covered-by-index"

  This rule removes FilterNodes and CalculationNodes from an execution plan if the
  filter is already covered by a previous IndexRangeNode. Removing the CalculationNode
  and the FilterNode will speed up query execution because the query requires less
  computation.

* AQL: added optimizer rule "remove-sort-rand"

  This rule removes a `SORT RAND()` expression from a query and moves the random
  iteration into the appropriate `EnumerateCollectionNode`. This is more efficient
  than individually enumerating and then sorting randomly.

* AQL: range optimizations for IN and OR

  This change enables usage of indexes for several additional cases. Filters containing
  the `IN` operator can now make use of indexes, and multiple OR- or AND-combined filter
  conditions can now also use indexes if the filters are accessing the same indexed
  attribute.

  Here are a few examples of queries that can now use indexes but couldn't before:

    FOR doc IN collection
      FILTER doc.indexedAttribute == 1 || doc.indexedAttribute > 99
      RETURN doc

    FOR doc IN collection
      FILTER doc.indexedAttribute IN [ 3, 42 ] || doc.indexedAttribute > 99
      RETURN doc

    FOR doc IN collection
      FILTER (doc.indexedAttribute > 2 && doc.indexedAttribute < 10) ||
	     (doc.indexedAttribute > 23 && doc.indexedAttribute < 42)
      RETURN doc

* fixed issue #500: AQL parentheses issue

  This change allows passing subqueries as AQL function parameters without using
  duplicate brackets (e.g. `FUNC(query)` instead of `FUNC((query))`

* added optional `COUNT` clause to AQL `COLLECT`

  This allows more efficient group count calculation queries, e.g.

      FOR doc IN collection
	COLLECT age = doc.age WITH COUNT INTO length
	RETURN { age: age, count: length }

  A count-only query is also possible:

      FOR doc IN collection
	COLLECT WITH COUNT INTO length
	RETURN length

* fixed missing makeDirectory when fetching a Foxx application from a zip file

* fixed issue #1134: Change the default endpoint to localhost

  This change will modify the IP address ArangoDB listens on to 127.0.0.1 by default.
  This will make new ArangoDB installations unaccessible from clients other than
  localhost unless changed. This is a security feature.

  To make ArangoDB accessible from any client, change the server's configuration
  (`--server.endpoint`) to either `tcp://0.0.0.0:8529` or the server's publicly
  visible IP address.

* deprecated `Repository#modelPrototype`. Use `Repository#model` instead.

* IMPORTANT CHANGE: by default, system collections are included in replication and all
  replication API return values. This will lead to user accounts and credentials
  data being replicated from master to slave servers. This may overwrite
  slave-specific database users.

  If this is undesired, the `_users` collection can be excluded from replication
  easily by setting the `includeSystem` attribute to `false` in the following commands:

  * replication.sync({ includeSystem: false });
  * replication.applier.properties({ includeSystem: false });

  This will exclude all system collections (including `_aqlfunctions`, `_graphs` etc.)
  from the initial synchronization and the continuous replication.

  If this is also undesired, it is also possible to specify a list of collections to
  exclude from the initial synchronization and the continuous replication using the
  `restrictCollections` attribute, e.g.:

      replication.applier.properties({
	includeSystem: true,
	restrictType: "exclude",
	restrictCollections: [ "_users", "_graphs", "foo" ]
      });

  The HTTP API methods for fetching the replication inventory and for dumping collections
  also support the `includeSystem` control flag via a URL parameter.

* removed DEPRECATED replication methods:
  * `replication.logger.start()`
  * `replication.logger.stop()`
  * `replication.logger.properties()`
  * HTTP PUT `/_api/replication/logger-start`
  * HTTP PUT `/_api/replication/logger-stop`
  * HTTP GET `/_api/replication/logger-config`
  * HTTP PUT `/_api/replication/logger-config`

* fixed issue #1174, which was due to locking problems in distributed
  AQL execution

* improved cluster locking for AQL avoiding deadlocks

* use DistributeNode for modifying queries with REPLACE and UPDATE, if
  possible


v2.3.6 (2015-XX-XX)
-------------------

* fixed AQL subquery optimization that produced wrong result when multiple subqueries
  directly followed each other and and a directly following `LET` statement did refer
  to any but the first subquery.


v2.3.5 (2015-01-16)
-------------------

* fixed intermittent 404 errors in Foxx apps after mounting or unmounting apps

* fixed issue #1200: Expansion operator results in "Cannot call method 'forEach' of null"

* fixed issue #1199: Cannot unlink root node of plan


v2.3.4 (2014-12-23)
-------------------

* fixed cerberus path for MyArangoDB


v2.3.3 (2014-12-17)
-------------------

* fixed error handling in instantiation of distributed AQL queries, this
  also fixes a bug in cluster startup with many servers

* issue #1185: parse non-fractional JSON numbers with exponent (e.g. `4e-261`)

* issue #1159: allow --server.request-timeout and --server.connect-timeout of 0


v2.3.2 (2014-12-09)
-------------------

* fixed issue #1177: Fix bug in the user app's storage

* fixed issue #1173: AQL Editor "Save current query" resets user password

* fixed missing makeDirectory when fetching a Foxx application from a zip file

* put in warning about default changed: fixed issue #1134: Change the default endpoint to localhost

* fixed issue #1163: invalid fullCount value returned from AQL

* fixed range operator precedence

* limit default maximum number of plans created by AQL optimizer to 256 (from 1024)

* make AQL optimizer not generate an extra plan if an index can be used, but modify
  existing plans in place

* fixed AQL cursor ttl (time-to-live) issue

  Any user-specified cursor ttl value was not honored since 2.3.0.

* fixed segfault in AQL query hash index setup with unknown shapes

* fixed memleaks

* added AQL optimizer rule for removing `INTO` from a `COLLECT` statement if not needed

* fixed issue #1131

  This change provides the `KEEP` clause for `COLLECT ... INTO`. The `KEEP` clause
  allows controlling which variables will be kept in the variable created by `INTO`.

* fixed issue #1147, must protect dispatcher ID for etcd

v2.3.1 (2014-11-28)
-------------------

* recreate password if missing during upgrade

* fixed issue #1126

* fixed non-working subquery index optimizations

* do not restrict summary of Foxx applications to 60 characters

* fixed display of "required" path parameters in Foxx application documentation

* added more optimizations of constants values in AQL FILTER conditions

* fixed invalid or-to-in optimization for FILTERs containing comparisons
  with boolean values

* fixed replication of `_graphs` collection

* added AQL list functions `PUSH`, `POP`, `UNSHIFT`, `SHIFT`, `REMOVE_VALUES`,
  `REMOVE_VALUE`, `REMOVE_NTH` and `APPEND`

* added AQL functions `CALL` and `APPLY` to dynamically call other functions

* fixed AQL optimizer cost estimation for LIMIT node

* prevent Foxx queues from permanently writing to the journal even when
  server is idle

* fixed AQL COLLECT statement with INTO clause, which copied more variables
  than v2.2 and thus lead to too much memory consumption.
  This deals with #1107.

* fixed AQL COLLECT statement, this concerned every COLLECT statement,
  only the first group had access to the values of the variables before
  the COLLECT statement. This deals with #1127.

* fixed some AQL internals, where sometimes too many items were
  fetched from upstream in the presence of a LIMIT clause. This should
  generally improve performance.


v2.3.0 (2014-11-18)
-------------------

* fixed syslog flags. `--log.syslog` is deprecated and setting it has no effect,
  `--log.facility` now works as described. Application name has been changed from
  `triagens` to `arangod`. It can be changed using `--log.application`. The syslog
  will only contain the actual log message. The datetime prefix is omitted.

* fixed deflate in SimpleHttpClient

* fixed issue #1104: edgeExamples broken or changed

* fixed issue #1103: Error while importing user queries

* fixed issue #1100: AQL: HAS() fails on doc[attribute_name]

* fixed issue #1098: runtime error when creating graph vertex

* hide system applications in **Applications** tab by default

  Display of system applications can be toggled by using the *system applications*
  toggle in the UI.

* added HTTP REST API for managing tasks (`/_api/tasks`)

* allow passing character lists as optional parameter to AQL functions `TRIM`,
  `LTRIM` and `RTRIM`

  These functions now support trimming using custom character lists. If no character
  lists are specified, all whitespace characters will be removed as previously:

      TRIM("  foobar\t \r\n ")         // "foobar"
      TRIM(";foo;bar;baz, ", "; ")     // "foo;bar;baz"

* added AQL string functions `LTRIM`, `RTRIM`, `FIND_FIRST`, `FIND_LAST`, `SPLIT`,
  `SUBSTITUTE`

* added AQL functions `ZIP`, `VALUES` and `PERCENTILE`

* made AQL functions `CONCAT` and `CONCAT_SEPARATOR` work with list arguments

* dynamically create extra dispatcher threads if required

* fixed issue #1097: schemas in the API docs no longer show required properties as optional


v2.3.0-beta2 (2014-11-08)
-------------------------

* front-end: new icons for uploading and downloading JSON documents into a collection

* front-end: fixed documents pagination css display error

* front-end: fixed flickering of the progress view

* front-end: fixed missing event for documents filter function

* front-end: jsoneditor: added CMD+Return (Mac) CTRL+Return (Linux/Win) shortkey for
  saving a document

* front-end: added information tooltip for uploading json documents.

* front-end: added database management view to the collapsed navigation menu

* front-end: added collection truncation feature

* fixed issue #1086: arangoimp: Odd errors if arguments are not given properly

* performance improvements for AQL queries that use JavaScript-based expressions
  internally

* added AQL geo functions `WITHIN_RECTANGLE` and `IS_IN_POLYGON`

* fixed non-working query results download in AQL editor of web interface

* removed debug print message in AQL editor query export routine

* fixed issue #1075: Aardvark: user name required even if auth is off #1075

  The fix for this prefills the username input field with the current user's
  account name if any and `root` (the default username) otherwise. Additionally,
  the tooltip text has been slightly adjusted.

* fixed issue #1069: Add 'raw' link to swagger ui so that the raw swagger
  json can easily be retrieved

  This adds a link to the Swagger API docs to an application's detail view in
  the **Applications** tab of the web interface. The link produces the Swagger
  JSON directly. If authentication is turned on, the link requires authentication,
  too.

* documentation updates


v2.3.0-beta1 (2014-11-01)
-------------------------

* added dedicated `NOT IN` operator for AQL

  Previously, a `NOT IN` was only achievable by writing a negated `IN` condition:

      FOR i IN ... FILTER ! (i IN [ 23, 42 ]) ...

  This can now alternatively be expressed more intuitively as follows:

      FOR i IN ... FILTER i NOT IN [ 23, 42 ] ...

* added alternative logical operator syntax for AQL

  Previously, the logical operators in AQL could only be written as:
  - `&&`: logical and
  - `||`: logical or
  - `!`: negation

  ArangoDB 2.3 introduces the alternative variants for these operators:
  - `AND`: logical and
  - `OR`: logical or
  - `NOT`: negation

  The new syntax is just an alternative to the old syntax, allowing easier
  migration from SQL. The old syntax is still fully supported and will be.

* improved output of `ArangoStatement.parse()` and POST `/_api/query`

  If an AQL query can be parsed without problems, The return value of
  `ArangoStatement.parse()` now contains an attribute `ast` with the abstract
  syntax tree of the query (before optimizations). Though this is an internal
  representation of the query and is subject to change, it can be used to inspect
  how ArangoDB interprets a given query.

* improved `ArangoStatement.explain()` and POST `/_api/explain`

  The commands for explaining AQL queries have been improved.

* added command-line option `--javascript.v8-contexts` to control the number of
  V8 contexts created in arangod.

  Previously, the number of V8 contexts was equal to the number of server threads
  (as specified by option `--server.threads`).

  However, it may be sensible to create different amounts of threads and V8
  contexts. If the option is not specified, the number of V8 contexts created
  will be equal to the number of server threads. Thus no change in configuration
  is required to keep the old behavior.

  If you are using the default config files or merge them with your local config
  files, please review if the default number of server threads is okay in your
  environment. Additionally you should verify that the number of V8 contexts
  created (as specified in option `--javascript.v8-contexts`) is okay.

* the number of server.threads specified is now the minimum of threads
  started. There are situation in which threads are waiting for results of
  distributed database servers. In this case the number of threads is
  dynamically increased.

* removed index type "bitarray"

  Bitarray indexes were only half-way documented and integrated in previous versions
  of ArangoDB so their benefit was limited. The support for bitarray indexes has
  thus been removed in ArangoDB 2.3. It is not possible to create indexes of type
  "bitarray" with ArangoDB 2.3.

  When a collection is opened that contains a bitarray index definition created
  with a previous version of ArangoDB, ArangoDB will ignore it and log the following
  warning:

      index type 'bitarray' is not supported in this version of ArangoDB and is ignored

  Future versions of ArangoDB may automatically remove such index definitions so the
  warnings will eventually disappear.

* removed internal "_admin/modules/flush" in order to fix requireApp

* added basic support for handling binary data in Foxx

  Requests with binary payload can be processed in Foxx applications by
  using the new method `res.rawBodyBuffer()`. This will return the unparsed request
  body as a Buffer object.

  There is now also the method `req.requestParts()` available in Foxx to retrieve
  the individual components of a multipart HTTP request.

  Buffer objects can now be used when setting the response body of any Foxx action.
  Additionally, `res.send()` has been added as a convenience method for returning
  strings, JSON objects or buffers from a Foxx action:

      res.send("<p>some HTML</p>");
      res.send({ success: true });
      res.send(new Buffer("some binary data"));

  The convenience method `res.sendFile()` can now be used to easily return the
  contents of a file from a Foxx action:

      res.sendFile(applicationContext.foxxFilename("image.png"));

  `fs.write` now accepts not only strings but also Buffer objects as second parameter:

      fs.write(filename, "some data");
      fs.write(filename, new Buffer("some binary data"));

  `fs.readBuffer` can be used to return the contents of a file in a Buffer object.

* improved performance of insertion into non-unique hash indexes significantly in case
  many duplicate keys are used in the index

* issue #1042: set time zone in log output

  the command-line option `--log.use-local-time` was added to print dates and times in
  the server-local timezone instead of UTC

* command-line options that require a boolean value now validate the
  value given on the command-line

  This prevents issues if no value is specified for an option that
  requires a boolean value. For example, the following command-line would
  have caused trouble in 2.2, because `--server.endpoint` would have been
  used as the value for the `--server.disable-authentication` options
  (which requires a boolean value):

      arangod --server.disable-authentication --server.endpoint tcp://127.0.0.1:8529 data

  In 2.3, running this command will fail with an error and requires to
  be modified to:

      arangod --server.disable-authentication true --server.endpoint tcp://127.0.0.1:8529 data

* improved performance of CSV import in arangoimp

* fixed issue #1027: Stack traces are off-by-one

* fixed issue #1026: Modules loaded in different files within the same app
  should refer to the same module

* fixed issue #1025: Traversal not as expected in undirected graph

* added a _relation function in the general-graph module.

  This deprecated _directedRelation and _undirectedRelation.
  ArangoDB does not offer any constraints for undirected edges
  which caused some confusion of users how undirected relations
  have to be handled. Relation now only supports directed relations
  and the user can actively simulate undirected relations.

* changed return value of Foxx.applicationContext#collectionName:

  Previously, the function could return invalid collection names because
  invalid characters were not replaced in the application name prefix, only
  in the collection name passed.

  Now, the function replaces invalid characters also in the application name
  prefix, which might to slightly different results for application names that
  contained any characters outside the ranges [a-z], [A-Z] and [0-9].

* prevent XSS in AQL editor and logs view

* integrated tutorial into ArangoShell and web interface

* added option `--backslash-escape` for arangoimp when running CSV file imports

* front-end: added download feature for (filtered) documents

* front-end: added download feature for the results of a user query

* front-end: added function to move documents to another collection

* front-end: added sort-by attribute to the documents filter

* front-end: added sorting feature to database, graph management and user management view.

* issue #989: front-end: Databases view not refreshing after deleting a database

* issue #991: front-end: Database search broken

* front-end: added infobox which shows more information about a document (_id, _rev, _key) or
  an edge (_id, _rev, _key, _from, _to). The from and to attributes are clickable and redirect
  to their document location.

* front-end: added edit-mode for deleting multiple documents at the same time.

* front-end: added delete button to the detailed document/edge view.

* front-end: added visual feedback for saving documents/edges inside the editor (error/success).

* front-end: added auto-focusing for the first input field in a modal.

* front-end: added validation for user input in a modal.

* front-end: user defined queries are now stored inside the database and are bound to the current
  user, instead of using the local storage functionality of the browsers. The outcome of this is
  that user defined queries are now independently usable from any device. Also queries can now be
  edited through the standard document editor of the front-end through the _users collection.

* front-end: added import and export functionality for user defined queries.

* front-end: added new keywords and functions to the aql-editor theme

* front-end: applied tile-style to the graph view

* front-end: now using the new graph api including multi-collection support

* front-end: foxx apps are now deletable

* front-end: foxx apps are now installable and updateable through github, if github is their
  origin.

* front-end: added foxx app version control. Multiple versions of a single foxx app are now
  installable and easy to manage and are also arranged in groups.

* front-end: the user-set filter of a collection is now stored until the user navigates to
  another collection.

* front-end: fetching and filtering of documents, statistics, and query operations are now
  handled with asynchronous ajax calls.

* front-end: added progress indicator if the front-end is waiting for a server operation.

* front-end: fixed wrong count of documents in the documents view of a collection.

* front-end: fixed unexpected styling of the manage db view and navigation.

* front-end: fixed wrong handling of select fields in a modal view.

* front-end: fixed wrong positioning of some tooltips.

* automatically call `toJSON` function of JavaScript objects (if present)
  when serializing them into database documents. This change allows
  storing JavaScript date objects in the database in a sensible manner.


v2.2.7 (2014-11-19)
-------------------

* fixed issue #998: Incorrect application URL for non-system Foxx apps

* fixed issue #1079: AQL editor: keyword WITH in UPDATE query is not highlighted

* fix memory leak in cluster nodes

* fixed registration of AQL user-defined functions in Web UI (JS shell)

* fixed error display in Web UI for certain errors
  (now error message is printed instead of 'undefined')

* fixed issue #1059: bug in js module console

* fixed issue #1056: "fs": zip functions fail with passwords

* fixed issue #1063: Docs: measuring unit of --wal.logfile-size?

* fixed issue #1062: Docs: typo in 14.2 Example data


v2.2.6 (2014-10-20)
-------------------

* fixed issue #972: Compilation Issue

* fixed issue #743: temporary directories are now unique and one can read
  off the tool that created them, if empty, they are removed atexit

* Highly improved performance of all AQL GRAPH_* functions.

* Orphan collections in general graphs can now be found via GRAPH_VERTICES
  if either "any" or no direction is defined

* Fixed documentation for AQL function GRAPH_NEIGHBORS.
  The option "vertexCollectionRestriction" is meant to filter the target
  vertices only, and should not filter the path.

* Fixed a bug in GRAPH_NEIGHBORS which enforced only empty results
  under certain conditions


v2.2.5 (2014-10-09)
-------------------

* fixed issue #961: allow non-JSON values in undocument request bodies

* fixed issue 1028: libicu is now statically linked

* fixed cached lookups of collections on the server, which may have caused spurious
  problems after collection rename operations


v2.2.4 (2014-10-01)
-------------------

* fixed accessing `_from` and `_to` attributes in `collection.byExample` and
  `collection.firstExample`

  These internal attributes were not handled properly in the mentioned functions, so
  searching for them did not always produce documents

* fixed issue #1030: arangoimp 2.2.3 crashing, not logging on large Windows CSV file

* fixed issue #1025: Traversal not as expected in undirected graph

* fixed issue #1020

  This requires re-introducing the startup option `--database.force-sync-properties`.

  This option can again be used to force fsyncs of collection, index and database properties
  stored as JSON strings on disk in files named `parameter.json`. Syncing these files after
  a write may be necessary if the underlying storage does not sync file contents by itself
  in a "sensible" amount of time after a file has been written and closed.

  The default value is `true` so collection, index and database properties will always be
  synced to disk immediately. This affects creating, renaming and dropping collections as
  well as creating and dropping databases and indexes. Each of these operations will perform
  an additional fsync on the `parameter.json` file if the option is set to `true`.

  It might be sensible to set this option to `false` for workloads that create and drop a
  lot of collections (e.g. test runs).

  Document operations such as creating, updating and dropping documents are not affected
  by this option.

* fixed issue #1016: AQL editor bug

* fixed issue #1014: WITHIN function returns wrong distance

* fixed AQL shortest path calculation in function `GRAPH_SHORTEST_PATH` to return
  complete vertex objects instead of just vertex ids

* allow changing of attributes of documents stored in server-side JavaScript variables

  Previously, the following did not work:

      var doc = db.collection.document(key);
      doc._key = "abc"; // overwriting internal attributes not supported
      doc.value = 123;  // overwriting existing attributes not supported

  Now, modifying documents stored in server-side variables (e.g. `doc` in the above case)
  is supported. Modifying the variables will not update the documents in the database,
  but will modify the JavaScript object (which can be written back to the database using
  `db.collection.update` or `db.collection.replace`)

* fixed issue #997: arangoimp apparently doesn't support files >2gig on Windows

  large file support (requires using `_stat64` instead of `stat`) is now supported on
  Windows


v2.2.3 (2014-09-02)
-------------------

* added `around` for Foxx controller

* added `type` option for HTTP API `GET /_api/document?collection=...`

  This allows controlling the type of results to be returned. By default, paths to
  documents will be returned, e.g.

      [
	`/_api/document/test/mykey1`,
	`/_api/document/test/mykey2`,
	...
      ]

  To return a list of document ids instead of paths, the `type` URL parameter can be
  set to `id`:

      [
	`test/mykey1`,
	`test/mykey2`,
	...
      ]

  To return a list of document keys only, the `type` URL parameter can be set to `key`:

      [
	`mykey1`,
	`mykey2`,
	...
      ]


* properly capitalize HTTP response header field names in case the `x-arango-async`
  HTTP header was used in a request.

* fixed several documentation issues

* speedup for several general-graph functions, AQL functions starting with `GRAPH_`
  and traversals


v2.2.2 (2014-08-08)
-------------------

* allow storing non-reserved attribute names starting with an underscore

  Previous versions of ArangoDB parsed away all attribute names that started with an
  underscore (e.g. `_test', '_foo', `_bar`) on all levels of a document (root level
  and sub-attribute levels). While this behavior was documented, it was unintuitive and
  prevented storing documents inside other documents, e.g.:

      {
	"_key" : "foo",
	"_type" : "mydoc",
	"references" : [
	  {
	    "_key" : "something",
	    "_rev" : "...",
	    "value" : 1
	  },
	  {
	    "_key" : "something else",
	    "_rev" : "...",
	    "value" : 2
	  }
	]
      }

  In the above example, previous versions of ArangoDB removed all attributes and
  sub-attributes that started with underscores, meaning the embedded documents would lose
  some of their attributes. 2.2.2 should preserve such attributes, and will also allow
  storing user-defined attribute names on the top-level even if they start with underscores
  (such as `_type` in the above example).

* fix conversion of JavaScript String, Number and Boolean objects to JSON.

  Objects created in JavaScript using `new Number(...)`, `new String(...)`, or
  `new Boolean(...)` were not converted to JSON correctly.

* fixed a race condition on task registration (i.e. `require("org/arangodb/tasks").register()`)

  this race condition led to undefined behavior when a just-created task with no offset and
  no period was instantly executed and deleted by the task scheduler, before the `register`
  function returned to the caller.

* changed run-tests.sh to execute all suitable tests.

* switch to new version of gyp

* fixed upgrade button


v2.2.1 (2014-07-24)
-------------------

* fixed hanging write-ahead log recovery for certain cases that involved dropping
  databases

* fixed issue with --check-version: when creating a new database the check failed

* issue #947 Foxx applicationContext missing some properties

* fixed issue with --check-version: when creating a new database the check failed

* added startup option `--wal.suppress-shape-information`

  Setting this option to `true` will reduce memory and disk space usage and require
  less CPU time when modifying documents or edges. It should therefore be turned on
  for standalone ArangoDB servers. However, for servers that are used as replication
  masters, setting this option to `true` will effectively disable the usage of the
  write-ahead log for replication, so it should be set to `false` for any replication
  master servers.

  The default value for this option is `false`.

* added optional `ttl` attribute to specify result cursor expiration for HTTP API method
  `POST /_api/cursor`

  The `ttl` attribute can be used to prevent cursor results from timing out too early.

* issue #947: Foxx applicationContext missing some properties

* (reported by Christian Neubauer):

  The problem was that in Google's V8, signed and unsigned chars are not always declared cleanly.
  so we need to force v8 to compile with forced signed chars which is done by the Flag:
    -fsigned-char
  at least it is enough to follow the instructions of compiling arango on rasperry
  and add "CFLAGS='-fsigned-char'" to the make command of V8 and remove the armv7=0

* Fixed a bug with the replication client. In the case of single document
  transactions the collection was not write locked.


v2.2.0 (2014-07-10)
-------------------

* The replication methods `logger.start`, `logger.stop` and `logger.properties` are
  no-ops in ArangoDB 2.2 as there is no separate replication logger anymore. Data changes
  are logged into the write-ahead log in ArangoDB 2.2, and not separately by the
  replication logger. The replication logger object is still there in ArangoDB 2.2 to
  ensure backwards-compatibility, however, logging cannot be started, stopped or
  configured anymore. Using any of these methods will do nothing.

  This also affects the following HTTP API methods:
  - `PUT /_api/replication/logger-start`
  - `PUT /_api/replication/logger-stop`
  - `GET /_api/replication/logger-config`
  - `PUT /_api/replication/logger-config`

  Using any of these methods is discouraged from now on as they will be removed in
  future versions of ArangoDB.

* INCOMPATIBLE CHANGE: replication of transactions has changed. Previously, transactions
  were logged on a master in one big block and shipped to a slave in one block, too.
  Now transactions will be logged and replicated as separate entries, allowing transactions
  to be bigger and also ensure replication progress.

  This change also affects the behavior of the `stop` method of the replication applier.
  If the replication applier is now stopped manually using the `stop` method and later
  restarted using the `start` method, any transactions that were unfinished at the
  point of stopping will be aborted on a slave, even if they later commit on the master.

  In ArangoDB 2.2, stopping the replication applier manually should be avoided unless the
  goal is to stop replication permanently or to do a full resync with the master anyway.
  If the replication applier still must be stopped, it should be made sure that the
  slave has fetched and applied all pending operations from a master, and that no
  extra transactions are started on the master before the `stop` command on the slave
  is executed.

  Replication of transactions in ArangoDB 2.2 might also lock the involved collections on
  the slave while a transaction is either committed or aborted on the master and the
  change has been replicated to the slave. This change in behavior may be important for
  slave servers that are used for read-scaling. In order to avoid long lasting collection
  locks on the slave, transactions should be kept small.

  The `_replication` system collection is not used anymore in ArangoDB 2.2 and its usage is
  discouraged.

* INCOMPATIBLE CHANGE: the figures reported by the `collection.figures` method
  now only reflect documents and data contained in the journals and datafiles of
  collections. Documents or deletions contained only in the write-ahead log will
  not influence collection figures until the write-ahead log garbage collection
  kicks in. The figures for a collection might therefore underreport the total
  resource usage of a collection.

  Additionally, the attributes `lastTick` and `uncollectedLogfileEntries` have been
  added to the result of the `figures` operation and the HTTP API method
  `PUT /_api/collection/figures`

* added `insert` method as an alias for `save`. Documents can now be inserted into
  a collection using either method:

      db.test.save({ foo: "bar" });
      db.test.insert({ foo: "bar" });

* added support for data-modification AQL queries

* added AQL keywords `INSERT`, `UPDATE`, `REPLACE` and `REMOVE` (and `WITH`) to
  support data-modification AQL queries.

  Unquoted usage of these keywords for attribute names in AQL queries will likely
  fail in ArangoDB 2.2. If any such attribute name needs to be used in a query, it
  should be enclosed in backticks to indicate the usage of a literal attribute
  name.

  For example, the following query will fail in ArangoDB 2.2 with a parse error:

      FOR i IN foo RETURN i.remove

  and needs to be rewritten like this:

      FOR i IN foo RETURN i.`remove`

* disallow storing of JavaScript objects that contain JavaScript native objects
  of type `Date`, `Function`, `RegExp` or `External`, e.g.

      db.test.save({ foo: /bar/ });
      db.test.save({ foo: new Date() });

  will now print

      Error: <data> cannot be converted into JSON shape: could not shape document

  Previously, objects of these types were silently converted into an empty object
  (i.e. `{ }`).

  To store such objects in a collection, explicitly convert them into strings
  like this:

      db.test.save({ foo: String(/bar/) });
      db.test.save({ foo: String(new Date()) });

* The replication methods `logger.start`, `logger.stop` and `logger.properties` are
  no-ops in ArangoDB 2.2 as there is no separate replication logger anymore. Data changes
  are logged into the write-ahead log in ArangoDB 2.2, and not separately by the
  replication logger. The replication logger object is still there in ArangoDB 2.2 to
  ensure backwards-compatibility, however, logging cannot be started, stopped or
  configured anymore. Using any of these methods will do nothing.

  This also affects the following HTTP API methods:
  - `PUT /_api/replication/logger-start`
  - `PUT /_api/replication/logger-stop`
  - `GET /_api/replication/logger-config`
  - `PUT /_api/replication/logger-config`

  Using any of these methods is discouraged from now on as they will be removed in
  future versions of ArangoDB.

* INCOMPATIBLE CHANGE: replication of transactions has changed. Previously, transactions
  were logged on a master in one big block and shipped to a slave in one block, too.
  Now transactions will be logged and replicated as separate entries, allowing transactions
  to be bigger and also ensure replication progress.

  This change also affects the behavior of the `stop` method of the replication applier.
  If the replication applier is now stopped manually using the `stop` method and later
  restarted using the `start` method, any transactions that were unfinished at the
  point of stopping will be aborted on a slave, even if they later commit on the master.

  In ArangoDB 2.2, stopping the replication applier manually should be avoided unless the
  goal is to stop replication permanently or to do a full resync with the master anyway.
  If the replication applier still must be stopped, it should be made sure that the
  slave has fetched and applied all pending operations from a master, and that no
  extra transactions are started on the master before the `stop` command on the slave
  is executed.

  Replication of transactions in ArangoDB 2.2 might also lock the involved collections on
  the slave while a transaction is either committed or aborted on the master and the
  change has been replicated to the slave. This change in behavior may be important for
  slave servers that are used for read-scaling. In order to avoid long lasting collection
  locks on the slave, transactions should be kept small.

  The `_replication` system collection is not used anymore in ArangoDB 2.2 and its usage is
  discouraged.

* INCOMPATIBLE CHANGE: the figures reported by the `collection.figures` method
  now only reflect documents and data contained in the journals and datafiles of
  collections. Documents or deletions contained only in the write-ahead log will
  not influence collection figures until the write-ahead log garbage collection
  kicks in. The figures for a collection might therefore underreport the total
  resource usage of a collection.

  Additionally, the attributes `lastTick` and `uncollectedLogfileEntries` have been
  added to the result of the `figures` operation and the HTTP API method
  `PUT /_api/collection/figures`

* added `insert` method as an alias for `save`. Documents can now be inserted into
  a collection using either method:

      db.test.save({ foo: "bar" });
      db.test.insert({ foo: "bar" });

* added support for data-modification AQL queries

* added AQL keywords `INSERT`, `UPDATE`, `REPLACE` and `REMOVE` (and `WITH`) to
  support data-modification AQL queries.

  Unquoted usage of these keywords for attribute names in AQL queries will likely
  fail in ArangoDB 2.2. If any such attribute name needs to be used in a query, it
  should be enclosed in backticks to indicate the usage of a literal attribute
  name.

  For example, the following query will fail in ArangoDB 2.2 with a parse error:

      FOR i IN foo RETURN i.remove

  and needs to be rewritten like this:

      FOR i IN foo RETURN i.`remove`

* disallow storing of JavaScript objects that contain JavaScript native objects
  of type `Date`, `Function`, `RegExp` or `External`, e.g.

      db.test.save({ foo: /bar/ });
      db.test.save({ foo: new Date() });

  will now print

      Error: <data> cannot be converted into JSON shape: could not shape document

  Previously, objects of these types were silently converted into an empty object
  (i.e. `{ }`).

  To store such objects in a collection, explicitly convert them into strings
  like this:

      db.test.save({ foo: String(/bar/) });
      db.test.save({ foo: String(new Date()) });

* honor startup option `--server.disable-statistics` when deciding whether or not
  to start periodic statistics collection jobs

  Previously, the statistics collection jobs were started even if the server was
  started with the `--server.disable-statistics` flag being set to `true`

* removed startup option `--random.no-seed`

  This option had no effect in previous versions of ArangoDB and was thus removed.

* removed startup option `--database.remove-on-drop`

  This option was used for debugging only.

* removed startup option `--database.force-sync-properties`

  This option is now superfluous as collection properties are now stored in the
  write-ahead log.

* introduced write-ahead log

  All write operations in an ArangoDB server instance are automatically logged
  to the server's write-ahead log. The write-ahead log is a set of append-only
  logfiles, and it is used in case of a crash recovery and for replication.
  Data from the write-ahead log will eventually be moved into the journals or
  datafiles of collections, allowing the server to remove older write-ahead log
  logfiles. Figures of collections will be updated when data are moved from the
  write-ahead log into the journals or datafiles of collections.

  Cross-collection transactions in ArangoDB should benefit considerably by this
  change, as less writes than in previous versions are required to ensure the data
  of multiple collections are atomically and durably committed. All data-modifying
  operations inside transactions (insert, update, remove) will write their
  operations into the write-ahead log directly, making transactions with multiple
  operations also require less physical memory than in previous versions of ArangoDB,
  that required all transaction data to fit into RAM.

  The `_trx` system collection is not used anymore in ArangoDB 2.2 and its usage is
  discouraged.

  The data in the write-ahead log can also be used in the replication context.
  The `_replication` collection that was used in previous versions of ArangoDB to
  store all changes on the server is not used anymore in ArangoDB 2.2. Instead,
  slaves can read from a master's write-ahead log to get informed about most
  recent changes. This removes the need to store data-modifying operations in
  both the actual place and the `_replication` collection.

* removed startup option `--server.disable-replication-logger`

  This option is superfluous in ArangoDB 2.2. There is no dedicated replication
  logger in ArangoDB 2.2. There is now always the write-ahead log, and it is also
  used as the server's replication log. Specifying the startup option
  `--server.disable-replication-logger` will do nothing in ArangoDB 2.2, but the
  option should not be used anymore as it might be removed in a future version.

* changed behavior of replication logger

  There is no dedicated replication logger in ArangoDB 2.2 as there is the
  write-ahead log now. The existing APIs for starting and stopping the replication
  logger still exist in ArangoDB 2.2 for downwards-compatibility, but calling
  the start or stop operations are no-ops in ArangoDB 2.2. When querying the
  replication logger status via the API, the server will always report that the
  replication logger is running. Configuring the replication logger is a no-op
  in ArangoDB 2.2, too. Changing the replication logger configuration has no
  effect. Instead, the write-ahead log configuration can be changed.

* removed MRuby integration for arangod

  ArangoDB had an experimental MRuby integration in some of the publish builds.
  This wasn't continuously developed, and so it has been removed in ArangoDB 2.2.

  This change has led to the following startup options being superfluous:

  - `--ruby.gc-interval`
  - `--ruby.action-directory`
  - `--ruby.modules-path`
  - `--ruby.startup-directory`

  Specifying these startup options will do nothing in ArangoDB 2.2, but the
  options should be avoided from now on as they might be removed in future versions.

* reclaim index memory when last document in collection is deleted

  Previously, deleting documents from a collection did not lead to index sizes being
  reduced. Instead, the already allocated index memory was re-used when a collection
  was refilled.

  Now, index memory for primary indexes and hash indexes is reclaimed instantly when
  the last document from a collection is removed.

* inlined and optimized functions in hash indexes

* added AQL TRANSLATE function

  This function can be used to perform lookups from static lists, e.g.

      LET countryNames = { US: "United States", UK: "United Kingdom", FR: "France" }
      RETURN TRANSLATE("FR", countryNames)

* fixed datafile debugger

* fixed check-version for empty directory

* moved try/catch block to the top of routing chain

* added mountedApp function for foxx-manager

* fixed issue #883: arango 2.1 - when starting multi-machine cluster, UI web
  does not change to cluster overview

* fixed dfdb: should not start any other V8 threads

* cleanup of version-check, added module org/arangodb/database-version,
  added --check-version option

* fixed issue #881: [2.1.0] Bombarded (every 10 sec or so) with
  "WARNING format string is corrupt" when in non-system DB Dashboard

* specialized primary index implementation to allow faster hash table
  rebuilding and reduce lookups in datafiles for the actual value of `_key`.

* issue #862: added `--overwrite` option to arangoimp

* removed number of property lookups for documents during AQL queries that
  access documents

* prevent buffering of long print results in arangosh's and arangod's print
  command

  this change will emit buffered intermediate print results and discard the
  output buffer to quickly deliver print results to the user, and to prevent
  constructing very large buffers for large results

* removed sorting of attribute names for use in a collection's shaper

  sorting attribute names was done on document insert to keep attributes
  of a collection in sorted order for faster comparisons. The sort order
  of attributes was only used in one particular and unlikely case, so it
  was removed. Collections with many different attribute names should
  benefit from this change by faster inserts and slightly less memory usage.

* fixed a bug in arangodump which got the collection name in _from and _to
  attributes of edges wrong (all were "_unknown")

* fixed a bug in arangorestore which did not recognize wrong _from and _to
  attributes of edges

* improved error detection and reporting in arangorestore


v2.1.1 (2014-06-06)
-------------------

* fixed dfdb: should not start any other V8 threads

* signature for collection functions was modified

  The basic change was the substitution of the input parameter of the
  function by an generic options object which can contain multiple
  option parameter of the function.
  Following functions were modified
  remove
  removeBySample
  replace
  replaceBySample
  update
  updateBySample

  Old signature is yet supported but it will be removed in future versions

v2.1.0 (2014-05-29)
-------------------

* implemented upgrade procedure for clusters

* fixed communication issue with agency which prevented reconnect
  after an agent failure

* fixed cluster dashboard in the case that one but not all servers
  in the cluster are down

* fixed a bug with coordinators creating local database objects
  in the wrong order (_system needs to be done first)

* improved cluster dashboard


v2.1.0-rc2 (2014-05-25)
-----------------------

* fixed issue #864: Inconsistent behavior of AQL REVERSE(list) function


v2.1.0-rc1 (XXXX-XX-XX)
-----------------------

* added server-side periodic task management functions:

  - require("org/arangodb/tasks").register(): registers a periodic task
  - require("org/arangodb/tasks").unregister(): unregisters and removes a
    periodic task
  - require("org/arangodb/tasks").get(): retrieves a specific tasks or all
    existing tasks

  the previous undocumented function `internal.definePeriodic` is now
  deprecated and will be removed in a future release.

* decrease the size of some seldom used system collections on creation.

  This will make these collections use less disk space and mapped memory.

* added AQL date functions

* added AQL FLATTEN() list function

* added index memory statistics to `db.<collection>.figures()` function

  The `figures` function will now return a sub-document `indexes`, which lists
  the number of indexes in the `count` sub-attribute, and the total memory
  usage of the indexes in bytes in the `size` sub-attribute.

* added AQL CURRENT_DATABASE() function

  This function returns the current database's name.

* added AQL CURRENT_USER() function

  This function returns the current user from an AQL query. The current user is the
  username that was specified in the `Authorization` HTTP header of the request. If
  authentication is turned off or the query was executed outside a request context,
  the function will return `null`.

* fixed issue #796: Searching with newline chars broken?

  fixed slightly different handling of backslash escape characters in a few
  AQL functions. Now handling of escape sequences should be consistent, and
  searching for newline characters should work the same everywhere

* added OpenSSL version check for configure

  It will report all OpenSSL versions < 1.0.1g as being too old.
  `configure` will only complain about an outdated OpenSSL version but not stop.

* require C++ compiler support (requires g++ 4.8, clang++ 3.4 or Visual Studio 13)

* less string copying returning JSONified documents from ArangoDB, e.g. via
  HTTP GET `/_api/document/<collection>/<document>`

* issue #798: Lower case http headers from arango

  This change allows returning capitalized HTTP headers, e.g.
  `Content-Length` instead of `content-length`.
  The HTTP spec says that headers are case-insensitive, but
  in fact several clients rely on a specific case in response
  headers.
  This change will capitalize HTTP headers if the `X-Arango-Version`
  request header is sent by the client and contains a value of at
  least `20100` (for version 2.1). The default value for the
  compatibility can also be set at server start, using the
  `--server.default-api-compatibility` option.

* simplified usage of `db._createStatement()`

  Previously, the function could not be called with a query string parameter as
  follows:

      db._createStatement(queryString);

  Calling it as above resulted in an error because the function expected an
  object as its parameter. From now on, it's possible to call the function with
  just the query string.

* make ArangoDB not send back a `WWW-Authenticate` header to a client in case the
  client sends the `X-Omit-WWW-Authenticate` HTTP header.

  This is done to prevent browsers from showing their built-in HTTP authentication
  dialog for AJAX requests that require authentication.
  ArangoDB will still return an HTTP 401 (Unauthorized) if the request doesn't
  contain valid credentials, but it will omit the `WWW-Authenticate` header,
  allowing clients to bypass the browser's authentication dialog.

* added REST API method HTTP GET `/_api/job/job-id` to query the status of an
  async job without potentially fetching it from the list of done jobs

* fixed non-intuitive behavior in jobs API: previously, querying the status
  of an async job via the API HTTP PUT `/_api/job/job-id` removed a currently
  executing async job from the list of queryable jobs on the server.
  Now, when querying the result of an async job that is still executing,
  the job is kept in the list of queryable jobs so its result can be fetched
  by a subsequent request.

* use a new data structure for the edge index of an edge collection. This
  improves the performance for the creation of the edge index and in
  particular speeds up removal of edges in graphs. Note however that
  this change might change the order in which edges starting at
  or ending in a vertex are returned. However, this order was never
  guaranteed anyway and it is not sensible to guarantee any particular
  order.

* provide a size hint to edge and hash indexes when initially filling them
  this will lead to less re-allocations when populating these indexes

  this may speed up building indexes when opening an existing collection

* don't requeue identical context methods in V8 threads in case a method is
  already registered

* removed arangod command line option `--database.remove-on-compacted`

* export the sort attribute for graph traversals to the HTTP interface

* add support for arangodump/arangorestore for clusters


v2.0.8 (XXXX-XX-XX)
-------------------

* fixed too-busy iteration over skiplists

  Even when a skiplist query was restricted by a limit clause, the skiplist
  index was queried without the limit. this led to slower-than-necessary
  execution times.

* fixed timeout overflows on 32 bit systems

  this bug has led to problems when select was called with a high timeout
  value (2000+ seconds) on 32bit systems that don't have a forgiving select
  implementation. when the call was made on these systems, select failed
  so no data would be read or sent over the connection

  this might have affected some cluster-internal operations.

* fixed ETCD issues on 32 bit systems

  ETCD was non-functional on 32 bit systems at all. The first call to the
  watch API crashed it. This was because atomic operations worked on data
  structures that were not properly aligned on 32 bit systems.

* fixed issue #848: db.someEdgeCollection.inEdge does not return correct
  value when called the 2nd time after a .save to the edge collection


v2.0.7 (2014-05-05)
-------------------

* issue #839: Foxx Manager missing "unfetch"

* fixed a race condition at startup

  this fixes undefined behavior in case the logger was involved directly at
  startup, before the logger initialization code was called. This should have
  occurred only for code that was executed before the invocation of main(),
  e.g. during ctor calls of statically defined objects.


v2.0.6 (2014-04-22)
-------------------

* fixed issue #835: arangosh doesn't show correct database name



v2.0.5 (2014-04-21)
-------------------

* Fixed a caching problem in IE JS Shell

* added cancelation for async jobs

* upgraded to new gyp for V8

* new Windows installer


v2.0.4 (2014-04-14)
-------------------

* fixed cluster authentication front-end issues for Firefox and IE, there are
  still problems with Chrome


v2.0.3 (2014-04-14)
-------------------

* fixed AQL optimizer bug

* fixed front-end issues

* added password change dialog


v2.0.2 (2014-04-06)
-------------------

* during cluster startup, do not log (somewhat expected) connection errors with
  log level error, but with log level info

* fixed dashboard modals

* fixed connection check for cluster planning front end: firefox does
  not support async:false

* document how to persist a cluster plan in order to relaunch an existing
  cluster later


v2.0.1 (2014-03-31)
-------------------

* make ArangoDB not send back a `WWW-Authenticate` header to a client in case the
  client sends the `X-Omit-WWW-Authenticate` HTTP header.

  This is done to prevent browsers from showing their built-in HTTP authentication
  dialog for AJAX requests that require authentication.
  ArangoDB will still return an HTTP 401 (Unauthorized) if the request doesn't
  contain valid credentials, but it will omit the `WWW-Authenticate` header,
  allowing clients to bypass the browser's authentication dialog.

* fixed isses in arango-dfdb:

  the dfdb was not able to unload certain system collections, so these couldn't be
  inspected with the dfdb sometimes. Additionally, it did not truncate corrupt
  markers from datafiles under some circumstances

* added `changePassword` attribute for users

* fixed non-working "save" button in collection edit view of web interface
  clicking the save button did nothing. one had to press enter in one of the input
  fields to send modified form data

* fixed V8 compile error on MacOS X

* prevent `body length: -9223372036854775808` being logged in development mode for
  some Foxx HTTP responses

* fixed several bugs in web interface dashboard

* fixed issue #783: coffee script not working in manifest file

* fixed issue #783: coffee script not working in manifest file

* fixed issue #781: Cant save current query from AQL editor ui

* bumped version in `X-Arango-Version` compatibility header sent by arangosh and other
  client tools from `1.5` to `2.0`.

* fixed startup options for arango-dfdb, added details option for arango-dfdb

* fixed display of missing error messages and codes in arangosh

* when creating a collection via the web interface, the collection type was always
  "document", regardless of the user's choice


v2.0.0 (2014-03-10)
-------------------

* first 2.0 release


v2.0.0-rc2 (2014-03-07)
-----------------------

* fixed cluster authorization


v2.0.0-rc1 (2014-02-28)
-----------------------

* added sharding :-)

* added collection._dbName attribute to query the name of the database from a collection

  more detailed documentation on the sharding and cluster features can be found in the user
  manual, section **Sharding**

* INCOMPATIBLE CHANGE: using complex values in AQL filter conditions with operators other
  than equality (e.g. >=, >, <=, <) will disable usage of skiplist indexes for filter
  evaluation.

  For example, the following queries will be affected by change:

      FOR doc IN docs FILTER doc.value < { foo: "bar" } RETURN doc
      FOR doc IN docs FILTER doc.value >= [ 1, 2, 3 ] RETURN doc

  The following queries will not be affected by the change:

      FOR doc IN docs FILTER doc.value == 1 RETURN doc
      FOR doc IN docs FILTER doc.value == "foo" RETURN doc
      FOR doc IN docs FILTER doc.value == [ 1, 2, 3 ] RETURN doc
      FOR doc IN docs FILTER doc.value == { foo: "bar" } RETURN doc

* INCOMPATIBLE CHANGE: removed undocumented method `collection.saveOrReplace`

  this feature was never advertised nor documented nor tested.

* INCOMPATIBLE CHANGE: removed undocumented REST API method `/_api/simple/BY-EXAMPLE-HASH`

  this feature was never advertised nor documented nor tested.

* added explicit startup parameter `--server.reuse-address`

  This flag can be used to control whether sockets should be acquired with the SO_REUSEADDR
  flag.

  Regardless of this setting, sockets on Windows are always acquired using the
  SO_EXCLUSIVEADDRUSE flag.

* removed undocumented REST API method GET `/_admin/database-name`

* added user validation API at POST `/_api/user/<username>`

* slightly improved users management API in `/_api/user`:

  Previously, when creating a new user via HTTP POST, the username needed to be
  passed in an attribute `username`. When users were returned via this API,
  the usernames were returned in an attribute named `user`. This was slightly
  confusing and was changed in 2.0 as follows:

  - when adding a user via HTTP POST, the username can be specified in an attribute
  `user`. If this attribute is not used, the API will look into the attribute `username`
  as before and use that value.
  - when users are returned via HTTP GET, the usernames are still returned in an
    attribute `user`.

  This change should be fully downwards-compatible with the previous version of the API.

* added AQL SLICE function to extract slices from lists

* made module loader more node compatible

* the startup option `--javascript.package-path` for arangosh is now deprecated and does
  nothing. Using it will not cause an error, but the option is ignored.

* added coffee script support

* Several UI improvements.

* Exchanged icons in the graphviewer toolbar

* always start networking and HTTP listeners when starting the server (even in
  console mode)

* allow vertex and edge filtering with user-defined functions in TRAVERSAL,
  TRAVERSAL_TREE and SHORTEST_PATH AQL functions:

      // using user-defined AQL functions for edge and vertex filtering
      RETURN TRAVERSAL(friends, friendrelations, "friends/john", "outbound", {
	followEdges: "myfunctions::checkedge",
	filterVertices: "myfunctions::checkvertex"
      })

      // using the following custom filter functions
      var aqlfunctions = require("org/arangodb/aql/functions");
      aqlfunctions.register("myfunctions::checkedge", function (config, vertex, edge, path) {
	return (edge.type !== 'dislikes'); // don't follow these edges
      }, false);

      aqlfunctions.register("myfunctions::checkvertex", function (config, vertex, path) {
	if (vertex.isDeleted || ! vertex.isActive) {
	  return [ "prune", "exclude" ]; // exclude these and don't follow them
	}
	return [ ]; // include everything else
      }, false);

* fail if invalid `strategy`, `order` or `itemOrder` attribute values
  are passed to the AQL TRAVERSAL function. Omitting these attributes
  is not considered an error, but specifying an invalid value for any
  of these attributes will make an AQL query fail.

* issue #751: Create database through API should return HTTP status code 201

  By default, the server now returns HTTP 201 (created) when creating a new
  database successfully. To keep compatibility with older ArangoDB versions, the
  startup parameter `--server.default-api-compatibility` can be set to a value
  of `10400` to indicate API compatibility with ArangoDB 1.4. The compatibility
  can also be enforced by setting the `X-Arango-Version` HTTP header in a
  client request to this API on a per-request basis.

* allow direct access from the `db` object to collections whose names start
  with an underscore (e.g. db._users).

  Previously, access to such collections via the `db` object was possible from
  arangosh, but not from arangod (and thus Foxx and actions). The only way
  to access such collections from these places was via the `db._collection(<name>)`
  workaround.

* allow `\n` (as well as `\r\n`) as line terminator in batch requests sent to
  `/_api/batch` HTTP API.

* use `--data-binary` instead of `--data` parameter in generated cURL examples

* issue #703: Also show path of logfile for fm.config()

* issue #675: Dropping a collection used in "graph" module breaks the graph

* added "static" Graph.drop() method for graphs API

* fixed issue #695: arangosh server.password error

* use pretty-printing in `--console` mode by default

* simplified ArangoDB startup options

  Some startup options are now superfluous or their usage is simplified. The
  following options have been changed:

  * `--javascript.modules-path`: this option has been removed. The modules paths
    are determined by arangod and arangosh automatically based on the value of
    `--javascript.startup-directory`.

    If the option is set on startup, it is ignored so startup will not abort with
    an error `unrecognized option`.

  * `--javascript.action-directory`: this option has been removed. The actions
    directory is determined by arangod automatically based on the value of
    `--javascript.startup-directory`.

    If the option is set on startup, it is ignored so startup will not abort with
    an error `unrecognized option`.

  * `--javascript.package-path`: this option is still available but it is not
    required anymore to set the standard package paths (e.g. `js/npm`). arangod
    will automatically use this standard package path regardless of whether it
    was specified via the options.

    It is possible to use this option to add additional package paths to the
    standard value.

  Configuration files included with arangod are adjusted accordingly.

* layout of the graphs tab adapted to better fit with the other tabs

* database selection is moved to the bottom right corner of the web interface

* removed priority queue index type

  this feature was never advertised nor documented nor tested.

* display internal attributes in document source view of web interface

* removed separate shape collections

  When upgrading to ArangoDB 2.0, existing collections will be converted to include
  shapes and attribute markers in the datafiles instead of using separate files for
  shapes.

  When a collection is converted, existing shapes from the SHAPES directory will
  be written to a new datafile in the collection directory, and the SHAPES directory
  will be removed afterwards.

  This saves up to 2 MB of memory and disk space for each collection
  (savings are higher, the less different shapes there are in a collection).
  Additionally, one less file descriptor per opened collection will be used.

  When creating a new collection, the amount of sync calls may be reduced. The same
  may be true for documents with yet-unknown shapes. This may help performance
  in these cases.

* added AQL functions `NTH` and `POSITION`

* added signal handler for arangosh to save last command in more cases

* added extra prompt placeholders for arangosh:
  - `%e`: current endpoint
  - `%u`: current user

* added arangosh option `--javascript.gc-interval` to control amount of
  garbage collection performed by arangosh

* fixed issue #651: Allow addEdge() to take vertex ids in the JS library

* removed command-line option `--log.format`

  In previous versions, this option did not have an effect for most log messages, so
  it got removed.

* removed C++ logger implementation

  Logging inside ArangoDB is now done using the LOG_XXX() macros. The LOGGER_XXX()
  macros are gone.

* added collection status "loading"


v1.4.16 (XXXX-XX-XX)
--------------------

* fixed too eager datafile deletion

  this issue could have caused a crash when the compaction had marked datafiles as obsolete
  and they were removed while "old" temporary query results still pointed to the old datafile
  positions

* fixed issue #826: Replication fails when a collection's configuration changes


v1.4.15 (2014-04-19)
--------------------

* bugfix for AQL query optimizer

  the following type of query was too eagerly optimized, leading to errors in code-generation:

      LET a = (FOR i IN [] RETURN i) LET b = (FOR i IN [] RETURN i) RETURN 1

  the problem occurred when both lists in the subqueries were empty. In this case invalid code
  was generated and the query couldn't be executed.


v1.4.14 (2014-04-05)
--------------------

* fixed race conditions during shape / attribute insertion

  A race condition could have led to spurious `cannot find attribute #xx` or
  `cannot find shape #xx` (where xx is a number) warning messages being logged
  by the server. This happened when a new attribute was inserted and at the same
  time was queried by another thread.

  Also fixed a race condition that may have occurred when a thread tried to
  access the shapes / attributes hash tables while they were resized. In this
  cases, the shape / attribute may have been hashed to a wrong slot.

* fixed a memory barrier / cpu synchronization problem with libev, affecting
  Windows with Visual Studio 2013 (probably earlier versions are affected, too)

  The issue is described in detail here:
  http://lists.schmorp.de/pipermail/libev/2014q1/002318.html


v1.4.13 (2014-03-14)
--------------------

* added diagnostic output for Foxx application upload

* allow dump & restore from ArangoDB 1.4 with an ArangoDB 2.0 server

* allow startup options `temp-path` and `default-language` to be specified from the arangod
  configuration file and not only from the command line

* fixed too eager compaction

  The compaction will now wait for several seconds before trying to re-compact the same
  collection. Additionally, some other limits have been introduced for the compaction.


v1.4.12 (2014-03-05)
--------------------

* fixed display bug in web interface which caused the following problems:
  - documents were displayed in web interface as being empty
  - document attributes view displayed many attributes with content "undefined"
  - document source view displayed many attributes with name "TYPEOF" and value "undefined"
  - an alert popping up in the browser with message "Datatables warning..."

* re-introduced old-style read-write locks to supports Windows versions older than
  Windows 2008R2 and Windows 7. This should re-enable support for Windows Vista and
  Windows 2008.


v1.4.11 (2014-02-27)
--------------------

* added SHORTEST_PATH AQL function

  this calculates the shortest paths between two vertices, using the Dijkstra
  algorithm, employing a min-heap

  By default, ArangoDB does not know the distance between any two vertices and
  will use a default distance of 1. A custom distance function can be registered
  as an AQL user function to make the distance calculation use any document
  attributes or custom logic:

      RETURN SHORTEST_PATH(cities, motorways, "cities/CGN", "cities/MUC", "outbound", {
	paths: true,
	distance: "myfunctions::citydistance"
      })

      // using the following custom distance function
      var aqlfunctions = require("org/arangodb/aql/functions");
      aqlfunctions.register("myfunctions::distance", function (config, vertex1, vertex2, edge) {
	return Math.sqrt(Math.pow(vertex1.x - vertex2.x) + Math.pow(vertex1.y - vertex2.y));
      }, false);

* fixed bug in Graph.pathTo function

* fixed small memleak in AQL optimizer

* fixed access to potentially uninitialized variable when collection had a cap constraint


v1.4.10 (2014-02-21)
--------------------

* fixed graph constructor to allow graph with some parameter to be used

* added node.js "events" and "stream"

* updated npm packages

* added loading of .json file

* Fixed http return code in graph api with waitForSync parameter.

* Fixed documentation in graph, simple and index api.

* removed 2 tests due to change in ruby library.

* issue #756: set access-control-expose-headers on CORS response

  the following headers are now whitelisted by ArangoDB in CORS responses:
  - etag
  - content-encoding
  - content-length
  - location
  - server
  - x-arango-errors
  - x-arango-async-id


v1.4.9 (2014-02-07)
-------------------

* return a document's current etag in response header for HTTP HEAD requests on
  documents that return an HTTP 412 (precondition failed) error. This allows
  retrieving the document's current revision easily.

* added AQL function `SKIPLIST` to directly access skiplist indexes from AQL

  This is a shortcut method to use a skiplist index for retrieving specific documents in
  indexed order. The function capability is rather limited, but it may be used
  for several cases to speed up queries. The documents are returned in index order if
  only one condition is used.

      /* return all documents with mycollection.created > 12345678 */
      FOR doc IN SKIPLIST(mycollection, { created: [[ '>', 12345678 ]] })
	RETURN doc

      /* return first document with mycollection.created > 12345678 */
      FOR doc IN SKIPLIST(mycollection, { created: [[ '>', 12345678 ]] }, 0, 1)
	RETURN doc

      /* return all documents with mycollection.created between 12345678 and 123456790 */
      FOR doc IN SKIPLIST(mycollection, { created: [[ '>', 12345678 ], [ '<=', 123456790 ]] })
	RETURN doc

      /* return all documents with mycollection.a equal 1 and .b equal 2 */
      FOR doc IN SKIPLIST(mycollection, { a: [[ '==', 1 ]], b: [[ '==', 2 ]] })
	RETURN doc

  The function requires a skiplist index with the exact same attributes to
  be present on the specified collection. All attributes present in the skiplist
  index must be specified in the conditions specified for the `SKIPLIST` function.
  Attribute declaration order is important, too: attributes must be specified in the
  same order in the condition as they have been declared in the skiplist index.

* added command-line option `--server.disable-authentication-unix-sockets`

  with this option, authentication can be disabled for all requests coming
  in via UNIX domain sockets, enabling clients located on the same host as
  the ArangoDB server to connect without authentication.
  Other connections (e.g. TCP/IP) are not affected by this option.

  The default value for this option is `false`.
  Note: this option is only supported on platforms that support Unix domain
  sockets.

* call global arangod instance destructor on shutdown

* issue #755: TRAVERSAL does not use strategy, order and itemOrder options

  these options were not honored when configuring a traversal via the AQL
  TRAVERSAL function. Now, these options are used if specified.

* allow vertex and edge filtering with user-defined functions in TRAVERSAL,
  TRAVERSAL_TREE and SHORTEST_PATH AQL functions:

      // using user-defined AQL functions for edge and vertex filtering
      RETURN TRAVERSAL(friends, friendrelations, "friends/john", "outbound", {
	followEdges: "myfunctions::checkedge",
	filterVertices: "myfunctions::checkvertex"
      })

      // using the following custom filter functions
      var aqlfunctions = require("org/arangodb/aql/functions");
      aqlfunctions.register("myfunctions::checkedge", function (config, vertex, edge, path) {
	return (edge.type !== 'dislikes'); // don't follow these edges
      }, false);

      aqlfunctions.register("myfunctions::checkvertex", function (config, vertex, path) {
	if (vertex.isDeleted || ! vertex.isActive) {
	  return [ "prune", "exclude" ]; // exclude these and don't follow them
	}
	return [ ]; // include everything else
      }, false);

* issue #748: add vertex filtering to AQL's TRAVERSAL[_TREE]() function


v1.4.8 (2014-01-31)
-------------------

* install foxx apps in the web interface

* fixed a segfault in the import API


v1.4.7 (2014-01-23)
-------------------

* issue #744: Add usage example arangoimp from Command line

* issue #738: added __dirname, __filename pseudo-globals. Fixes #733. (@by pluma)

* mount all Foxx applications in system apps directory on startup


v1.4.6 (2014-01-20)
-------------------

* issue #736: AQL function to parse collection and key from document handle

* added fm.rescan() method for Foxx-Manager

* fixed issue #734: foxx cookie and route problem

* added method `fm.configJson` for arangosh

* include `startupPath` in result of API `/_api/foxx/config`


v1.4.5 (2014-01-15)
-------------------

* fixed issue #726: Alternate Windows Install Method

* fixed issue #716: dpkg -P doesn't remove everything

* fixed bugs in description of HTTP API `_api/index`

* fixed issue #732: Rest API GET revision number

* added missing documentation for several methods in HTTP API `/_api/edge/...`

* fixed typos in description of HTTP API `_api/document`

* defer evaluation of AQL subqueries and logical operators (lazy evaluation)

* Updated font in WebFrontend, it now contains a version that renders properly on Windows

* generally allow function return values as call parameters to AQL functions

* fixed potential deadlock in global context method execution

* added override file "arangod.conf.local" (and co)


v1.4.4 (2013-12-24)
-------------------

* uid and gid are now set in the scripts, there is no longer a separate config file for
  arangod when started from a script

* foxx-manager is now an alias for arangosh

* arango-dfdb is now an alias for arangod, moved from bin to sbin

* changed from readline to linenoise for Windows

* added --install-service and --uninstall-service for Windows

* removed --daemon and --supervisor for Windows

* arangosh and arangod now uses the config-file which maps the binary name, i. e. if you
  rename arangosh to foxx-manager it will use the config file foxx-manager.conf

* fixed lock file for Windows

* fixed issue #711, #687: foxx-manager throws internal errors

* added `--server.ssl-protocol` option for client tools
  this allows connecting from arangosh, arangoimp, arangoimp etc. to an ArangoDB
  server that uses a non-default value for `--server.ssl-protocol`. The default
  value for the SSL protocol is 4 (TLSv1). If the server is configured to use a
  different protocol, it was not possible to connect to it with the client tools.

* added more detailed request statistics

  This adds the number of async-executed HTTP requests plus the number of HTTP
  requests per individual HTTP method type.

* added `--force` option for arangorestore
  this option allows continuing a restore operation even if the server reports errors
  in the middle of the restore operation

* better error reporting for arangorestore
  in case the server returned an HTTP error, arangorestore previously reported this
  error as `internal error` without any details only. Now server-side errors are
  reported by arangorestore with the server's error message

* include more system collections in dumps produced by arangodump
  previously some system collections were intentionally excluded from dumps, even if the
  dump was run with `--include-system-collections`. for example, the collections `_aal`,
  `_modules`, `_routing`, and `_users` were excluded. This makes sense in a replication
  context but not always in a dump context.
  When specifying `--include-system-collections`, arangodump will now include the above-
  mentioned collections in the dump, too. Some other system collections are still excluded
  even when the dump is run with `--include-system-collections`, for example `_replication`
  and `_trx`.

* fixed issue #701: ArangoStatement undefined in arangosh

* fixed typos in configuration files


v1.4.3 (2013-11-25)
-------------------

* fixed a segfault in the AQL optimizer, occurring when a constant non-list value was
  used on the right-hand side of an IN operator that had a collection attribute on the
  left-hand side

* issue #662:

  Fixed access violation errors (crashes) in the Windows version, occurring under some
  circumstances when accessing databases with multiple clients in parallel

* fixed issue #681: Problem with ArchLinux PKGBUILD configuration


v1.4.2 (2013-11-20)
-------------------

* fixed issue #669: Tiny documentation update

* ported Windows version to use native Windows API SRWLocks (slim read-write locks)
  and condition variables instead of homemade versions

  MSDN states the following about the compatibility of SRWLocks and Condition Variables:

      Minimum supported client:
      Windows Server 2008 [desktop apps | Windows Store apps]

      Minimum supported server:
      Windows Vista [desktop apps | Windows Store apps]

* fixed issue #662: ArangoDB on Windows hanging

  This fixes a deadlock issue that occurred on Windows when documents were written to
  a collection at the same time when some other thread tried to drop the collection.

* fixed file-based logging in Windows

  the logger complained on startup if the specified log file already existed

* fixed startup of server in daemon mode (`--daemon` startup option)

* fixed a segfault in the AQL optimizer

* issue #671: Method graph.measurement does not exist

* changed Windows condition variable implementation to use Windows native
  condition variables

  This is an attempt to fix spurious Windows hangs as described in issue #662.

* added documentation for JavaScript traversals

* added --code-page command-line option for Windows version of arangosh

* fixed a problem when creating edges via the web interface.

  The problem only occurred if a collection was created with type "document
  collection" via the web interface, and afterwards was dropped and re-created
  with type "edge collection". If the web interface page was not reloaded,
  the old collection type (document) was cached, making the subsequent creation
  of edges into the (seeming-to-be-document) collection fail.

  The fix is to not cache the collection type in the web interface. Users of
  an older version of the web interface can reload the collections page if they
  are affected.

* fixed a caching problem in arangosh: if a collection was created using the web
  interface, and then removed via arangosh, arangosh did not actually drop the
  collection due to caching.

  Because the `drop` operation was not carried out, this caused misleading error
  messages when trying to re-create the collection (e.g. `cannot create collection:
  duplicate name`).

* fixed ALT-introduced characters for arangosh console input on Windows

  The Windows readline port was not able to handle characters that are built
  using CTRL or ALT keys. Regular characters entered using the CTRL or ALT keys
  were silently swallowed and not passed to the terminal input handler.

  This did not seem to cause problems for the US keyboard layout, but was a
  severe issue for keyboard layouts that require the ALT (or ALT-GR) key to
  construct characters. For example, entering the character `{` with a German
  keyboard layout requires pressing ALT-GR + 9.

* fixed issue #665: Hash/skiplist combo madness bit my ass

  this fixes a problem with missing/non-deterministic rollbacks of inserts in
  case of a unique constraint violation into a collection with multiple secondary
  indexes (with at least one of them unique)

* fixed issue #664: ArangoDB installer on Windows requires drive c:

* partly fixed issue #662: ArangoDB on Windows hanging

  This fixes dropping databases on Windows. In previous 1.4 versions on Windows,
  one shape collection file was not unloaded and removed when dropping a database,
  leaving one directory and one shape collection file in the otherwise-dropped
  database directory.

* fixed issue #660: updated documentation on indexes


v1.4.1 (2013-11-08)
-------------------

* performance improvements for skip-list deletes


v1.4.1-rc1 (2013-11-07)
-----------------------

* fixed issue #635: Web-Interface should have a "Databases" Menu for Management

* fixed issue #624: Web-Interface is missing a Database selector

* fixed segfault in bitarray query

* fixed issue #656: Cannot create unique index through web interface

* fixed issue #654: bitarray index makes server down

* fixed issue #653: Slow query

* fixed issue #650: Randomness of any() should be improved

* made AQL `DOCUMENT()` function polymorphic and work with just one parameter.

  This allows using the `DOCUMENT` function like this:

      DOCUMENT('users/john')
      DOCUMENT([ 'users/john', 'users/amy' ])

  in addition to the existing use cases:

      DOCUMENT(users, 'users/john')
      DOCUMENT(users, 'john')
      DOCUMENT(users, [ 'users/john' ])
      DOCUMENT(users, [ 'users/john', 'users/amy' ])
      DOCUMENT(users, [ 'john', 'amy' ])

* simplified usage of ArangoDB batch API

  It is not necessary anymore to send the batch boundary in the HTTP `Content-Type`
  header. Previously, the batch API expected the client to send a Content-Type header
  of`multipart/form-data; boundary=<some boundary value>`. This is still supported in
  ArangoDB 2.0, but clients can now also omit this header. If the header is not
  present in a client request, ArangoDB will ignore the request content type and
  read the MIME boundary from the beginning of the request body.

  This also allows using the batch API with the Swagger "Try it out" feature (which is
  not too good at sending a different or even dynamic content-type request header).

* added API method GET `/_api/database/user`

  This returns the list of databases a specific user can see without changing the
  username/passwd.

* issue #424: Documentation about IDs needs to be upgraded


v1.4.0 (2013-10-29)
-------------------

* fixed issue #648: /batch API is missing from Web Interface API Documentation (Swagger)

* fixed issue #647: Icon tooltips missing

* fixed issue #646: index creation in web interface

* fixed issue #645: Allow jumping from edge to linked vertices

* merged PR for issue #643: Some minor corrections and a link to "Downloads"

* fixed issue #642: Completion of error handling

* fixed issue #639: compiling v1.4 on maverick produces warnings on -Wstrict-null-sentinel

* fixed issue #634: Web interface bug: Escape does not always propagate

* fixed issue #620: added startup option `--server.default-api-compatibility`

  This adds the following changes to the ArangoDB server and clients:
  - the server provides a new startup option `--server.default-api-compatibility`.
    This option can be used to determine the compatibility of (some) server API
    return values. The value for this parameter is a server version number,
    calculated as follows: `10000 * major + 100 * minor` (e.g. `10400` for ArangoDB
    1.3). The default value is `10400` (1.4), the minimum allowed value is `10300`
    (1.3).

    When setting this option to a value lower than the current server version,
    the server might respond with old-style results to "old" clients, increasing
    compatibility with "old" (non-up-to-date) clients.

  - the server will on each incoming request check for an HTTP header
    `x-arango-version`. Clients can optionally set this header to the API
    version number they support. For example, if a client sends the HTTP header
    `x-arango-version: 10300`, the server will pick this up and might send ArangoDB
    1.3-style responses in some situations.

    Setting either the startup parameter or using the HTTP header (or both) allows
    running "old" clients with newer versions of ArangoDB, without having to adjust
    the clients too much.

  - the `location` headers returned by the server for the APIs `/_api/document/...`
    and `/_api/collection/...` will have different values depending on the used API
    version. If the API compatibility is `10300`, the `location` headers returned
    will look like this:

	location: /_api/document/....

    whereas when an API compatibility of `10400` or higher is used, the `location`
    headers will look like this:

	location: /_db/<database name>/_api/document/...

  Please note that even in the presence of this, old API versions still may not
  be supported forever by the server.

* fixed issue #643: Some minor corrections and a link to "Downloads" by @frankmayer

* started issue #642: Completion of error handling

* fixed issue #639: compiling v1.4 on maverick produces warnings on
  -Wstrict-null-sentinel

* fixed issue #621: Standard Config needs to be fixed

* added function to manage indexes (web interface)

* improved server shutdown time by signaling shutdown to applicationserver,
  logging, cleanup and compactor threads

* added foxx-manager `replace` command

* added foxx-manager `installed` command (a more intuitive alias for `list`)

* fixed issue #617: Swagger API is missing '/_api/version'

* fixed issue #615: Swagger API: Some commands have no parameter entry forms

* fixed issue #614: API : Typo in : Request URL /_api/database/current

* fixed issue #609: Graph viz tool - different background color

* fixed issue #608: arangosh config files - eventually missing in the manual

* fixed issue #607: Admin interface: no core documentation

* fixed issue #603: Aardvark Foxx App Manager

* fixed a bug in type-mapping between AQL user functions and the AQL layer

  The bug caused errors like the following when working with collection documents
  in an AQL user function:

      TypeError: Cannot assign to read only property '_id' of #<ShapedJson>

* create less system collections when creating a new database

  This is achieved by deferring collection creation until the collections are actually
  needed by ArangoDB. The following collections are affected by the change:
  - `_fishbowl`
  - `_structures`


v1.4.0-beta2 (2013-10-14)
-------------------------

* fixed compaction on Windows

  The compaction on Windows did not ftruncate the cleaned datafiles to a smaller size.
  This has been fixed so not only the content of the files is cleaned but also files
  are re-created with potentially smaller sizes.

* only the following system collections will be excluded from replication from now on:
  - `_replication`
  - `_trx`
  - `_users`
  - `_aal`
  - `_fishbowl`
  - `_modules`
  - `_routing`

  Especially the following system collections will now be included in replication:
  - `_aqlfunctions`
  - `_graphs`

  In previous versions of ArangoDB, all system collections were excluded from the
  replication.

  The change also caused a change in the replication logger and applier:
  in previous versions of ArangoDB, only a collection's id was logged for an operation.
  This has not caused problems for non-system collections but for system collections
  there ids might differ. In addition to a collection id ArangoDB will now also log the
  name of a collection for each replication event.

  The replication applier will now look for the collection name attribute in logged
  events preferably.

* added database selection to arango-dfdb

* provide foxx-manager, arangodump, and arangorestore in Windows build

* ArangoDB 1.4 will refuse to start if option `--javascript.app-path` is not set.

* added startup option `--server.allow-method-override`

  This option can be set to allow overriding the HTTP request method in a request using
  one of the following custom headers:

  - x-http-method-override
  - x-http-method
  - x-method-override

  This allows bypassing proxies and tools that would otherwise just let certain types of
  requests pass. Enabling this option may impose a security risk, so it should only be
  used in very controlled environments.

  The default value for this option is `false` (no method overriding allowed).

* added "details" URL parameter for bulk import API

  Setting the `details` URL parameter to `true` in a call to POST `/_api/import` will make
  the import return details about non-imported documents in the `details` attribute. If
  `details` is `false` or omitted, no `details` attribute will be present in the response.
  This is the same behavior that previous ArangoDB versions exposed.

* added "complete" option for bulk import API

  Setting the `complete` URL parameter to `true` in a call to POST `/_api/import` will make
  the import completely fail if at least one of documents cannot be imported successfully.

  It defaults to `false`, which will make ArangoDB continue importing the other documents
  from the import even if some documents cannot be imported. This is the same behavior that
  previous ArangoDB versions exposed.

* added missing swagger documentation for `/_api/log`

* calling `/_api/logs` (or `/_admin/logs`) is only permitted from the `_system` database now.

  Calling this API method for/from other database will result in an HTTP 400.

' ported fix from https://github.com/novus/nvd3/commit/0894152def263b8dee60192f75f66700cea532cc

  This prevents JavaScript errors from occurring in Chrome when in the admin interface,
  section "Dashboard".

* show current database name in web interface (bottom right corner)

* added missing documentation for /_api/import in swagger API docs

* allow specification of database name for replication sync command replication applier

  This allows syncing from a master database with a different name than the slave database.

* issue #601: Show DB in prompt

  arangosh now displays the database name as part of the prompt by default.

  Can change the prompt by using the `--prompt` option, e.g.

      > arangosh --prompt "my db is named \"%d\"> "


v1.4.0-beta1 (2013-10-01)
-------------------------

* make the Foxx manager use per-database app directories

  Each database now has its own subdirectory for Foxx applications. Each database
  can thus use different Foxx applications if required. A Foxx app for a specific
  database resides in `<app-path>/databases/<database-name>/<app-name>`.

  System apps are shared between all databases. They reside in `<app-path>/system/<app-name>`.

* only trigger an engine reset in development mode for URLs starting with `/dev/`

  This prevents ArangoDB from reloading all Foxx applications when it is not
  actually necessary.

* changed error code from 10 (bad parameter) to 1232 (invalid key generator) for
  errors that are due to an invalid key generator specification when creating a new
  collection

* automatic detection of content-type / mime-type for Foxx assets based on filenames,
  added possibility to override auto detection

* added endpoint management API at `/_api/endpoint`

* changed HTTP return code of PUT `/_api/cursor` from 400 to 404 in case a
  non-existing cursor is referred to

* issue #360: added support for asynchronous requests

  Incoming HTTP requests with the headers `x-arango-async: true` or
  `x-arango-async: store` will be answered by the server instantly with a generic
  HTTP 202 (Accepted) response.

  The actual requests will be queued and processed by the server asynchronously,
  allowing the client to continue sending other requests without waiting for the
  server to process the actually requested operation.

  The exact point in time when a queued request is executed is undefined. If an
  error occurs during execution of an asynchronous request, the client will not
  be notified by the server.

  The maximum size of the asynchronous task queue can be controlled using the new
  option `--scheduler.maximal-queue-size`. If the queue contains this many number of
  tasks and a new asynchronous request comes in, the server will reject it with an
  HTTP 500 (internal server error) response.

  Results of incoming requests marked with header `x-arango-async: true` will be
  discarded by the server immediately. Clients have no way of accessing the result
  of such asynchronously executed request. This is just _fire and forget_.

  To later retrieve the result of an asynchronously executed request, clients can
  mark a request with the header `x-arango-async: keep`. This makes the server
  store the result of the request in memory until explicitly fetched by a client
  via the `/_api/job` API. The `/_api/job` API also provides methods for basic
  inspection of which pending or already finished requests there are on the server,
  plus ways for garbage collecting unneeded results.

* Added new option `--scheduler.maximal-queue-size`.

* issue #590: Manifest Lint

* added data dump and restore tools, arangodump and arangorestore.

  arangodump can be used to create a logical dump of an ArangoDB database, or
  just dedicated collections. It can be used to dump both a collection's structure
  (properties and indexes) and data (documents).

  arangorestore can be used to restore data from a dump created with arangodump.
  arangorestore currently does not re-create any indexes, and doesn't yet handle
  referenced documents in edges properly when doing just partial restores.
  This will be fixed until 1.4 stable.

* introduced `--server.database` option for arangosh, arangoimp, and arangob.

  The option allows these client tools to use a certain database for their actions.
  In arangosh, the current database can be switched at any time using the command

      db._useDatabase(<name>);

  When no database is specified, all client tools will assume they should use the
  default database `_system`. This is done for downwards-compatibility reasons.

* added basic multi database support (alpha)

  New databases can be created using the REST API POST `/_api/database` and the
  shell command `db._createDatabase(<name>)`.

  The default database in ArangoDB is called `_system`. This database is always
  present and cannot be deleted by the user. When an older version of ArangoDB is
  upgraded to 1.4, the previously only database will automatically become the
  `_system` database.

  New databases can be created with the above commands, and can be deleted with the
  REST API DELETE `/_api/database/<name>` or the shell command `db._dropDatabase(<name>);`.

  Deleting databases is still unstable in ArangoDB 1.4 alpha and might crash the
  server. This will be fixed until 1.4 stable.

  To access a specific database via the HTTP REST API, the `/_db/<name>/` prefix
  can be used in all URLs. ArangoDB will check if an incoming request starts with
  this prefix, and will automatically pick the database name from it. If the prefix
  is not there, ArangoDB will assume the request is made for the default database
  (`_system`). This is done for downwards-compatibility reasons.

  That means, the following URL pathnames are logically identical:

      /_api/document/mycollection/1234
      /_db/_system/document/mycollection/1234

  To access a different database (e.g. `test`), the URL pathname would look like this:

      /_db/test/document/mycollection/1234

  New databases can also be created and existing databases can only be dropped from
  within the default database (`_system`). It is not possible to drop the `_system`
  database itself.

  Cross-database operations are unintended and unsupported. The intention of the
  multi-database feature is to have the possibility to have a few databases managed
  by ArangoDB in parallel, but to only access one database at a time from a connection
  or a request.

  When accessing the web interface via the URL pathname `/_admin/html/` or `/_admin/aardvark`,
  the web interface for the default database (`_system`) will be displayed.
  To access the web interface for a different database, the database name can be
  put into the URLs as a prefix, e.g. `/_db/test/_admin/html` or
  `/_db/test/_admin/aardvark`.

  All internal request handlers and also all user-defined request handlers and actions
  (including Foxx) will only get to see the unprefixed URL pathnames (i.e. excluding
  any database name prefix). This is to ensure downwards-compatibility.

  To access the name of the requested database from any action (including Foxx), use
  use `req.database`.

  For example, when calling the URL `/myapp/myaction`, the content of `req.database`
  will be `_system` (the default database because no database got specified) and the
  content of `req.url` will be `/myapp/myaction`.

  When calling the URL `/_db/test/myapp/myaction`, the content of `req.database` will be
  `test`, and the content of `req.url` will still be `/myapp/myaction`.

* Foxx now excludes files starting with . (dot) when bundling assets

  This mitigates problems with editor swap files etc.

* made the web interface a Foxx application

  This change caused the files for the web interface to be moved from `html/admin` to
  `js/apps/aardvark` in the file system.

  The base URL for the admin interface changed from `_admin/html/index.html` to
  `_admin/aardvark/index.html`.

  The "old" redirection to `_admin/html/index.html` will now produce a 404 error.

  When starting ArangoDB with the `--upgrade` option, this will automatically be remedied
  by putting in a redirection from `/` to `/_admin/aardvark/index.html`, and from
  `/_admin/html/index.html` to `/_admin/aardvark/index.html`.

  This also obsoletes the following configuration (command-line) options:
  - `--server.admin-directory`
  - `--server.disable-admin-interface`

  when using these now obsolete options when the server is started, no error is produced
  for downwards-compatibility.

* changed User-Agent value sent by arangoimp, arangosh, and arangod from "VOC-Agent" to
  "ArangoDB"

* changed journal file creation behavior as follows:

  Previously, a journal file for a collection was always created when a collection was
  created. When a journal filled up and became full, the current journal was made a
  datafile, and a new (empty) journal was created automatically. There weren't many
  intended situations when a collection did not have at least one journal.

  This is changed now as follows:
  - when a collection is created, no journal file will be created automatically
  - when there is a write into a collection without a journal, the journal will be
    created lazily
  - when there is a write into a collection with a full journal, a new journal will
    be created automatically

  From the end user perspective, nothing should have changed, except that there is now
  less disk usage for empty collections. Disk usage of infrequently updated collections
  might also be reduced significantly by running the `rotate()` method of a collection,
  and not writing into a collection subsequently.

* added method `collection.rotate()`

  This allows premature rotation of a collection's current journal file into a (read-only)
  datafile. The purpose of using `rotate()` is to prematurely allow compaction (which is
  performed on datafiles only) on data, even if the journal was not filled up completely.

  Using `rotate()` may make sense in the following scenario:

      c = db._create("test");
      for (i = 0; i < 1000; ++i) {
	c.save(...); // insert lots of data here
      }

      ...
      c.truncate(); // collection is now empty
      // only data in datafiles will be compacted by following compaction runs
      // all data in the current journal would not be compacted

      // calling rotate will make the current journal a datafile, and thus make it
      // eligible for compaction
      c.rotate();

  Using `rotate()` may also be useful when data in a collection is known to not change
  in the immediate future. After having completed all write operations on a collection,
  performing a `rotate()` will reduce the size of the current journal to the actually
  required size (remember that journals are pre-allocated with a specific size) before
  making the journal a datafile. Thus `rotate()` may cause disk space savings, even if
  the datafiles does not qualify for compaction after rotation.

  Note: rotating the journal is asynchronous, so that the actual rotation may be executed
  after `rotate()` returns to the caller.

* changed compaction to merge small datafiles together (up to 3 datafiles are merged in
  a compaction run)

  In the regular case, this should leave less small datafiles stay around on disk and allow
  using less file descriptors in total.

* added AQL MINUS function

* added AQL UNION_DISTINCT function (more efficient than combination of `UNIQUE(UNION())`)

* updated mruby to 2013-08-22

* issue #587: Add db._create() in help for startup arangosh

* issue #586: Share a link on installation instructions in the User Manual

* issue #585: Bison 2.4 missing on Mac for custom build

* issue #584: Web interface images broken in devel

* issue #583: Small documentation update

* issue #581: Parameter binding for attributes

* issue #580: Small improvements (by @guidoreina)

* issue #577: Missing documentation for collection figures in implementor manual

* issue #576: Get disk usage for collections and graphs

  This extends the result of the REST API for /_api/collection/figures with
  the attributes `compactors.count`, `compactors.fileSize`, `shapefiles.count`,
  and `shapefiles.fileSize`.

* issue #575: installing devel version on mac (low prio)

* issue #574: Documentation (POST /_admin/routing/reload)

* issue #558: HTTP cursors, allow count to ignore LIMIT


v1.4.0-alpha1 (2013-08-02)
--------------------------

* added replication. check online manual for details.

* added server startup options `--server.disable-replication-logger` and
  `--server.disable-replication-applier`

* removed action deployment tool, this now handled with Foxx and its manager or
  by kaerus node utility

* fixed a server crash when using byExample / firstExample inside a transaction
  and the collection contained a usable hash/skiplist index for the example

* defineHttp now only expects a single context

* added collection detail dialog (web interface)

  Shows collection properties, figures (datafiles, journals, attributes, etc.)
  and indexes.

* added documents filter (web interface)

  Allows searching for documents based on attribute values. One or many filter
  conditions can be defined, using comparison operators such as '==', '<=', etc.

* improved AQL editor (web interface)

  Editor supports keyboard shortcuts (Submit, Undo, Redo, Select).
  Editor allows saving and reusing of user-defined queries.
  Added example queries to AQL editor.
  Added comment button.

* added document import (web interface)

  Allows upload of JSON-data from files. Files must have an extension of .json.

* added dashboard (web interface)

  Shows the status of replication and multiple system charts, e.g.
  Virtual Memory Size, Request Time, HTTP Connections etc.

* added API method `/_api/graph` to query all graphs with all properties.

* added example queries in web interface AQL editor

* added arango.reconnect(<host>) method for arangosh to dynamically switch server or
  user name

* added AQL range operator `..`

  The `..` operator can be used to easily iterate over a sequence of numeric
  values. It will produce a list of values in the defined range, with both bounding
  values included.

  Example:

      2010..2013

  will produce the following result:

      [ 2010, 2011, 2012, 2013 ]

* added AQL RANGE function

* added collection.first(count) and collection.last(count) document access functions

  These functions allow accessing the first or last n documents in a collection. The order
  is determined by document insertion/update time.

* added AQL INTERSECTION function

* INCOMPATIBLE CHANGE: changed AQL user function namespace resolution operator from `:` to `::`

  AQL user-defined functions were introduced in ArangoDB 1.3, and the namespace resolution
  operator for them was the single colon (`:`). A function call looked like this:

      RETURN mygroup:myfunc()

  The single colon caused an ambiguity in the AQL grammar, making it indistinguishable from
  named attributes or the ternary operator in some cases, e.g.

      { mygroup:myfunc ? mygroup:myfunc }

  The change of the namespace resolution operator from `:` to `::` fixes this ambiguity.

  Existing user functions in the database will be automatically fixed when starting ArangoDB
  1.4 with the `--upgrade` option. However, queries using user-defined functions need to be
  adjusted on the client side to use the new operator.

* allow multiple AQL LET declarations separated by comma, e.g.
  LET a = 1, b = 2, c = 3

* more useful AQL error messages

  The error position (line/column) is more clearly indicated for parse errors.
  Additionally, if a query references a collection that cannot be found, the error
  message will give a hint on the collection name

* changed return value for AQL `DOCUMENT` function in case document is not found

  Previously, when the AQL `DOCUMENT` function was called with the id of a document and
  the document could not be found, it returned `undefined`. This value is not part of the
  JSON type system and this has caused some problems.
  Starting with ArangoDB 1.4, the `DOCUMENT` function will return `null` if the document
  looked for cannot be found.

  In case the function is called with a list of documents, it will continue to return all
  found documents, and will not return `null` for non-found documents. This has not changed.

* added single line comments for AQL

  Single line comments can be started with a double forward slash: `//`.
  They end at the end of the line, or the end of the query string, whichever is first.

* fixed documentation issues #567, #568, #571.

* added collection.checksum(<withData>) method to calculate CRC checksums for
  collections

  This can be used to
  - check if data in a collection has changed
  - compare the contents of two collections on different ArangoDB instances

* issue #565: add description line to aal.listAvailable()

* fixed several out-of-memory situations when double freeing or invalid memory
  accesses could happen

* less msyncing during the creation of collections

  This is achieved by not syncing the initial (standard) markers in shapes collections.
  After all standard markers are written, the shapes collection will get synced.

* renamed command-line option `--log.filter` to `--log.source-filter` to avoid
  misunderstandings

* introduced new command-line option `--log.content-filter` to optionally restrict
  logging to just specific log messages (containing the filter string, case-sensitive).

  For example, to filter on just log entries which contain `ArangoDB`, use:

      --log.content-filter "ArangoDB"

* added optional command-line option `--log.requests-file` to log incoming HTTP
  requests to a file.

  When used, all HTTP requests will be logged to the specified file, containing the
  client IP address, HTTP method, requests URL, HTTP response code, and size of the
  response body.

* added a signal handler for SIGUSR1 signal:

  when ArangoDB receives this signal, it will respond all further incoming requests
  with an HTTP 503 (Service Unavailable) error. This will be the case until another
  SIGUSR1 signal is caught. This will make ArangoDB start serving requests regularly
  again. Note: this is not implemented on Windows.

* limited maximum request URI length to 16384 bytes:

  Incoming requests with longer request URIs will be responded to with an HTTP
  414 (Request-URI Too Long) error.

* require version 1.0 or 1.1 in HTTP version signature of requests sent by clients:

  Clients sending requests with a non-HTTP 1.0 or non-HTTP 1.1 version number will
  be served with an HTTP 505 (HTTP Version Not Supported) error.

* updated manual on indexes:

  using system attributes such as `_id`, `_key`, `_from`, `_to`, `_rev` in indexes is
  disallowed and will be rejected by the server. This was the case since ArangoDB 1.3,
  but was not properly documented.

* issue #563: can aal become a default object?

  aal is now a prefab object in arangosh

* prevent certain system collections from being renamed, dropped, or even unloaded.

  Which restrictions there are for which system collections may vary from release to
  release, but users should in general not try to modify system collections directly
  anyway.

  Note: there are no such restrictions for user-created collections.

* issue #559: added Foxx documentation to user manual

* added server startup option `--server.authenticate-system-only`. This option can be
  used to restrict the need for HTTP authentication to internal functionality and APIs,
  such as `/_api/*` and `/_admin/*`.
  Setting this option to `true` will thus force authentication for the ArangoDB APIs
  and the web interface, but allow unauthenticated requests for other URLs (including
  user defined actions and Foxx applications).
  The default value of this option is `false`, meaning that if authentication is turned
  on, authentication is still required for *all* incoming requests. Only by setting the
  option to `true` this restriction is lifted and authentication becomes required for
  URLs starting with `/_` only.

  Please note that authentication still needs to be enabled regularly by setting the
  `--server.disable-authentication` parameter to `false`. Otherwise no authentication
  will be required for any URLs as before.

* protect collections against unloading when there are still document barriers around.

* extended cap constraints to optionally limit the active data size in a collection to
  a specific number of bytes.

  The arguments for creating a cap constraint are now:
  `collection.ensureCapConstraint(<count>, <byteSize>);`

  It is supported to specify just a count as in ArangoDB 1.3 and before, to specify
  just a fileSize, or both. The first met constraint will trigger the automated
  document removal.

* added `db._exists(doc)` and `collection.exists(doc)` for easy document existence checks

* added API `/_api/current-database` to retrieve information about the database the
  client is currently connected to (note: the API `/_api/current-database` has been
  removed in the meantime. The functionality is accessible via `/_api/database/current`
  now).

* ensure a proper order of tick values in datafiles/journals/compactors.
  any new files written will have the _tick values of their markers in order. for
  older files, there are edge cases at the beginning and end of the datafiles when
  _tick values are not properly in order.

* prevent caching of static pages in PathHandler.
  whenever a static page is requested that is served by the general PathHandler, the
  server will respond to HTTP GET requests with a "Cache-Control: max-age=86400" header.

* added "doCompact" attribute when creating collections and to collection.properties().
  The attribute controls whether collection datafiles are compacted.

* changed the HTTP return code from 400 to 404 for some cases when there is a referral
  to a non-existing collection or document.

* introduced error code 1909 `too many iterations` that is thrown when graph traversals
  hit the `maxIterations` threshold.

* optionally limit traversals to a certain number of iterations
  the limitation can be achieved via the traversal API by setting the `maxIterations`
  attribute, and also via the AQL `TRAVERSAL` and `TRAVERSAL_TREE` functions by setting
  the same attribute. If traversals are not limited by the end user, a server-defined
  limit for `maxIterations` may be used to prevent server-side traversals from running
  endlessly.

* added graph traversal API at `/_api/traversal`

* added "API" link in web interface, pointing to REST API generated with Swagger

* moved "About" link in web interface into "links" menu

* allow incremental access to the documents in a collection from out of AQL
  this allows reading documents from a collection chunks when a full collection scan
  is required. memory usage might be must lower in this case and queries might finish
  earlier if there is an additional LIMIT statement

* changed AQL COLLECT to use a stable sort, so any previous SORT order is preserved

* issue #547: Javascript error in the web interface

* issue #550: Make AQL graph functions support key in addition to id

* issue #526: Unable to escape when an errorneous command is entered into the js shell

* issue #523: Graph and vertex methods for the javascript api

* issue #517: Foxx: Route parameters with capital letters fail

* issue #512: Binded Parameters for LIMIT


v1.3.3 (2013-08-01)
-------------------

* issue #570: updateFishbowl() fails once

* updated and fixed generated examples

* issue #559: added Foxx documentation to user manual

* added missing error reporting for errors that happened during import of edges


v1.3.2 (2013-06-21)
-------------------

* fixed memleak in internal.download()

* made the shape-collection journal size adaptive:
  if too big shapes come in, a shape journal will be created with a big-enough size
  automatically. the maximum size of a shape journal is still restricted, but to a
  very big value that should never be reached in practice.

* fixed a segfault that occurred when inserting documents with a shape size bigger
  than the default shape journal size (2MB)

* fixed a locking issue in collection.truncate()

* fixed value overflow in accumulated filesizes reported by collection.figures()

* issue #545: AQL FILTER unnecessary (?) loop

* issue #549: wrong return code with --daemon


v1.3.1 (2013-05-24)
-------------------

* removed currently unused _ids collection

* fixed usage of --temp-path in aranogd and arangosh

* issue #540: suppress return of temporary internal variables in AQL

* issue #530: ReferenceError: ArangoError is not a constructor

* issue #535: Problem with AQL user functions javascript API

* set --javascript.app-path for test execution to prevent startup error

* issue #532: Graph _edgesCache returns invalid data?

* issue #531: Arangod errors

* issue #529: Really weird transaction issue

* fixed usage of --temp-path in aranogd and arangosh


v1.3.0 (2013-05-10)
-------------------

* fixed problem on restart ("datafile-xxx is not sealed") when server was killed
  during a compaction run

* fixed leak when using cursors with very small batchSize

* issue #508: `unregistergroup` function not mentioned in http interface docs

* issue #507: GET /_api/aqlfunction returns code inside parentheses

* fixed issue #489: Bug in aal.install

* fixed issue 505: statistics not populated on MacOS


v1.3.0-rc1 (2013-04-24)
-----------------------

* updated documentation for 1.3.0

* added node modules and npm packages

* changed compaction to only compact datafiles with more at least 10% of dead
  documents (byte size-wise)

* issue #498: fixed reload of authentication info when using
  `require("org/arangodb/users").reload()`

* issue #495: Passing an empty array to create a document results in a
  "phantom" document

* added more precision for requests statistics figures

* added "sum" attribute for individual statistics results in statistics API
  at /_admin/statistics

* made "limit" an optional parameter in AQL function NEAR().
  limit can now be either omitted completely, or set to 0. If so, an internal
  default value (currently 100) will be applied for the limit.

* issue #481

* added "attributes.count" to output of `collection.figures()`
  this also affects the REST API /_api/collection/<name>/figures

* added IndexedPropertyGetter for ShapedJson objects

* added API for user-defined AQL functions

* issue #475: A better error message for deleting a non-existent graph

* issue #474: Web interface problems with the JS Shell

* added missing documentation for AQL UNION function

* added transaction support.
  This provides ACID transactions for ArangoDB. Transactions can be invoked
  using the `db._executeTransaction()` function, or the `/_api/transaction`
  REST API.

* switched to semantic versioning (at least for alpha & alpha naming)

* added saveOrReplace() for server-side JS

v1.3.alpha1 (2013-04-05)
------------------------

* cleanup of Module, Package, ArangoApp and modules "internal", "fs", "console"

* use Error instead of string in throw to allow stack-trace

* issue #454: error while creation of Collection

* make `collection.count()` not recalculate the number of documents on the fly, but
  use some internal document counters.

* issue #457: invalid string value in web interface

* make datafile id (datafile->_fid) identical to the numeric part of the filename.
  E.g. the datafile `journal-123456.db` will now have a datafile marker with the same
  fid (i.e. `123456`) instead of a different value. This change will only affect
  datafiles that are created with 1.3 and not any older files.
  The intention behind this change is to make datafile debugging easier.

* consistently discard document attributes with reserved names (system attributes)
  but without any known meaning, for example `_test`, `_foo`, ...

  Previously, these attributes were saved with the document regularly in some cases,
  but were discarded in other cases.
  Now these attributes are discarded consistently. "Real" system attributes such as
  `_key`, `_from`, `_to` are not affected and will work as before.

  Additionally, attributes with an empty name (``) are discarded when documents are
  saved.

  Though using reserved or empty attribute names in documents was not really and
  consistently supported in previous versions of ArangoDB, this change might cause
  an incompatibility for clients that rely on this feature.

* added server startup flag `--database.force-sync-properties` to force syncing of
  collection properties on collection creation, deletion and on property update.
  The default value is true to mimic the behavior of previous versions of ArangoDB.
  If set to false, collection properties are written to disk but no call to sync()
  is made.

* added detailed output of server version and components for REST APIs
  `/_admin/version` and `/_api/version`. To retrieve this extended information,
  call the REST APIs with URL parameter `details=true`.

* issue #443: For git-based builds include commit hash in version

* adjust startup log output to be more compact, less verbose

* set the required minimum number of file descriptors to 256.
  On server start, this number is enforced on systems that have rlimit. If the limit
  cannot be enforced, starting the server will fail.
  Note: 256 is considered to be the absolute minimum value. Depending on the use case
  for ArangoDB, a much higher number of file descriptors should be used.

  To avoid checking & potentially changing the number of maximum open files, use the
  startup option `--server.descriptors-minimum 0`

* fixed shapedjson to json conversion for special numeric values (NaN, +inf, -inf).
  Before, "NaN", "inf", or "-inf" were written into the JSONified output, but these
  values are not allowed in JSON. Now, "null" is written to the JSONified output as
  required.

* added AQL functions VARIANCE_POPULATION(), VARIANCE_SAMPLE(), STDDEV_POPULATION(),
  STDDEV_SAMPLE(), AVERAGE(), MEDIAN() to calculate statistical values for lists

* added AQL SQRT() function

* added AQL TRIM(), LEFT() and RIGHT() string functions

* fixed issue #436: GET /_api/document on edge

* make AQL REVERSE() and LENGTH() functions work on strings, too

* disabled DOT generation in `make doxygen`. this speeds up docs generation

* renamed startup option `--dispatcher.report-intervall` to `--dispatcher.report-interval`

* renamed startup option `--scheduler.report-intervall` to `--scheduler.report-interval`

* slightly changed output of REST API method /_admin/log.
  Previously, the log messages returned also contained the date and log level, now
  they will only contain the log message, and no date and log level information.
  This information can be re-created by API users from the `timestamp` and `level`
  attributes of the result.

* removed configure option `--enable-zone-debug`
  memory zone debugging is now automatically turned on when compiling with ArangoDB
  `--enable-maintainer-mode`

* removed configure option `--enable-arangob`
  arangob is now always included in the build


v1.2.3 (XXXX-XX-XX)
-------------------

* added optional parameter `edgexamples` for AQL function EDGES() and NEIGHBORS()

* added AQL function NEIGHBORS()

* added freebsd support

* fixed firstExample() query with `_id` and `_key` attributes

* issue triAGENS/ArangoDB-PHP#55: AQL optimizer may have mis-optimized duplicate
  filter statements with limit


v1.2.2 (2013-03-26)
-------------------

* fixed save of objects with common sub-objects

* issue #459: fulltext internal memory allocation didn't scale well
  This fix improves loading times for collections with fulltext indexes that have
  lots of equal words indexed.

* issue #212: auto-increment support

  The feature can be used by creating a collection with the extra `keyOptions`
  attribute as follows:

      db._create("mycollection", { keyOptions: { type: "autoincrement", offset: 1, increment: 10, allowUserKeys: true } });

  The `type` attribute will make sure the keys will be auto-generated if no
  `_key` attribute is specified for a document.

  The `allowUserKeys` attribute determines whether users might still supply own
  `_key` values with documents or if this is considered an error.

  The `increment` value determines the actual increment value, whereas the `offset`
  value can be used to seed to value sequence with a specific starting value.
  This will be useful later in a multi-master setup, when multiple servers can use
  different auto-increment seed values and thus generate non-conflicting auto-increment values.

  The default values currently are:

  - `allowUserKeys`: `true`
  - `offset`: `0`
  - `increment`: `1`

  The only other available key generator type currently is `traditional`.
  The `traditional` key generator will auto-generate keys in a fashion as ArangoDB
  always did (some increasing integer value, with a more or less unpredictable
  increment value).

  Note that for the `traditional` key generator there is only the option to disallow
  user-supplied keys and give the server the sole responsibility for key generation.
  This can be achieved by setting the `allowUserKeys` property to `false`.

  This change also introduces the following errors that API implementors may want to check
  the return values for:

  - 1222: `document key unexpected`: will be raised when a document is created with
    a `_key` attribute, but the underlying collection was set up with the `keyOptions`
    attribute `allowUserKeys: false`.

  - 1225: `out of keys`: will be raised when the auto-increment key generator runs
    out of keys. This may happen when the next key to be generated is 2^64 or higher.
    In practice, this will only happen if the values for `increment` or `offset` are
    not set appropriately, or if users are allowed to supply own keys, those keys
    are near the 2^64 threshold, and later the auto-increment feature kicks in and
    generates keys that cross that threshold.

    In practice it should not occur with proper configuration and proper usage of the
    collections.

  This change may also affect the following REST APIs:
  - POST `/_api/collection`: the server does now accept the optional `keyOptions`
    attribute in the second parameter
  - GET `/_api/collection/properties`: will return the `keyOptions` attribute as part
    of the collection's properties. The previous optional attribute `createOptions`
    is now gone.

* fixed `ArangoStatement.explain()` method with bind variables

* fixed misleading "cursor not found" error message in arangosh that occurred when
  `count()` was called for client-side cursors

* fixed handling of empty attribute names, which may have crashed the server under
  certain circumstances before

* fixed usage of invalid pointer in error message output when index description could
  not be opened


v1.2.1 (2013-03-14)
-------------------

* issue #444: please darken light color in arangosh

* issue #442: pls update post install info on osx

* fixed conversion of special double values (NaN, -inf, +inf) when converting from
  shapedjson to JSON

* fixed compaction of markers (location of _key was not updated correctly in memory,
  leading to _keys pointing to undefined memory after datafile rotation)

* fixed edge index key pointers to use document master pointer plus offset instead
  of direct _key address

* fixed case when server could not create any more journal or compactor files.
  Previously a wrong status code may have been returned, and not being able to create
  a new compactor file may have led to an infinite loop with error message
  "could not create compactor".

* fixed value truncation for numeric filename parts when renaming datafiles/journals


v1.2.0 (2013-03-01)
-------------------

* by default statistics are now switch off; in order to enable comment out
  the "disable-statistics = yes" line in "arangod.conf"

* fixed issue #435: csv parser skips data at buffer border

* added server startup option `--server.disable-statistics` to turn off statistics
  gathering without recompilation of ArangoDB.
  This partly addresses issue #432.

* fixed dropping of indexes without collection name, e.g.
  `db.xxx.dropIndex("123456");`
  Dropping an index like this failed with an assertion error.

* fixed issue #426: arangoimp should be able to import edges into edge collections

* fixed issue #425: In case of conflict ArangoDB returns HTTP 400 Bad request
  (with 1207 Error) instead of HTTP 409 Conflict

* fixed too greedy token consumption in AQL for negative values:
  e.g. in the statement `RETURN { a: 1 -2 }` the minus token was consumed as part
  of the value `-2`, and not interpreted as the binary arithmetic operator


v1.2.beta3 (2013-02-22)
-----------------------

* issue #427: ArangoDB Importer Manual has no navigation links (previous|home|next)

* issue #319: Documentation missing for Emergency console and incomplete for datafile debugger.

* issue #370: add documentation for reloadRouting and flushServerModules

* issue #393: added REST API for user management at /_api/user

* issue #393, #128: added simple cryptographic functions for user actions in module "crypto":
  * require("org/arangodb/crypto").md5()
  * require("org/arangodb/crypto").sha256()
  * require("org/arangodb/crypto").rand()

* added replaceByExample() Javascript and REST API method

* added updateByExample() Javascript and REST API method

* added optional "limit" parameter for removeByExample() Javascript and REST API method

* fixed issue #413

* updated bundled V8 version from 3.9.4 to 3.16.14.1
  Note: the Windows version used a more recent version (3.14.0.1) and was not updated.

* fixed issue #404: keep original request url in request object


v1.2.beta2 (2013-02-15)
-----------------------

* fixed issue #405: 1.2 compile warnings

* fixed issue #333: [debian] Group "arangodb" is not used when starting vie init.d script

* added optional parameter 'excludeSystem' to GET /_api/collection
  This parameter can be used to disable returning system collections in the list
  of all collections.

* added AQL functions KEEP() and UNSET()

* fixed issue #348: "HTTP Interface for Administration and Monitoring"
  documentation errors.

* fix stringification of specific positive int64 values. Stringification of int64
  values with the upper 32 bits cleared and the 33rd bit set were broken.

* issue #395:  Collection properties() function should return 'isSystem' for
  Javascript and REST API

* make server stop after upgrade procedure when invoked with `--upgrade option`.
  When started with the `--upgrade` option, the server will perfom
  the upgrade, and then exit with a status code indicating the result of the
  upgrade (0 = success, 1 = failure). To start the server regularly in either
  daemon or console mode, the `--upgrade` option must not be specified.
  This change was introduced to allow init.d scripts check the result of
  the upgrade procedure, even in case an upgrade was successful.
  this was introduced as part of issue #391.

* added AQL function EDGES()

* added more crash-protection when reading corrupted collections at startup

* added documentation for AQL function CONTAINS()

* added AQL function LIKE()

* replaced redundant error return code 1520 (Unable to open collection) with error code
  1203 (Collection not found). These error codes have the same meanings, but one of
  them was returned from AQL queries only, the other got thrown by other parts of
  ArangoDB. Now, error 1203 (Collection not found) is used in AQL too in case a
  non-existing collection is used.

v1.2.beta1 (2013-02-01)
-----------------------

* fixed issue #382: [Documentation error] Maschine... should be Machine...

* unified history file locations for arangod, arangosh, and arangoirb.
  - The readline history for arangod (emergency console) is now stored in file
    $HOME/.arangod. It was stored in $HOME/.arango before.
  - The readline history for arangosh is still stored in $HOME/.arangosh.
  - The readline history for arangoirb is now stored in $HOME/.arangoirb. It was
    stored in $HOME/.arango-mrb before.

* fixed issue #381: _users user should have a unique constraint

* allow negative list indexes in AQL to access elements from the end of a list,
  e.g. ```RETURN values[-1]``` will return the last element of the `values` list.

* collection ids, index ids, cursor ids, and document revision ids created and
  returned by ArangoDB are now returned as strings with numeric content inside.
  This is done to prevent some value overrun/truncation in any part of the
  complete client/server workflow.
  In ArangoDB 1.1 and before, these values were previously returned as
  (potentially very big) integer values. This may cause problems (clipping, overrun,
  precision loss) for clients that do not support big integers natively and store
  such values in IEEE754 doubles internally. This type loses precision after about
  52 bits and is thus not safe to hold an id.
  Javascript and 32 bit-PHP are examples for clients that may cause such problems.
  Therefore, ids are now returned by ArangoDB as strings, with the string
  content being the integer value as before.

  Example for documents ("_rev" attribute):
  - Document returned by ArangoDB 1.1: { "_rev": 1234, ... }
  - Document returned by ArangoDB 1.2: { "_rev": "1234", ... }

  Example for collections ("id" attribute / "_id" property):
  - Collection returned by ArangoDB 1.1: { "id": 9327643, "name": "test", ... }
  - Collection returned by ArangoDB 1.2: { "id": "9327643", "name": "test", ... }

  Example for cursors ("id" attribute):
  - Collection returned by ArangoDB 1.1: { "id": 11734292, "hasMore": true, ... }
  - Collection returned by ArangoDB 1.2: { "id": "11734292", "hasMore": true, ... }

* global variables are not automatically available anymore when starting the
  arangod Javascript emergency console (i.e. ```arangod --console```).

  Especially, the variables `db`, `edges`, and `internal` are not available
  anymore. `db` and `internal` can be made available in 1.2 by
  ```var db = require("org/arangodb").db;``` and
  ```var internal = require("internal");```, respectively.
  The reason for this change is to get rid of global variables in the server
  because this will allow more specific inclusion of functionality.

  For convenience, the global variable `db` is still available by default in
  arangosh. The global variable `edges`, which since ArangoDB 1.1 was kind of
  a redundant wrapper of `db`, has been removed in 1.2 completely.
  Please use `db` instead, and if creating an edge collection, use the explicit
  ```db._createEdgeCollection()``` command.

* issue #374: prevent endless redirects when calling admin interface with
  unexpected URLs

* issue #373: TRAVERSAL() `trackPaths` option does not work. Instead `paths` does work

* issue #358: added support for CORS

* honor optional waitForSync property for document removal, replace, update, and
  save operations in arangosh. The waitForSync parameter for these operations
  was previously honored by the REST API and on the server-side, but not when
  the waitForSync parameter was specified for a document operation in arangosh.

* calls to db.collection.figures() and /_api/collection/<collection>/figures now
  additionally return the number of shapes used in the collection in the
  extra attribute "shapes.count"

* added AQL TRAVERSAL_TREE() function to return a hierarchical result from a traversal

* added AQL TRAVERSAL() function to return the results from a traversal

* added AQL function ATTRIBUTES() to return the attribute names of a document

* removed internal server-side AQL functions from global scope.

  Now the AQL internal functions can only be accessed via the exports of the
  ahuacatl module, which can be included via ```require("org/arangodb/ahuacatl")```.
  It shouldn't be necessary for clients to access this module at all, but
  internal code may use this module.

  The previously global AQL-related server-side functions were moved to the
  internal namespace. This produced the following function name changes on
  the server:

     old name              new name
     ------------------------------------------------------
     AHUACATL_RUN       => require("internal").AQL_QUERY
     AHUACATL_EXPLAIN   => require("internal").AQL_EXPLAIN
     AHUACATL_PARSE     => require("internal").AQL_PARSE

  Again, clients shouldn't have used these functions at all as there is the
  ArangoStatement object to execute AQL queries.

* fixed issue #366: Edges index returns strange description

* added AQL function MATCHES() to check a document against a list of examples

* added documentation and tests for db.collection.removeByExample

* added --progress option for arangoimp. This will show the percentage of the input
  file that has been processed by arangoimp while the import is still running. It can
  be used as a rough indicator of progress for the entire import.

* make the server log documents that cannot be imported via /_api/import into the
  logfile using the warning log level. This may help finding illegal documents in big
  import runs.

* check on server startup whether the database directory and all collection directories
  are writable. if not, the server startup will be aborted. this prevents serious
  problems with collections being non-writable and this being detected at some pointer
  after the server has been started

* allow the following AQL constructs: FUNC(...)[...], FUNC(...).attribute

* fixed issue #361: Bug in Admin Interface. Header disappears when clicking new collection

* Added in-memory only collections

  Added collection creation parameter "isVolatile":
  if set to true, the collection is created as an in-memory only collection,
  meaning that all document data of that collection will reside in memory only,
  and will not be stored permanently to disk.
  This means that all collection data will be lost when the collection is unloaded
  or the server is shut down.
  As this collection type does not have datafile disk overhead for the regular
  document operations, it may be faster than normal disk-backed collections. The
  actual performance gains strongly depend on the underlying OS, filesystem, and
  settings though.
  This collection type should be used for caches only and not for any sensible data
  that cannot be re-created otherwise.
  Some platforms, namely Windows, currently do not support this collection type.
  When creating an in-memory collection on such platform, an error message will be
  returned by ArangoDB telling the user the platform does not support it.

  Note: in-memory collections are an experimental feature. The feature might
  change drastically or even be removed altogether in a future version of ArangoDB.

* fixed issue #353: Please include "pretty print" in Emergency Console

* fixed issue #352: "pretty print" console.log
  This was achieved by adding the dump() function for the "internal" object

* reduced insertion time for edges index
  Inserting into the edges index now avoids costly comparisons in case of a hash
  collision, reducing the prefilling/loading timer for bigger edge collections

* added fulltext queries to AQL via FULLTEXT() function. This allows search
  fulltext indexes from an AQL query to find matching documents

* added fulltext index type. This index type allows indexing words and prefixes of
  words from a specific document attribute. The index can be queries using a
  SimpleQueryFull object, the HTTP REST API at /_api/simple/fulltext, or via AQL

* added collection.revision() method to determine whether a collection has changed.
  The revision method returns a revision string that can be used by client programs
  for equality/inequality comparisons. The value returned by the revision method
  should be treated by clients as an opaque string and clients should not try to
  figure out the sense of the revision id. This is still useful enough to check
  whether data in a collection has changed.

* issue #346: adaptively determine NUMBER_HEADERS_PER_BLOCK

* issue #338: arangosh cursor positioning problems

* issue #326: use limit optimization with filters

* issue #325: use index to avoid sorting

* issue #324: add limit optimization to AQL

* removed arango-password script and added Javascript functionality to add/delete
  users instead. The functionality is contained in module `users` and can be invoked
  as follows from arangosh and arangod:
  * require("users").save("name", "passwd");
  * require("users").replace("name", "newPasswd");
  * require("users").remove("name");
  * require("users").reload();
  These functions are intentionally not offered via the web interface.
  This also addresses issue #313

* changed print output in arangosh and the web interface for JSON objects.
  Previously, printing a JSON object in arangosh resulted in the attribute values
  being printed as proper JSON, but attribute names were printed unquoted and
  unescaped. This was fine for the purpose of arangosh, but lead to invalid
  JSON being produced. Now, arangosh will produce valid JSON that can be used
  to send it back to ArangoDB or use it with arangoimp etc.

* fixed issue #300: allow importing documents via the REST /_api/import API
  from a JSON list, too.
  So far, the API only supported importing from a format that had one JSON object
  on each line. This is sometimes inconvenient, e.g. when the result of an AQL
  query or any other list is to be imported. This list is a JSON list and does not
  necessary have a document per line if pretty-printed.
  arangoimp now supports the JSON list format, too. However, the format requires
  arangoimp and the server to read the entire dataset at once. If the dataset is
  too big (bigger than --max-upload-size) then the import will be rejected. Even if
  increased, the entire list must fit in memory on both the client and the server,
  and this may be more resource-intensive than importing individual lines in chunks.

* removed unused parameter --reuse-ids for arangoimp. This parameter did not have
  any effect in 1.2, was never publicly announced and did evil (TM) things.

* fixed issue #297 (partly): added whitespace between command line and
  command result in arangosh, added shell colors for better usability

* fixed issue #296: system collections not usable from AQL

* fixed issue #295: deadlock on shutdown

* fixed issue #293: AQL queries should exploit edges index

* fixed issue #292: use index when filtering on _key in AQL

* allow user-definable document keys
  users can now define their own document keys by using the _key attribute
  when creating new documents or edges. Once specified, the value of _key is
  immutable.
  The restrictions for user-defined key values are:
  * the key must be at most 254 bytes long
  * it must consist of the letters a-z (lower or upper case), the digits 0-9,
    the underscore (_) or dash (-) characters only
  * any other characters, especially multi-byte sequences, whitespace or
    punctuation characters cannot be used inside key values

  Specifying a document key is optional when creating new documents. If no
  document key is specified, ArangoDB will create a document key itself.
  There are no guarantees about the format and pattern of auto-generated document
  keys other than the above restrictions.
  Clients should therefore treat auto-generated document keys as opaque values.
  Keys can be used to look up and reference documents, e.g.:
  * saving a document: `db.users.save({ "_key": "fred", ... })`
  * looking up a document: `db.users.document("fred")`
  * referencing other documents: `edges.relations.save("users/fred", "users/john", ...)`

  This change is downwards-compatible to ArangoDB 1.1 because in ArangoDB 1.1
  users were not able to define their own keys. If the user does not supply a _key
  attribute when creating a document, ArangoDB 1.2 will still generate a key of
  its own as ArangoDB 1.1 did. However, all documents returned by ArangoDB 1.2 will
  include a _key attribute and clients should be able to handle that (e.g. by
  ignoring it if not needed). Documents returned will still include the _id attribute
  as in ArangoDB 1.1.

* require collection names everywhere where a collection id was allowed in
  ArangoDB 1.1 & 1.0
  This change requires clients to use a collection name in place of a collection id
  at all places the client deals with collections.
  Examples:
  * creating edges: the _from and _to attributes must now contain collection names instead
    of collection ids: `edges.relations.save("test/my-key1", "test/my-key2", ...)`
  * retrieving edges: the returned _from and _to attributes now will contain collection
    names instead of ids, too: _from: `test/fred` instead of `1234/3455`
  * looking up documents: db.users.document("fred") or db._document("users/fred")

  Collection names must be used in REST API calls instead of collection ids, too.
  This change is thus not completely downwards-compatible to ArangoDB 1.1. ArangoDB 1.1
  required users to use collection ids in many places instead of collection names.
  This was unintuitive and caused overhead in cases when just the collection name was
  known on client-side but not its id. This overhead can now be avoided so clients can
  work with the collection names directly. There is no need to work with collection ids
  on the client side anymore.
  This change will likely require adjustments to API calls issued by clients, and also
  requires a change in how clients handle the _id value of returned documents. Previously,
  the _id value of returned documents contained the collection id, a slash separator and
  the document number. Since 1.2, _id will contain the collection name, a slash separator
  and the document key. The same applies to the _from and _to attribute values of edges
  that are returned by ArangoDB.

  Also removed (now unnecessary) location header in responses of the collections REST API.
  The location header was previously returned because it was necessary for clients.
  When clients created a collection, they specified the collection name. The collection
  id was generated on the server, but the client needed to use the server-generated
  collection id for further API calls, e.g. when creating edges etc. Therefore, the
  full collection URL, also containing the collection id, was returned by the server in
  responses to the collection API, in the HTTP location header.
  Returning the location header has become unnecessary in ArangoDB 1.2 because users
  can access collections by name and do not need to care about collection ids.


v1.1.3 (2013-XX-XX)
-------------------

* fix case when an error message was looked up for an error code but no error
  message was found. In this case a NULL ptr was returned and not checked everywhere.
  The place this error popped up was when inserting into a non-unique hash index
  failed with a specific, invalid error code.

* fixed issue #381:  db._collection("_users").getIndexes();

* fixed issue #379: arango-password fatal issue javscript.startup-directory

* fixed issue #372: Command-Line Options for the Authentication and Authorization


v1.1.2 (2013-01-20)
-------------------

* upgraded to mruby 2013-01-20 583983385b81c21f82704b116eab52d606a609f4

* fixed issue #357: Some spelling and grammar errors

* fixed issue #355: fix quotes in pdf manual

* fixed issue #351: Strange arangosh error message for long running query

* fixed randomly hanging connections in arangosh on MacOS

* added "any" query method: this returns a random document from a collection. It
  is also available via REST HTTP at /_api/simple/any.

* added deployment tool

* added getPeerVertex

* small fix for logging of long messages: the last character of log messages longer
  than 256 bytes was not logged.

* fixed truncation of human-readable log messages for web interface: the trailing \0
  byte was not appended for messages longer than 256 bytes

* fixed issue #341: ArangoDB crashes when stressed with Batch jobs
  Contrary to the issue title, this did not have anything to do with batch jobs but
  with too high memory usage. The memory usage of ArangoDB is now reduced for cases
   when there are lots of small collections with few documents each

* started with issue #317: Feature Request (from Google Groups): DATE handling

* backported issue #300: Extend arangoImp to Allow importing result set-like
  (list of documents) formatted files

* fixed issue #337: "WaitForSync" on new collection does not work on Win/X64

* fixed issue #336: Collections REST API docs

* fixed issue #335: mmap errors due to wrong memory address calculation

* fixed issue #332: arangoimp --use-ids parameter seems to have no impact

* added option '--server.disable-authentication' for arangosh as well. No more passwd
  prompts if not needed

* fixed issue #330: session logging for arangosh

* fixed issue #329: Allow passing script file(s) as parameters for arangosh to run

* fixed issue #328: 1.1 compile warnings

* fixed issue #327: Javascript parse errors in front end


v1.1.1 (2012-12-18)
-------------------

* fixed issue #339: DELETE /_api/cursor/cursor-identifier return incollect errorNum

  The fix for this has led to a signature change of the function actions.resultNotFound().
  The meaning of parameter #3 for This function has changed from the error message string
  to the error code. The error message string is now parameter #4.
  Any client code that uses this function in custom actions must be adjusted.

* fixed issue #321: Problem upgrading arangodb 1.0.4 to 1.1.0 with Homebrew (OSX 10.8.2)

* fixed issue #230: add navigation and search for online documentation

* fixed issue #315: Strange result in PATH

* fixed issue #323: Wrong function returned in error message of AQL CHAR_LENGTH()

* fixed some log errors on startup / shutdown due to pid file handling and changing
  of directories


v1.1.0 (2012-12-05)
-------------------

* WARNING:
  arangod now performs a database version check at startup. It will look for a file
  named "VERSION" in its database directory. If the file is not present, arangod will
  perform an automatic upgrade of the database directory. This should be the normal
  case when upgrading from ArangoDB 1.0 to ArangoDB 1.1.

  If the VERSION file is present but is from an older version of ArangoDB, arangod
  will refuse to start and ask the user to run a manual upgrade first. A manual upgrade
  can be performed by starting arangod with the option `--upgrade`.

  This upgrade procedure shall ensure that users have full control over when they
  perform any updates/upgrades of their data, and can plan backups accordingly. The
  procedure also guarantees that the server is not run without any required system
  collections or with in incompatible data state.

* added AQL function DOCUMENT() to retrieve a document by its _id value

* fixed issue #311: fixed segfault on unload

* fixed issue #309: renamed stub "import" button from web interface

* fixed issue #307: added WaitForSync column in collections list in in web interface

* fixed issue #306: naming in web interface

* fixed issue #304: do not clear AQL query text input when switching tabs in
  web interface

* fixed issue #303: added documentation about usage of var keyword in web interface

* fixed issue #301: PATCH does not work in web interface

# fixed issue #269: fix make distclean & clean

* fixed issue #296: system collections not usable from AQL

* fixed issue #295: deadlock on shutdown

* added collection type label to web interface

* fixed issue #290: the web interface now disallows creating non-edges in edge collections
  when creating collections via the web interface, the collection type must also be
  specified (default is document collection)

* fixed issue #289: tab-completion does not insert any spaces

* fixed issue #282: fix escaping in web interface

* made AQL function NOT_NULL take any number of arguments. Will now return its
  first argument that is not null, or null if all arguments are null. This is downwards
  compatible.

* changed misleading AQL function name NOT_LIST() to FIRST_LIST() and slightly changed
  the behavior. The function will now return its first argument that is a list, or null
  if none of the arguments are lists.
  This is mostly downwards-compatible. The only change to the previous implementation in
  1.1-beta will happen if two arguments were passed and the 1st and 2nd arguments were
  both no lists. In previous 1.1, the 2nd argument was returned as is, but now null
  will be returned.

* add AQL function FIRST_DOCUMENT(), with same behavior as FIRST_LIST(), but working
  with documents instead of lists.

* added UPGRADING help text

* fixed issue #284: fixed Javascript errors when adding edges/vertices without own
  attributes

* fixed issue #283: AQL LENGTH() now works on documents, too

* fixed issue #281: documentation for skip lists shows wrong example

* fixed AQL optimizer bug, related to OR-combined conditions that filtered on the
  same attribute but with different conditions

* fixed issue #277: allow usage of collection names when creating edges
  the fix of this issue also implies validation of collection names / ids passed to
  the REST edge create method. edges with invalid collection ids or names in the
  "from" or "to" values will be rejected and not saved


v1.1.beta2 (2012-11-13)
-----------------------

* fixed arangoirb compilation

* fixed doxygen


v1.1.beta1 (2012-10-24)
-----------------------

* fixed AQL optimizer bug

* WARNING:
  - the user has changed from "arango" to "arangodb", the start script has changed from
    "arangod" to "arangodb", the database directory has changed from "/var/arangodb" to
    "/var/lib/arangodb" to be compliant with various Linux policies

  - In 1.1, we have introduced types for collections: regular documents go into document
    collections, and edges go into edge collections. The prefixing (db.xxx vs. edges.xxx)
    works slightly different in 1.1: edges.xxx can still be used to access collections,
    however, it will not determine the type of existing collections anymore. To create an
    edge collection 1.1, you can use db._createEdgeCollection() or edges._create().
    And there's of course also db._createDocumentCollection().
    db._create() is also still there and will create a document collection by default,
    whereas edges._create() will create an edge collection.

  - the admin web interface that was previously available via the simple URL suffix /
    is now available via a dedicated URL suffix only: /_admin/html
    The reason for this is that routing and URLs are now subject to changes by the end user,
    and only URLs parts prefixed with underscores (e.g. /_admin or /_api) are reserved
    for ArangoDB's internal usage.

* the server now handles requests with invalid Content-Length header values as follows:
  - if Content-Length is negative, the server will respond instantly with HTTP 411
    (length required)

  - if Content-Length is positive but shorter than the supplied body, the server will
    respond with HTTP 400 (bad request)

  - if Content-Length is positive but longer than the supplied body, the server will
    wait for the client to send the missing bytes. The server allows 90 seconds for this
    and will close the connection if the client does not send the remaining data

  - if Content-Length is bigger than the maximum allowed size (512 MB), the server will
    fail with HTTP 413 (request entity too large).

  - if the length of the HTTP headers is greater than the maximum allowed size (1 MB),
    the server will fail with HTTP 431 (request header fields too large)

* issue #265: allow optional base64 encoding/decoding of action response data

* issue #252: create _modules collection using arango-upgrade (note: arango-upgrade was
  finally replaced by the `--upgrade` option for arangod)

* issue #251: allow passing arbitrary options to V8 engine using new command line option:
  --javascript.v8-options. Using this option, the Harmony features or other settings in
  v8 can be enabled if the end user requires them

* issue #248: allow AQL optimizer to pull out completely uncorrelated subqueries to the
  top level, resulting in less repeated evaluation of the subquery

* upgraded to Doxygen 1.8.0

* issue #247: added AQL function MERGE_RECURSIVE

* issue #246: added clear() function in arangosh

* issue #245: Documentation: Central place for naming rules/limits inside ArangoDB

* reduced size of hash index elements by 50 %, allowing more index elements to fit in
  memory

* issue #235: GUI Shell throws Error:ReferenceError: db is not defined

* issue #229: methods marked as "under construction"

* issue #228: remove unfinished APIs (/_admin/config/*)

* having the OpenSSL library installed is now a prerequisite to compiling ArangoDB
  Also removed the --enable-ssl configure option because ssl is always required.

* added AQL functions TO_LIST, NOT_LIST

* issue #224: add optional Content-Id for batch requests

* issue #221: more documentation on AQL explain functionality. Also added
  ArangoStatement.explain() client method

* added db._createStatement() method on server as well (was previously available
  on the client only)

* issue #219: continue in case of "document not found" error in PATHS() function

* issue #213: make waitForSync overridable on specific actions

* changed AQL optimizer to use indexes in more cases. Previously, indexes might
  not have been used when in a reference expression the inner collection was
  specified last. Example: FOR u1 IN users FOR u2 IN users FILTER u1._id == u2._id
  Previously, this only checked whether an index could be used for u2._id (not
  possible). It was not checked whether an index on u1._id could be used (possible).
  Now, for expressions that have references/attribute names on both sides of the
  above as above, indexes are checked for both sides.

* issue #204: extend the CSV import by TSV and by user configurable
  separator character(s)

* issue #180: added support for batch operations

* added startup option --server.backlog-size
  this allows setting the value of the backlog for the listen() system call.
  the default value is 10, the maximum value is platform-dependent

* introduced new configure option "--enable-maintainer-mode" for
  ArangoDB maintainers. this option replaces the previous compile switches
  --with-boost-test, --enable-bison, --enable-flex and --enable-errors-dependency
  the individual configure options have been removed. --enable-maintainer-mode
  turns them all on.

* removed potentially unused configure option --enable-memfail

* fixed issue #197: HTML web interface calls /_admin/user-manager/session

* fixed issue #195: VERSION file in database directory

* fixed issue #193: REST API HEAD request returns a message body on 404

* fixed issue #188: intermittent issues with 1.0.0
  (server-side cursors not cleaned up in all cases, pthreads deadlock issue)

* issue #189: key store should use ISO datetime format bug

* issue #187: run arango-upgrade on server start (note: arango-upgrade was finally
  replaced by the `--upgrade` option for arangod)n

* fixed issue #183: strange unittest error

* fixed issue #182: manual pages

* fixed issue #181: use getaddrinfo

* moved default database directory to "/var/lib/arangodb" in accordance with
  http://www.pathname.com/fhs/pub/fhs-2.3.html

* fixed issue #179: strange text in import manual

* fixed issue #178: test for aragoimp is missing

* fixed issue #177: a misleading error message was returned if unknown variables
  were used in certain positions in an AQL query.

* fixed issue #176: explain how to use AQL from the arangosh

* issue #175: re-added hidden (and deprecated) option --server.http-port. This
  option is only there to be downwards-compatible to Arango 1.0.

* fixed issue #174: missing Documentation for `within`

* fixed issue #170: add db.<coll_name>.all().toArray() to arangosh help screen

* fixed issue #169: missing argument in Simple Queries

* added program arango-upgrade. This program must be run after installing ArangoDB
  and after upgrading from a previous version of ArangoDB. The arango-upgrade script
  will ensure all system collections are created and present in the correct state.
  It will also perform any necessary data updates.
  Note: arango-upgrade was finally replaced by the `--upgrade` option for arangod.

* issue #153: edge collection should be a flag for a collection
  collections now have a type so that the distinction between document and edge
  collections can now be done at runtime using a collection's type value.
  A collection's type can be queried in Javascript using the <collection>.type() method.

  When new collections are created using db._create(), they will be document
  collections by default. When edge._create() is called, an edge collection will be created.
  To explicitly create a collection of a specific/different type, use the methods
  _createDocumentCollection() or _createEdgeCollection(), which are available for
  both the db and the edges object.
  The Javascript objects ArangoEdges and ArangoEdgesCollection have been removed
  completely.
  All internal and test code has been adjusted for this, and client code
  that uses edges.* should also still work because edges is still there and creates
  edge collections when _create() is called.

  INCOMPATIBLE CHANGE: Client code might still need to be changed in the following aspect:
  Previously, collections did not have a type so documents and edges could be inserted
  in the same collection. This is now disallowed. Edges can only be inserted into
  edge collections now. As there were no collection types in 1.0, ArangoDB will perform
  an automatic upgrade when migrating from 1.0 to 1.1.
  The automatic upgrade will check every collection and determine its type as follows:
  - if among the first 50 documents in the collection there are documents with
    attributes "_from" and "_to", the collection is typed as an edge collection
  - if among the first 50 documents in the collection there are no documents with
    attributes "_from" and "_to", the collection is made as a document collection

* issue #150: call V8 garbage collection on server periodically

* issue #110: added support for partial updates

  The REST API for documents now offers an HTTP PATCH method to partially update
  documents. Overwriting/replacing documents is still available via the HTTP PUT method
  as before. The Javascript API in the shell also offers a new update() method in extension to
  the previously existing replace() method.


v1.0.4 (2012-11-12)
-------------------

* issue #275: strange error message in arangosh 1.0.3 at startup


v1.0.3 (2012-11-08)
-------------------

* fixed AQL optimizer bug

* issue #273: fixed segfault in arangosh on HTTP 40x

* issue #265: allow optional base64 encoding/decoding of action response data

* issue #252: _modules collection not created automatically


v1.0.2 (2012-10-22)
-------------------

* repository CentOS-X.Y moved to CentOS-X, same for Debian

* bugfix for rollback from edges

* bugfix for hash indexes

* bugfix for StringBuffer::erase_front

* added autoload for modules

* added AQL function TO_LIST


v1.0.1 (2012-09-30)
-------------------

* draft for issue #165: front-end application howto

* updated mruby to cf8fdea4a6598aa470e698e8cbc9b9b492319d

* fix for issue #190: install doesn't create log directory

* fix for issue #194: potential race condition between creating and dropping collections

* fix for issue #193: REST API HEAD request returns a message body on 404

* fix for issue #188: intermittent issues with 1.0.0

* fix for issue #163: server cannot create collection because of abandoned files

* fix for issue #150: call V8 garbage collection on server periodically


v1.0.0 (2012-08-17)
-------------------

* fix for issue #157: check for readline and ncurses headers, not only libraries


v1.0.beta4 (2012-08-15)
-----------------------

* fix for issue #152: fix memleak for barriers


v1.0.beta3 (2012-08-10)
-----------------------

* fix for issue #151: Memleak, collection data not removed

* fix for issue #149: Inconsistent port for admin interface

* fix for issue #163: server cannot create collection because of abandoned files

* fix for issue #157: check for readline and ncurses headers, not only libraries

* fix for issue #108: db.<collection>.truncate() inefficient

* fix for issue #109: added startup note about cached collection names and how to
  refresh them

* fix for issue #156: fixed memleaks in /_api/import

* fix for issue #59: added tests for /_api/import

* modified return value for calls to /_api/import: now, the attribute "empty" is
  returned as well, stating the number of empty lines in the input. Also changed the
  return value of the error code attribute ("errorNum") from 1100 ("corrupted datafile")
  to 400 ("bad request") in case invalid/unexpected JSON data was sent to the server.
  This error code is more appropriate as no datafile is broken but just input data is
  incorrect.

* fix for issue #152: Memleak for barriers

* fix for issue #151: Memleak, collection data not removed

* value of --database.maximal-journal-size parameter is now validated on startup. If
  value is smaller than the minimum value (currently 1048576), an error is thrown and
  the server will not start. Before this change, the global value of maximal journal
  size was not validated at server start, but only on collection level

* increased sleep value in statistics creation loop from 10 to 500 microseconds. This
  reduces accuracy of statistics values somewhere after the decimal points but saves
  CPU time.

* avoid additional sync() calls when writing partial shape data (attribute name data)
  to disk. sync() will still be called when the shape marker (will be written after
  the attributes) is written to disk

* issue #147: added flag --database.force-sync-shapes to force synching of shape data
  to disk. The default value is true so it is the same behavior as in version 1.0.
  if set to false, shape data is synched to disk if waitForSync for the collection is
  set to true, otherwise, shape data is not synched.

* fix for issue #145: strange issue on Travis: added epsilon for numeric comparison in
  geo index

* fix for issue #136: adjusted message during indexing

* issue #131: added timeout for HTTP keep-alive connections. The default value is 300
  seconds. There is a startup parameter server.keep-alive-timeout to configure the value.
  Setting it to 0 will disable keep-alive entirely on the server.

* fix for issue #137: AQL optimizer should use indexes for ref accesses with
  2 named attributes


v1.0.beta2 (2012-08-03)
-----------------------

* fix for issue #134: improvements for centos RPM

* fixed problem with disable-admin-interface in config file


v1.0.beta1 (2012-07-29)
-----------------------

* fixed issue #118: We need a collection "debugger"

* fixed issue #126: Access-Shaper must be cached

* INCOMPATIBLE CHANGE: renamed parameters "connect-timeout" and "request-timeout"
  for arangosh and arangoimp to "--server.connect-timeout" and "--server.request-timeout"

* INCOMPATIBLE CHANGE: authorization is now required on the server side
  Clients sending requests without HTTP authorization will be rejected with HTTP 401
  To allow backwards compatibility, the server can be started with the option
  "--server.disable-authentication"

* added options "--server.username" and "--server.password" for arangosh and arangoimp
  These parameters must be used to specify the user and password to be used when
  connecting to the server. If no password is given on the command line, arangosh/
  arangoimp will interactively prompt for a password.
  If no user name is specified on the command line, the default user "root" will be
  used.

* added startup option "--server.ssl-cipher-list" to determine which ciphers to
  use in SSL context. also added SSL_OP_CIPHER_SERVER_PREFERENCE to SSL default
  options so ciphers are tried in server and not in client order

* changed default SSL protocol to TLSv1 instead of SSLv2

* changed log-level of SSL-related messages

* added SSL connections if server is compiled with OpenSSL support. Use --help-ssl

* INCOMPATIBLE CHANGE: removed startup option "--server.admin-port".
  The new endpoints feature (see --server.endpoint) allows opening multiple endpoints
  anyway, and the distinction between admin and "other" endpoints can be emulated
  later using privileges.

* INCOMPATIBLE CHANGE: removed startup options "--port", "--server.port", and
  "--server.http-port" for arangod.
  These options have been replaced by the new "--server.endpoint" parameter

* INCOMPATIBLE CHANGE: removed startup option "--server" for arangosh and arangoimp.
  These options have been replaced by the new "--server.endpoint" parameter

* Added "--server.endpoint" option to arangod, arangosh, and arangoimp.
  For arangod, this option allows specifying the bind endpoints for the server
  The server can be bound to one or multiple endpoints at once. For arangosh
  and arangoimp, the option specifies the server endpoint to connect to.
  The following endpoint syntax is currently supported:
  - tcp://host:port or http@tcp://host:port (HTTP over IPv4)
  - tcp://[host]:port or http@tcp://[host]:port (HTTP over IPv6)
  - ssl://host:port or http@tcp://host:port (HTTP over SSL-encrypted IPv4)
  - ssl://[host]:port or http@tcp://[host]:port (HTTP over SSL-encrypted IPv6)
  - unix:///path/to/socket or http@unix:///path/to/socket (HTTP over UNIX socket)

  If no port is specified, the default port of 8529 will be used.

* INCOMPATIBLE CHANGE: removed startup options "--server.require-keep-alive" and
  "--server.secure-require-keep-alive".
  The server will now behave as follows which should be more conforming to the
  HTTP standard:
  * if a client sends a "Connection: close" header, the server will close the
    connection
  * if a client sends a "Connection: keep-alive" header, the server will not
    close the connection
  * if a client does not send any "Connection" header, the server will assume
    "keep-alive" if the request was an HTTP/1.1 request, and "close" if the
    request was an HTTP/1.0 request

* (minimal) internal optimizations for HTTP request parsing and response header
  handling

* fixed Unicode unescaping bugs for \f and surrogate pairs in BasicsC/strings.c

* changed implementation of TRI_BlockCrc32 algorithm to use 8 bytes at a time

* fixed issue #122: arangod doesn't start if <log.file> cannot be created

* fixed issue #121: wrong collection size reported

* fixed issue #98: Unable to change journalSize

* fixed issue #88: fds not closed

* fixed escaping of document data in HTML admin front end

* added HTTP basic authentication, this is always turned on

* added server startup option --server.disable-admin-interface to turn off the
  HTML admin interface

* honor server startup option --database.maximal-journal-size when creating new
  collections without specific journalsize setting. Previously, these
  collections were always created with journal file sizes of 32 MB and the
  --database.maximal-journal-size setting was ignored

* added server startup option --database.wait-for-sync to control the default
  behavior

* renamed "--unit-tests" to "--javascript.unit-tests"


v1.0.alpha3 (2012-06-30)
------------------------

* fixed issue #116: createCollection=create option doesn't work

* fixed issue #115: Compilation issue under OSX 10.7 Lion & 10.8 Mountain Lion
  (homebrew)

* fixed issue #114: image not found

* fixed issue #111: crash during "make unittests"

* fixed issue #104: client.js -> ARANGO_QUIET is not defined


v1.0.alpha2 (2012-06-24)
------------------------

* fixed issue #112: do not accept document with duplicate attribute names

* fixed issue #103: Should we cleanup the directory structure

* fixed issue #100: "count" attribute exists in cursor response with "count:
  false"

* fixed issue #84 explain command

* added new MRuby version (2012-06-02)

* added --log.filter

* cleanup of command line options:
** --startup.directory => --javascript.startup-directory
** --quite => --quiet
** --gc.interval => --javascript.gc-interval
** --startup.modules-path => --javascript.modules-path
** --action.system-directory => --javascript.action-directory
** --javascript.action-threads => removed (is now the same pool as --server.threads)

* various bug-fixes

* support for import

* added option SKIP_RANGES=1 for make unittests

* fixed several range-related assertion failures in the AQL query optimizer

* fixed AQL query optimizations for some edge cases (e.g. nested subqueries with
  invalid constant filter expressions)


v1.0.alpha1 (2012-05-28)
------------------------

Alpha Release of ArangoDB 1.0<|MERGE_RESOLUTION|>--- conflicted
+++ resolved
@@ -26,7 +26,6 @@
 * display the server role when connecting arangosh against a server (e.g. 
   SINGLE, COORDINATOR)
 
-<<<<<<< HEAD
 * added replication applier state figures `totalDocuments` and `totalRemovals` to 
   access the number of document insert/replace operations and the number of document
   removals operations separately. Also added figures `totalApplyTime` and 
@@ -67,9 +66,8 @@
   the replication on the followers. Followers can however restart the replication
   doing a resync.
 
-=======
 * agents need to be able to overwrite a compacted state with same _key
->>>>>>> 3240185b
+
 
 v3.4.4 (2019-03-08)
 -------------------
