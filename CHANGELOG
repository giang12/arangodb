--- conflicted
+++ resolved
@@ -1,14 +1,12 @@
 v3.4.4 (2019-XX-XX)
 -------------------
 
-<<<<<<< HEAD
 * fixed some escaping issues within the web ui.
-=======
+
 * follow up to fix JWT authentication in arangosh (#7530):
   also fix reconnect
 
 * fixed overflow in windows NowNanos in RocksDB
->>>>>>> 7f71e8d3
 
 * fixed issue #8165: AQL optimizer does not pick up multiple Geo index
 
