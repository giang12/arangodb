devel
-----

<<<<<<< HEAD
* in AQL, the semantics of objects as *keyExpression*s in UPDATE, REPLACE and
  REMOVE has changed. Additional attributes (in excess of `_key`) now must match
  the document that is to be updated, replaced or removed, respectively, or a
  document not found error is returned.
=======
* Bugfix: The AQL syntax variants `UPDATE/REPLACE k WITH d` now correctly take
  _rev from k instead of d (when ignoreRevs is false) and ignore d._rev.
>>>>>>> 5a9326e3

* Added load balancer support and user-restriction to async jobs API.

  If an async job is accessed on a different coordinator than where it was
  created, the request(s) will be forwarded to the correct coordinator. If a
  job is accessed by a different user than the one who created it, the request
  will be denied.

* switch default storage engine from MMFiles to RocksDB

  In ArangoDB 3.4, the default storage engine for new installations is the RocksDB
  engine. This differs to previous versions (3.2 and 3.3), in which the default
  storage engine was the MMFiles engine.

  The MMFiles engine can still be explicitly selected as the storage engine for
  all new installations. It's only that the "auto" setting for selecting the storage
  engine will now use the RocksDB engine instead of MMFiles engine.

  In the following scenarios, the effectively selected storage engine for new
  installations will be RocksDB:

  * `--server.storage-engine rocksdb`
  * `--server.storage-engine auto`
  * `--server.storage-engine` option not specified

  The MMFiles storage engine will be selected for new installations only when
  explicitly selected:

  * `--server.storage-engine mmfiles`

  On upgrade, any existing ArangoDB installation will keep its previously selected
  storage engine. The change of the default storage engine is thus only relevant
  for new ArangoDB installations and/or existing cluster setups for which new server
  nodes get added later. All server nodes in a cluster setup should use the same
  storage engine to work reliably. Using different storage engines in a cluster is
  unsupported.

* added collection.indexes() as an alias for collection.getIndexes()

* disable V8 engine and JavaScript APIs for agency nodes

* renamed MMFiles engine compactor thread from "Compactor" to "MMFilesCompactor".

  This change will be visible only on systems which allow assigning names to
  threads.

* added configuration option `--rocksdb.sync-interval`

  This option specifies interval (in milliseconds) that ArangoDB will use to
  automatically synchronize data in RocksDB's write-ahead log (WAL) files to
  disk. Automatic syncs will only be performed for not-yet synchronized data,
  and only for operations that have been executed without the *waitForSync*
  attribute.

  Automatic synchronization is performed by a background thread. The default
  sync interval is 100 milliseconds.

* added AQL functions `TO_BASE64`, `TO_HEX`, `ENCODE_URI_COMPONENT` and `SOUNDEX`

* PR #5857: RocksDB engine would frequently request a new DelayToken.  This caused
  excessive write delay on the next Put() call.  Alternate approach taken.

* changed the thread handling in the scheduler. `--server.maximal-threads` will be
  the maximum number of threads for the scheduler.

* The option `--server.threads` is now obsolete.

* use sparse indexes in more cases now, when it is clear that the index attribute
  value cannot be null

* introduce SingleRemoteOperationNode via "optimize-cluster-single-document-operations"
  optimizer rule, which triggers single document operations directly from the coordinator
  instead of using a full-featured AQL setup. This saves cluster roundtrips.

  Queries directly referencing the document key benefit from this:

      UPDATE {_key: '1'} WITH {foo: 'bar'} IN collection RETURN OLD

* Added load balancer support and user-restriction to cursor API.

  If a cursor is accessed on a different coordinator than where it was created,
  the requests will be forwarded to the correct coordinator. If a cursor is
  accessed by a different user than the one who created it, the request will
  be denied.

* if authentication is turned on requests to databases by users with insufficient rights
 will be answered with the HTTP forbidden (401) response.

* upgraded bundled RocksDB library version to 5.14

* added key generators `uuid` and `padded`

  The `uuid` key generator generates universally unique 128 bit keys, which are
  stored in hexadecimal human-readable format.
  The `padded` key generator generates keys of a fixed length (16 bytes) in
  ascending lexicographical sort order.

* The REST API of `/_admin/status` changed: Field "mode" is now named "operationMode",
  field "writeOpsEnabled" no longer exists and is replaced by field "readOnly" with
  the inverted meaning.

* added `COUNT_DISTINCT` AQL function

* make AQL optimizer rule `collect-in-cluster` optimize aggregation functions
  `AVERAGE`, `VARIANCE`, `STDDEV`, `UNIQUE`, `SORTED_UNIQUE` and `COUNT_DISTINCT`
  in a cluster by pushing parts of the aggregation onto the DB servers and only
  doing the total aggregation on the coordinator

* replace JavaScript functions FULLTEXT, NEAR, WITHIN and WITHIN_RECTANGLE with
  regular AQL subqueries via a new optimizer rule "replace-function-with-index".

* the existing "fulltext-index-optimizer" optimizer rule has been removed because its
  duty is now handled by the "replace-function-with-index" rule.

* The `NEAR` AQL function now does not default to a limit of 100 documents any more.

* added option "--latency true" option to arangoimport. Lists microsecond latency
  statistics on 10 second intervals.

* fixed internal issue #2256: ui, document id not showing up when deleting a document

* fixed internal issue #2163: wrong labels within foxx validation of service
  input parameters

* fixed internal issue #2160: fixed misplaced tooltips in indices view

* Added exclusive option for rocksdb collections. Modifying AQL queries can
  now set the exclusive option as well as it can be set on JavaScript transactions.

* added optimizer rule "optimize-subqueries", which makes qualifying subqueries
  return less data

  The rule fires in the following situations:
  * in case only a few results are used from a non-modifying subquery, the rule
    will add a LIMIT statement into the subquery. For example

        LET docs = (
          FOR doc IN collection
            FILTER ...
            RETURN doc
        )
        RETURN docs[0]

    will be turned into

        LET docs = (
          FOR doc IN collection
            FILTER ...
            LIMIT 1
            RETURN doc
        )
        RETURN docs[0]

    Another optimization performed by this rule is to modify the result value
    of subqueries in case only the number of results is checked later. For example

        RETURN LENGTH(
          FOR doc IN collection
            FILTER ...
            RETURN doc
        )

    will be turned into

        RETURN LENGTH(
          FOR doc IN collection
            FILTER ...
            RETURN true
        )

  This saves copying the document data from the subquery to the outer scope and may
  enable follow-up optimizations.

* fixed issue #5035: fixed a vulnerability issue within the web ui's index view

* fixed Foxx queues bug when queues are created in a request handler with an
  ArangoDB authentication header

* abort startup when using SSLv2 for a server endpoint, or when connecting with
  a client tool via an SSLv2 connection.

  SSLv2 has been disabled in the OpenSSL library by default in recent versions
  because of security vulnerabilities inherent in this protocol.

  As it is not safe at all to use this protocol, the support for it has also
  been stopped in ArangoDB. End users that use SSLv2 for connecting to ArangoDB
  should change the protocol from SSLv2 to TLSv12 if possible, by adjusting
  the value of the `--ssl.protocol` startup option.

* added `overwrite` option to document insert operations to allow for easier syncing.

  This implements almost the much inquired UPSERT. In reality it is a REPSERT
  (replace/insert) because only replacement and not modification of documents
  is possible. The option does not work in cluster collections with custom
  sharding.

* added startup option `--log.escape`

  This option toggles the escaping of log output.

  If set to `true` (which is the default value), then the logging will work
  as before, and the following characters in the log output are escaped:

  * the carriage return character (hex 0d)
  * the newline character (hex 0a)
  * the tabstop character (hex 09)
  * any other characters with an ordinal value less than hex 20

  If the option is set to `false`, no characters are escaped. Characters with
  an ordinal value less than hex 20 will not be printed in this mode but will
  be replaced with a space character (hex 20).

  A side effect of turning off the escaping is that it will reduce the CPU
  overhead for the logging. However, this will only be noticable when logging
  is set to a very verbose level (e.g. debug or trace).

* increased the default values for the startup options `--javascript.gc-interval`
  from every 1000 to every 2000 requests, and for `--javascript.gc-frequency` from
  30 to 60 seconds

  This will make the V8 garbage collection run less often by default than in previous
  versions, reducing CPU load a bit and leaving more contexts available on average.

* added `/_admin/repair/distributeShardsLike` that repairs collections with
  distributeShardsLike where the shards aren't actually distributed like in the
  prototype collection, as could happen due to internal issue #1770

* Fixed issue #4271: Change the behavior of the `fullCount` option for AQL query
  cursors so that it will only take into account `LIMIT` statements on the top level
  of the query.

  `LIMIT` statements in subqueries will not have any effect on the `fullCount` results
  any more.

* We added a new geo-spatial index implementation. On the RocksDB storage engine all
  installations will need to be upgraded with `--database.auto-upgrade true`. New geo
  indexes will now only report with the type `geo` instead of `geo1` or `geo2`.
  The index types `geo1` and `geo2` are now deprecated.
  Additionally we removed the deprecated flags `constraint` and `ignoreNull` from geo
  index definitions, these fields were initially deprecated in ArangoDB 2.5

* Add revision id to RocksDB values in primary indexes to speed up replication (~10x).

* PR #5238: Create a default pacing algorithm for arangoimport to avoid TimeoutErrors
  on VMs with limited disk throughput

* Starting a cluster with coordinators and DB servers using different storage engines
  is unsupported. Doing it anyway will now produce a warning on startup

* fixed issue #4919: C++ implementation of LIKE function now matches the old and correct
  behaviour of the javascript implementation.

* added `--json` option to arangovpack, allowing to treat its input as plain JSON data
  make arangovpack work without any configuration file

* added experimental arangodb startup option `--javascript.enabled` to enable/disable the
  initialization of the V8 JavaScript engine. Only expected to work on single-servers and
  agency deployments

* pull request #5201: eliminate race scenario where handlePlanChange could run infinite times
  after an execution exceeded 7.4 second time span

* UI: fixed an unreasonable event bug within the modal view engine

* pull request #5114: detect shutdown more quickly on heartbeat thread of coordinator and
  DB servers

* fixed issue #3811: gharial api is now checking existence of `_from` and `_to` vertices
  during edge creation

* There is a new method `_profileQuery` on the database object to execute a query and
  print an explain with annotated runtime information.

* Query cursors can now be created with option `profile`, with a value of 0, 1 or 2.
  This will cause queries to include more statistics in their results and will allow tracing
  of queries.

* fixed internal issue #2147: fixed database filter in UI

* fixed internal issue #2149: number of documents in the UI is not adjusted after moving them

* fixed internal issue #2150: UI - loading a saved query does not update the list of bind
  parameters

* removed option `--cluster.my-local-info` in favor of persisted server UUIDs

  The option `--cluster.my-local-info` was deprecated since ArangoDB 3.3.

* added new collection property `cacheEnabled` which enables in-memory caching for
  documents and primary index entries. Available only when using RocksDB

* arangodump now supports `--threads` option to dump collections in parallel

* arangorestore now supports `--threads` option to restore collections in parallel

* Improvement: The AQL query planner in cluster is now a bit more clever and
  can prepare AQL queries with less network overhead.

  This should speed up simple queries in cluster mode, on complex queries it
  will most likely not show any performance effect.
  It will especially show effects on collections with a very high amount of Shards.

* removed remainders of dysfunctional `/_admin/cluster-test` and `/_admin/clusterCheckPort`
  API endpoints and removed them from documentation

* added new query option `stream` to enable streaming query execution via the
  `POST /_api/cursor` rest interface.

* fixed issue #4698: databases within the UI are now displayed in a sorted order.

* Behavior of permissions for databases and collections changed:
  The new fallback rule for databases for which an access level is not explicitly specified:
  Choose the higher access level of:
    * A wildcard database grant
    * A database grant on the `_system` database
  The new fallback rule for collections for which an access level is not explicitly specified:
  Choose the higher access level of:
    * Any wildcard access grant in the same database, or on "*/*"
    * The access level for the current database
    * The access level for the `_system` database

* fixed issue #4583: add AQL ASSERT and AQL WARN

* renamed startup option `--replication.automatic-failover` to
  `--replication.active-failover`
  using the old option name will still work in ArangoDB 3.4, but the old option
  will be removed afterwards

* index selectivity estimates for RocksDB engine are now eventually consistent

  This change addresses a previous issue where some index updates could be
  "lost" from the view of the internal selectivity estimate, leading to
  inaccurate estimates. The issue is solved now, but there can be up to a second
  or so delay before updates are reflected in the estimates.

* support `returnOld` and `returnNew` attributes for in the following HTTP REST
  APIs:

  * /_api/gharial/<graph>/vertex/<collection>
  * /_api/gharial/<graph>/edge/<collection>

  The exception from this is that the HTTP DELETE verb for these APIs does not
  support `returnOld` because that would make the existing API incompatible

* fixed internal issue #478: remove unused and undocumented REST API endpoints
  _admin/statistics/short and _admin/statistics/long

  These APIs were available in ArangoDB's REST API, but have not been called by
  ArangoDB itself nor have they been part of the documented API. They have been
  superseded by other REST APIs and were partially dysfunctional. Therefore
  these two endpoints have been removed entirely.

* fixed issue #1532: reload users on restore

* fixed internal issue #1475: when restoring a cluster dump to a single server
  ignore indexes of type primary and edge since we mustn't create them here.

* fixed internal issue #1439: improve performance of any-iterator for RocksDB

* issue #1190: added option `--create-database` for arangoimport

* UI: updated dygraph js library to version 2.1.0

* renamed arangoimp to arangoimport for consistency
  Release packages will still install arangoimp as a symlink so user scripts
  invoking arangoimp do not need to be changed

* UI: Shard distribution view now has an accordion view instead of displaying
  all shards of all collections at once.

* fixed issue #4393: broken handling of unix domain sockets in JS_Download

* added AQL function `IS_KEY`
  this function checks if the value passed to it can be used as a document key,
  i.e. as the value of the `_key` attribute

* added AQL functions `SORTED` and `SORTED_UNIQUE`

  `SORTED` will return a sorted version of the input array using AQL's internal
  comparison order
  `SORTED_UNIQUE` will do the same, but additionally removes duplicates.

* added C++ implementation for AQL functions `DATE_NOW`, `DATE_ISO8601`,
  `DATE_TIMESTAMP`, `IS_DATESTRING`, `DATE_DAYOFWEEK`, `DATE_YEAR`,
  `DATE_MONTH`, `DATE_DAY`, `DATE_HOUR`, `DATE_MINUTE`, `DATE_SECOND`,
  `DATE_MILLISECOND`, `DATE_DAYOFYEAR`, `DATE_ISOWEEK`, `DATE_LEAPYEAR`,
  `DATE_QUARTER`, `DATE_DAYS_IN_MONTH`, `DATE_ADD`, `DATE_SUBTRACT`,
  `DATE_DIFF`, `DATE_COMPARE`, `TRANSLATE` and `SHA512`

* fixed a bug where clusterinfo missed changes to plan after agency
  callback is registred for create collection

* Foxx manifest.json files can now contain a $schema key with the value
  of "http://json.schemastore.org/foxx-manifest" to improve tooling support.

* fixed agency restart from compaction without data

* fixed agency's log compaction for internal issue #2249

* only load Plan and Current from agency when actually needed


v3.3.13 (XXXX-XX-XX)
--------------------

* fixed issue #5827: Batch request handling incompatible with .NET's default
  ContentType format


v3.3.12 (2018-07-12)
--------------------

* issue #5854: RocksDB engine would frequently request a new DelayToken.  This caused
  excessive write delay on the next Put() call.  Alternate approach taken.

* fixed graph creation under some circumstances failing with 'edge collection
  already used in edge def' despite the edge definitions being identical

* fixed issue #5727: Edge document with user provided key is inserted as many
  times as the number of shards, violating the primary index

* fixed internal issue #2658: AQL modification queries did not allow `_rev`
  checking. There is now a new option `ignoreRevs` which can be set to `false`
  in order to force AQL modification queries to match revision ids before
  doing any modifications

* fixed issue #5679: Replication applier restrictions will crash synchronisation
  after initial sync

* fixed potential issue in RETURN DISTINCT CollectBlock implementation
  that led to the block producing an empty result

* changed communication tasks to use boost strands instead of locks,
  this fixes a race condition with parallel VST communication over
  SSL

* fixed agency restart from compaction without data

* fixed for agent coming back to agency with changed endpoint and
  total data loss

* more patient agency tests to allow for ASAN tests to successfully finish


v3.3.11 (2018-06-26)
--------------------

* upgraded arangosync version to 0.5.3

* upgraded arangodb starter version to 0.12.0

* fixed internal issue #2559: "unexpected document key" error when custom
  shard keys are used and the "allowUserKeys" key generator option is set
  to false

* fixed AQL DOCUMENT lookup function for documents for sharded collections with
  more than a single shard and using a custom shard key (i.e. some shard
  key attribute other than `_key`).
  The previous implementation of DOCUMENT restricted to lookup to a single
  shard in all cases, though this restriction was invalid. That lead to
  `DOCUMENT` not finding documents in cases the wrong shard was contacted. The
  fixed implementation in 3.3.11 will reach out to all shards to find the
  document, meaning it will produce the correct result, but will cause more
  cluster-internal traffic. This increase in traffic may be high if the number
  of shards is also high, because each invocation of `DOCUMENT` will have to
  contact all shards.
  There will be no performance difference for non-sharded collections or
  collections that are sharded by `_key` or that only have a single shard.

* reimplemented replication view in web UI

* fixed internal issue #2256: ui, document id not showing up when deleting a document

* fixed internal issue #2163: wrong labels within foxx validation of service
  input parameters

* fixed internal issue #2160: fixed misplaced tooltips in indices view

* added new arangoinspect client tool, to help users and customers easily collect
  information of any ArangoDB server setup, and facilitate troubleshooting for the
  ArangoDB Support Team


v3.3.10 (2018-06-04)
--------------------

* make optimizer rule "remove-filter-covered-by-index" not stop after removing
  a sub-condition from a FILTER statement, but pass the optimized FILTER
  statement again into the optimizer rule for further optimizations.
  This allows optimizing away some more FILTER conditions than before.

* allow accessing /_admin/status URL on followers too in active failover setup

* fix cluster COLLECT optimization for attributes that were in "sorted" variant of
  COLLECT and that were provided by a sorted index on the collected attribute

* apply fulltext index optimization rule for multiple fulltext searches in
  the same query

  this fixes https://stackoverflow.com/questions/50496274/two-fulltext-searches-on-arangodb-cluster-v8-is-involved

* validate `_from` and `_to` values of edges on updates consistently

* fixed issue #5400: Unexpected AQL Result

* fixed issue #5429: Frequent 'updated local foxx repository' messages

* fixed issue #5252: Empty result if FULLTEXT() is used together with LIMIT offset

* fixed issue #5035: fixed a vulnerability issue within the web ui's index view

* inception was ignoring leader's configuration


v3.3.9 (2018-05-17)
-------------------

* added `/_admin/repair/distributeShardsLike` that repairs collections with
  distributeShardsLike where the shards aren't actually distributed like in the
  prototype collection, as could happen due to internal issue #1770

* fixed Foxx queues bug when queues are created in a request handler with an
  ArangoDB authentication header

* upgraded arangosync version to 0.5.1

* upgraded arangodb starter version to 0.11.3

* fix cluster upgrading issue introduced in 3.3.8

  the issue made arangod crash when starting a DB server with option
  `--database.auto-upgrade true`

* fix C++ implementation of AQL ZIP function to return each distinct attribute
  name only once. The previous implementation added non-unique attribute names
  multiple times, which led to follow-up issues.
  Now if an attribute name occurs multiple times in the input list of attribute
  names, it will only be incorporated once into the result object, with the
  value that corresponds to the first occurrence.
  This fix also changes the V8 implementation of the ZIP function, which now
  will always return the first value for non-unique attribute names and not the
  last occurring value.

* self heal during a Foxx service install, upgrade or replace no longer breaks
  the respective operation

* make /_api/index, /_api/database and /_api/user REST handlers use the scheduler's
  internal queue, so they do not run in an I/O handling thread

* fixed issue #4919: C++ implementation of LIKE function now matches the old and
  correct behavior of the JavaScript implementation.

* added REST API endpoint /_admin/server/availability for monitoring purposes

* UI: fixed an unreasonable event bug within the modal view engine

* fixed issue #3811: gharial api is now checking existence of _from and _to vertices
  during edge creation

* fixed internal issue #2149: number of documents in the UI is not adjusted after
  moving them

* fixed internal issue #2150: UI - loading a saved query does not update the list
  of bind parameters

* fixed internal issue #2147 - fixed database filter in UI

* fixed issue #4934: Wrong used GeoIndex depending on FILTER order

* added `query` and `aql.literal` helpers to `@arangodb` module.

* remove post-sort from GatherNode in cluster AQL queries that do use indexes
  for filtering but that do not require a sorted result

  This optimization can speed up gathering data from multiple shards, because
  it allows to remove a merge sort of the individual shards' results.

* extend the already existing "reduce-extraction-to-projection" AQL optimizer
  rule for RocksDB to provide projections of up to 5 document attributes. The
  previous implementation only supported a projection for a single document
  attribute. The new implementation will extract up to 5 document attributes from
  a document while scanning a collection via an EnumerateCollectionNode.
  Additionally the new version of the optimizer rule can also produce projections
  when scanning an index via an IndexNode.
  The optimization is benefial especially for huge documents because it will copy
  out only the projected attributes from the document instead of copying the entire
  document data from the storage engine.

  When applied, the explainer will show the projected attributes in a `projections`
  remark for an EnumerateCollectionNode or IndexNode. The optimization is limited
  to the RocksDB storage engine.

* added index-only optimization for AQL queries that can satisfy the retrieval of
  all required document attributes directly from an index.

  This optimization will be triggered for the RocksDB engine if an index is used
  that covers all required attributes of the document used later on in the query.
  If applied, it will save retrieving the actual document data (which would require
  an extra lookup in RocksDB), but will instead build the document data solely
  from the index values found. It will only be applied when using up to 5 attributes
  from the document, and only if the rest of the document data is not used later
  on in the query.

  The optimization is currently available for the RocksDB engine for the index types
  primary, edge, hash, skiplist and persistent.

  If the optimization is applied, it will show up as "index only" in an AQL
  query's execution plan for an IndexNode.

* added scan-only optimization for AQL queries that iterate over collections or
  indexes and that do not need to return the actual document values.

  Not fetching the document values from the storage engine will provide a
  considerable speedup when using the RocksDB engine, but may also help a bit
  in case of the MMFiles engine. The optimization will only be applied when
  full-scanning or index-scanning a collection without refering to any of its
  documents later on, and, for an IndexNode, if all filter conditions for the
  documents of the collection are covered by the index.

  If the optimization is applied, it will show up as "scan only" in an AQL
  query's execution plan for an EnumerateCollectionNode or an IndexNode.

* extend existing "collect-in-cluster" optimizer rule to run grouping, counting
  and deduplication on the DB servers in several cases, so that the coordinator
  will only need to sum up the potentially smaller results from the individual shards.

  The following types of COLLECT queries are covered now:
  - RETURN DISTINCT expr
  - COLLECT WITH COUNT INTO ...
  - COLLECT var1 = expr1, ..., varn = exprn (WITH COUNT INTO ...), without INTO or KEEP
  - COLLECT var1 = expr1, ..., varn = exprn AGGREGATE ..., without INTO or KEEP, for
    aggregate functions COUNT/LENGTH, SUM, MIN and MAX.

* honor specified COLLECT method in AQL COLLECT options

  for example, when the user explicitly asks for the COLLECT method
  to be `sorted`, the optimizer will now not produce an alternative
  version of the plan using the hash method.

  additionally, if the user explcitly asks for the COLLECT method to
  be `hash`, the optimizer will now change the existing plan to use
  the hash method if possible instead of just creating an alternative
  plan.

  `COLLECT ... OPTIONS { method: 'sorted' }` => always use sorted method
  `COLLECT ... OPTIONS { method: 'hash' }`   => use hash if this is technically possible
  `COLLECT ...` (no options)                 => create a plan using sorted, and another plan using hash method

* added bulk document lookups for MMFiles engine, which will improve the performance
  of document lookups from an inside an index in case the index lookup produces many
  documents


v3.3.8 (2018-04-24)
-------------------

* included version of ArangoDB Starter (`arangodb` binary) updated to v0.10.11,
  see [Starter changelog](https://github.com/arangodb-helper/arangodb/blob/master/CHANGELOG.md)

* added arangod startup option `--dump-options` to print all configuration parameters
  as a JSON object

* fixed: (Enterprise only) If you restore a SmartGraph where the collections
  are still existing and are supposed to be dropped on restore we ended up in
  duplicate name error. This is now gone and the SmartGraph is correctly restored.

* fix lookups by `_id` in smart graph edge collections

* improve startup resilience in case there are datafile errors (MMFiles)

  also allow repairing broken VERSION files automatically on startup by
  specifying the option `--database.ignore-datafile-errors true`

* fix issue #4582: UI query editor now supports usage of empty string as bind parameter value

* fixed internal issue #2148: Number of documents found by filter is misleading in web UI

* added startup option `--database.required-directory-state`

  using this option it is possible to require the database directory to be
  in a specific state on startup. the options for this value are:

  - non-existing: database directory must not exist
  - existing: database directory must exist
  - empty: database directory must exist but be empty
  - populated: database directory must exist and contain specific files already
  - any: any state allowed

* field "$schema" in Foxx manifest.json files no longer produce warnings

* added `@arangodb/locals` module to expose the Foxx service context as an
  alternative to using `module.context` directly.

* `db._executeTransaction` now accepts collection objects as collections.

* supervision can be put into maintenance mode


v3.3.7 (2018-04-11)
-------------------

* added hidden option `--query.registry-ttl` to control the lifetime of cluster AQL
  query parts

* fixed internal issue #2237: AQL queries on collections with replicationFactor:
  "satellite" crashed arangod in single server mode

* fixed restore of satellite collections: replicationFactor was set to 1 during
  restore

* fixed dump and restore of smart graphs:
  a) The dump will not include the hidden shadow collections anymore, they were dumped
     accidentially and only contain duplicated data.
  b) Restore will now ignore hidden shadow collections as all data is contained
     in the smart-edge collection. You can manually include these collections from an
     old dump (3.3.5 or earlier) by using `--force`.
  c) Restore of a smart-graph will now create smart collections properly instead
     of getting into `TIMEOUT_IN_CLUSTER_OPERATION`

* fixed issue in AQL query optimizer rule "restrict-to-single-shard", which
  may have sent documents to a wrong shard in AQL INSERT queries that specified
  the value for `_key` using an expression (and not a constant value)
  Important: if you were affected by this bug in v3.3.5 it is required that you
  recreate your dataset in v3.3.6 (i.e. dumping and restoring) instead of doing
  a simple binary upgrade

* added /_admin/status HTTP API for debugging purposes

* added ArangoShell helper function for packaging all information about an
  AQL query so it can be run and analyzed elsewhere:

  query = "FOR doc IN mycollection FILTER doc.value > 42 RETURN doc";
  require("@arangodb/aql/explainer").debugDump("/tmp/query-debug-info", query);

  Entitled users can send the generated file to the ArangoDB support to facilitate
  reproduction and debugging.

* added hidden option `--server.ask-jwt-secret`. This is an internal option
  for debugging and should not be exposed to end-users.

* fix for internal issue #2215. supervision will now wait for agent to
  fully prepare before adding 10 second grace period after leadership change

* fixed internal issue #2215's FailedLeader timeout bug

v3.3.5 (2018-03-28)
-------------------

* fixed issue #4934: Wrong used GeoIndex depending on FILTER order

* make build id appear in startup log message alongside with other version info

* make AQL data modification operations that are sent to all shards and that are
  supposed to return values (i.e. `RETURN OLD` or `RETURN NEW`) not return fake
  empty result rows if the document to be updated/replaced/removed was not present
  on the target shard

* added AQL optimizer rule `restrict-to-single-shard`

  This rule will kick in if a collection operation (index lookup or data
  modification operation) will only affect a single shard, and the operation can be
  restricted to the single shard and is not applied for all shards. This optimization
  can be applied for queries that access a collection only once in the query, and that
  do not use traversals, shortest path queries and that do not access collection data
  dynamically using the `DOCUMENT`, `FULLTEXT`, `NEAR` or `WITHIN` AQL functions.
  Additionally, the optimizer will only pull off this optimization if can safely
  determine the values of all the collection's shard keys from the query, and when the
  shard keys are covered by a single index (this is always true if the shard key is
  the default `_key`)

* display missing attributes of GatherNodes in AQL explain output

* make AQL optimizer rule `undistribute-remove-after-enum-coll` fire in a few
  more cases in which it is possible

* slightly improve index selection for the RocksDB engine when there are multiple
  competing indexes with the same attribute prefixes, but different amount of
  attributes covered. In this case, the more specialized index will be preferred
  now

* fix issue #4924: removeFollower now prefers to remove the last follower(s)

* added "collect-in-cluster" optimizer rule to have COLLECT WITH COUNT queries
  without grouping being executed on the DB servers and the coordinator only summing
  up the counts from the individual shards

* fixed issue #4900: Nested FOR query uses index but ignores other filters

* properly exit v8::Context in one place where it was missing before

* added hidden option `--cluster.index-create-timeout` for controlling the
  default value of the index creation timeout in cluster
  under normal circumstances, this option does not need to be adjusted

* increase default timeout for index creation in cluster to 3600s

* fixed issue #4843: Query-Result has more Docs than the Collection itself

* fixed the behavior of ClusterInfo when waiting for current to catch
  up with plan in create collection.

* fixed issue #4827: COLLECT on edge _to field doesn't group distinct values as expected (MMFiles)


v3.3.4 (2018-03-01)
-------------------

* fix AQL `fullCount` result value in some cluster cases when it was off a bit

* fix issue #4651: Simple query taking forever until a request timeout error

* fix issue #4657: fixed incomplete content type header

* Vastly improved the Foxx Store UI

* fix issue #4677: AQL WITH with bind parameters results in "access after data-modification"
  for two independent UPSERTs

* remove unused startup option `--ldap.permissions-attribute-name`

* fix issue #4457: create /var/tmp/arangod with correct user in supervisor mode

* remove long disfunctional admin/long_echo handler

* fixed Foxx API:

  * PUT /_api/foxx/service: Respect force flag
  * PATCH /_api/foxx/service: Check whether a service under given mount exists

* internal issue #1726: supervision failed to remove multiple servers
  from health monitoring at once.

* more information from inception, why agent is activated

* fixed a bug where supervision tried to deal with shards of virtual collections

* fix internal issue #1770: collection creation using distributeShardsLike yields
  errors and did not distribute shards correctly in the following cases:
  1. If numberOfShards * replicationFactor % nrDBServers != 0
     (shards * replication is not divisible by DBServers).
  2. If there was failover / move shard case on the leading collection
     and creating the follower collection afterwards.

* fix timeout issues in replication client expiration

* added missing edge filter to neighbors-only traversals
  in case a filter condition was moved into the traverser and the traversal was
  executed in breadth-first mode and was returning each visited vertex exactly
  once, and there was a filter on the edges of the path and the resulting vertices
  and edges were not used later, the edge filter was not applied

* fixed issue #4160: Run arangod with "--database.auto-upgrade" option always crash silently without error log

* fix internal issue #1848: AQL optimizer was trying to resolve attribute accesses
  to attributes of constant object values at query compile time, but only did so far
  the very first attribute in each object

  this fixes https://stackoverflow.com/questions/48648737/beginner-bug-in-for-loops-from-objects

* fix inconvenience: If we want to start server with a non-existing
  --javascript.app-path it will now be created (if possible)

* fixed: REST API `POST _api/foxx` now returns HTTP code 201 on success, as documented.
         returned 200 before.

* fixed: REST API `PATCH _api/foxx/dependencies` now updates the existing dependencies
         instead of replacing them.

* fixed: Foxx upload of single javascript file. You now can upload via http-url pointing
         to a javascript file.

* fixed issue #4395: If your foxx app includes an `APP` folder it got
         accidently removed by selfhealing this is not the case anymore.

* fixed internal issue #1969 - command apt-get purge/remove arangodb3e was failing


v3.3.3 (2018-01-16)
-------------------

* fix issue #4272: VERSION file keeps disappearing

* fix internal issue #81: quotation marks disappeared when switching table/json
  editor in the query editor ui

* added option `--rocksdb.throttle` to control whether write-throttling is enabled
  Write-throttling is turned on by default, to reduce chances of compactions getting
  too far behind and blocking incoming writes.

* fixed issue #4308: Crash when getter for error.name throws an error (on Windows)

* UI: fixed a query editor caching and parsing issue

* Fixed internal issue #1683: fixes an UI issue where a collection name gets wrongly cached
  within the documents overview of a collection.

* Fixed an issue with the index estimates in RocksDB in the case a transaction is aborted.
  Former the index estimates were modified if the transaction commited or not.
  Now they will only be modified if the transaction commited successfully.

* UI: optimized login view for very small screen sizes

* Truncate in RocksDB will now do intermediate commits every 10.000 documents
  if truncate fails or the server crashes during this operation all deletes
  that have been commited so far are persisted.

* make the default value of `--rocksdb.block-cache-shard-bits` use the RocksDB
  default value. This will mostly mean the default number block cache shard
  bits is lower than before, allowing each shard to store more data and cause
  less evictions from block cache

* issue #4222: Permission error preventing AQL query import / export on webui

* UI: optimized error messages for invalid query bind parameter

* UI: upgraded swagger ui to version 3.9.0

* issue #3504: added option `--force-same-database` for arangorestore

  with this option set to true, it is possible to make any arangorestore attempt
  fail if the specified target database does not match the database name
  specified in the source dump's "dump.json" file. it can thus be used to
  prevent restoring data into the "wrong" database

  The option is set to `false` by default to ensure backwards-compatibility

* make the default value of `--rocksdb.block-cache-shard-bits` use the RocksDB
  default value. This will mostly mean the default number block cache shard
  bits is lower than before, allowing each shard to store more data and cause
  less evictions from block cache

* fixed issue #4255: AQL SORT consuming too much memory

* fixed incorrect persistence of RAFT vote and term


v3.3.2 (2018-01-04)
-------------------

* fixed issue #4199: Internal failure: JavaScript exception in file 'arangosh.js'
  at 98,7: ArangoError 4: Expecting type String

* fixed issue in agency supervision with a good server being left in
  failedServers

* distinguish isReady and allInSync in clusterInventory

* fixed issue #4197: AQL statement not working in 3.3.1 when upgraded from 3.2.10

* do not reuse collection ids when restoring collections from a dump, but assign new collection ids, this should prevent collection id conflicts


v3.3.1 (2017-12-28)
-------------------

* UI: displayed wrong wfs property for a collection when using RocksDB as
  storage engine

* added `--ignore-missing` option to arangoimp
  this option allows importing lines with less fields than specified in the CSV
  header line

* changed misleading error message from "no leader" to "not a leader"

* optimize usage of AQL FULLTEXT index function to a FOR loop with index
  usage in some cases
  When the optimization is applied, this especially speeds up fulltext index
  queries in the cluster

* UI: improved the behavior during collection creation in a cluster environment

* Agency lockup fixes for very small machines.

* Agency performance improvement by finer grained locking.

* Use steady_clock in agency whereever possible.

* Agency prevent Supervision thread crash.

* Fix agency integer overflow in timeout calculation.


v3.3.0 (2012-12-14)
-------------------

* release version

* added a missing try/catch block in the supervision thread


v3.3.rc8 (2017-12-12)
---------------------

* UI: fixed broken Foxx configuration keys. Some valid configuration values
  could not be edited via the ui.

* UI: pressing the return key inside a select2 box no longer triggers the modal's
  success function

* UI: coordinators and db servers are now in sorted order (ascending)


v3.3.rc7 (2017-12-07)
---------------------

* fixed issue #3741: fix terminal color output in Windows

* UI: fixed issue #3822: disabled name input field for system collections

* fixed issue #3640: limit in subquery

* fixed issue #3745: Invalid result when using OLD object with array attribute in UPSERT statement

* UI: edge collections were wrongly added to from and to vertices select box during graph creation

* UI: added not found views for documents and collections

* UI: using default user database api during database creation now

* UI: the graph viewer backend now picks one random start vertex of the
  first 1000 documents instead of calling any(). The implementation of
  "any" is known to scale bad on huge collections with RocksDB.

* UI: fixed disappearing of the navigation label in some case special case

* UI: the graph viewer now displays updated label values correctly.
  Additionally the included node/edge editor now closes automatically
  after a successful node/edge update.

* fixed issue #3917: traversals with high maximal depth take extremely long
  in planning phase.


v3.3.rc4 (2017-11-28)
---------------------

* minor bug-fixes


v3.3.rc3 (2017-11-24)
---------------------

* bug-fixes


v3.3.rc2 (2017-11-22)
---------------------

* UI: document/edge editor now remembering their modes (e.g. code or tree)

* UI: optimized error messages for invalid graph definitions. Also fixed a
  graph renderer cleanup error.

* UI: added a delay within the graph viewer while changing the colors of the
  graph. Necessary due different browser behaviour.

* added options `--encryption.keyfile` and `--encryption.key-generator` to arangodump
  and arangorestore

* UI: the graph viewer now displays updated label values correctly.
  Additionally the included node/edge editor now closes automatically
  after a successful node/edge update.

* removed `--recycle-ids` option for arangorestore

  using that option could have led to problems on the restore, with potential
  id conflicts between the originating server (the source dump server) and the
  target server (the restore server)


v3.3.rc1 (2017-11-17)
---------------------

* add readonly mode REST API

* allow compilation of ArangoDB source code with g++ 7

* upgrade minimum required g++ compiler version to g++ 5.4
  That means ArangoDB source code will not compile with g++ 4.x or g++ < 5.4 anymore.

* AQL: during a traversal if a vertex is not found. It will not print an ERROR to the log and continue
  with a NULL value, but will register a warning at the query and continue with a NULL value.
  The situation is not desired as an ERROR as ArangoDB can store edges pointing to non-existing
  vertex which is perfectly valid, but it may be a n issue on the data model, so users
  can directly see it on the query now and do not "by accident" have to check the LOG output.

* introduce `enforceReplicationFactor` attribute for creating collections:
  this optional parameter controls if the coordinator should bail out during collection
  creation if there are not enough DBServers available for the desired `replicationFactor`.

* fixed issue #3516: Show execution time in arangosh

  this change adds more dynamic prompt components for arangosh
  The following components are now available for dynamic prompts,
  settable via the `--console.prompt` option in arangosh:

  - '%t': current time as timestamp
  - '%a': elpased time since ArangoShell start in seconds
  - '%p': duration of last command in seconds
  - '%d': name of current database
  - '%e': current endpoint
  - '%E': current endpoint without protocol
  - '%u': current user

  The time a command takes can be displayed easily by starting arangosh with `--console.prompt "%p> "`.

* make the ArangoShell refill its collection cache when a yet-unknown collection
  is first accessed. This fixes the following problem:

      arangosh1> db._collections();  // shell1 lists all collections
      arangosh2> db._create("test"); // shell2 now creates a new collection 'test'
      arangosh1> db.test.insert({}); // shell1 is not aware of the collection created
                                     // in shell2, so the insert will fail

* make AQL `DISTINCT` not change the order of the results it is applied on

* incremental transfer of initial collection data now can handle partial
  responses for a chunk, allowing the leader/master to send smaller chunks
  (in terms of HTTP response size) and limit memory usage

  this optimization is only active if client applications send the "offset" parameter
  in their requests to PUT `/_api/replication/keys/<id>?type=docs`

* initial creation of shards for cluster collections is now faster with
  `replicationFactor` values bigger than 1. this is achieved by an optimization
  for the case when the collection on the leader is still empty

* potential fix for issue #3517: several "filesystem full" errors in logs
  while there's a lot of disk space

* added C++ implementations for AQL function `SUBSTRING()`, `LEFT()`, `RIGHT()` and `TRIM()`

* show C++ function name of call site in ArangoDB log output

  this requires option `--log.line-number` to be set to *true*

* UI: added word wrapping to query editor

* UI: fixed wrong user attribute name validation, issue #3228

* make AQL return a proper error message in case of a unique key constraint
  violation. previously it only returned the generic "unique constraint violated"
  error message but omitted the details about which index caused the problem.

  This addresses https://stackoverflow.com/questions/46427126/arangodb-3-2-unique-constraint-violation-id-or-key

* added option `--server.local-authentication`

* UI: added user roles

* added config option `--log.color` to toggle colorful logging to terminal

* added config option `--log.thread-name` to additionally log thread names

* usernames must not start with `:role:`, added new options:
    --server.authentication-timeout
    --ldap.roles-attribute-name
    --ldap.roles-transformation
    --ldap.roles-search
    --ldap.superuser-role
    --ldap.roles-include
    --ldap.roles-exclude

* performance improvements for full collection scans and a few other operations
  in MMFiles engine

* added `--rocksdb.encryption-key-generator` for enterprise

* removed `--compat28` parameter from arangodump and replication API

  older ArangoDB versions will no longer be supported by these tools.

* increase the recommended value for `/proc/sys/vm/max_map_count` to a value
  eight times as high as the previous recommended value. Increasing the
  values helps to prevent an ArangoDB server from running out of memory mappings.

  The raised minimum recommended value may lead to ArangoDB showing some startup
  warnings as follows:

      WARNING {memory} maximum number of memory mappings per process is 65530, which seems too low. it is recommended to set it to at least 512000
      WARNING {memory} execute 'sudo sysctl -w "vm.max_map_count=512000"'

* Foxx now warns about malformed configuration/dependency names and aliases in the manifest.


v3.2.16 (2018-07-12)
--------------------

* make edge cache initialization and invalidation more portable by avoiding memset
  on non-POD types

* fixed internal issue #2256: ui, document id not showing up when deleting a document

* fixed issue #5400: Unexpected AQL Result

* Fixed issue #5035: fixed a vulnerability issue within the web ui's index view

* issue one HTTP call less per cluster AQL query

* self heal during a Foxx service install, upgrade or replace no longer breaks
  the respective operation

* inception was ignoring leader's configuration

* more patient agency tests to allow for ASAN tests to successfully finish

* fixed for agent coming back to agency with changed endpoint and
  total data loss

* fixed agency restart from compaction without data


v3.2.15 (2018-05-13)
--------------------

* upgraded arangodb starter version to 0.11.2

* make /_api/index and /_api/database REST handlers use the scheduler's internal
  queue, so they do not run in an I/O handling thread

* fixed issue #3811: gharial api is now checking existence of _from and _to vertices
  during edge creation


v3.2.14 (2018-04-20)
--------------------

* field "$schema" in Foxx manifest.json files no longer produce warnings

* added `@arangodb/locals` module to expose the Foxx service context as an
  alternative to using `module.context` directly.

* the internal implementation of REST API `/_api/simple/by-example` now uses
  C++ instead of JavaScript

* supervision can be switched to maintenance mode f.e. for rolling upgrades


v3.2.13 (2018-04-13)
--------------------

* improve startup resilience in case there are datafile errors (MMFiles)

  also allow repairing broken VERSION files automatically on startup by
  specifying the option `--database.ignore-datafile-errors true`

* fix issue #4582: UI query editor now supports usage of empty string as bind parameter value

* fix issue #4924: removeFollower now prefers to remove the last follower(s)

* fixed issue #4934: Wrong used GeoIndex depending on FILTER order

* fixed the behavior of clusterinfo when waiting for current to catch
  up with plan in create collection.

* fix for internal issue #2215. supervision will now wait for agent to
  fully prepare before adding 10 second grace period after leadership change

* fixed interal issue #2215 FailedLeader timeout bug


v3.2.12 (2018-02-27)
--------------------

* remove long disfunctional admin/long_echo handler

* fixed Foxx API:

  * PUT /_api/foxx/service: Respect force flag
  * PATCH /_api/foxx/service: Check whether a service under given mount exists

* fix issue #4457: create /var/tmp/arangod with correct user in supervisor mode

* fix internal issue #1848

  AQL optimizer was trying to resolve attribute accesses
  to attributes of constant object values at query compile time, but only did so far
  the very first attribute in each object

  this fixes https://stackoverflow.com/questions/48648737/beginner-bug-in-for-loops-from-objects

* fix inconvenience: If we want to start server with a non-existing
  --javascript.app-path it will now be created (if possible)

* fixed: REST API `POST _api/foxx` now returns HTTP code 201 on success, as documented.
         returned 200 before.

* fixed: REST API `PATCH _api/foxx/dependencies` now updates the existing dependencies
         instead of replacing them.

* fixed: Foxx upload of single javascript file. You now can upload via http-url pointing
         to a javascript file.

* fixed issue #4395: If your foxx app includes an `APP` folder it got accidently removed by selfhealing
         this is not the case anymore.

* fix internal issue 1770: collection creation using distributeShardsLike yields
  errors and did not distribute shards correctly in the following cases:
  1. If numberOfShards * replicationFactor % nrDBServers != 0
     (shards * replication is not divisible by DBServers).
  2. If there was failover / move shard case on the leading collection
     and creating the follower collection afterwards.

* fix timeout issues in replication client expiration

+ fix some inconsistencies in replication for RocksDB engine that could have led
  to some operations not being shipped from master to slave servers

* fix issue #4272: VERSION file keeps disappearing

* fix internal issue #81: quotation marks disappeared when switching table/json
  editor in the query editor ui

* make the default value of `--rocksdb.block-cache-shard-bits` use the RocksDB
  default value. This will mostly mean the default number block cache shard
  bits is lower than before, allowing each shard to store more data and cause
  less evictions from block cache

* fix issue #4393: broken handling of unix domain sockets in
  JS_Download

* fix internal bug #1726: supervision failed to remove multiple
  removed servers from health UI

* fixed internal issue #1969 - command apt-get purge/remove arangodb3e was failing

* fixed a bug where supervision tried to deal with shards of virtual collections


v3.2.11 (2018-01-17)
--------------------

* Fixed an issue with the index estimates in RocksDB in the case a transaction is aborted.
  Former the index estimates were modified if the transaction commited or not.
  Now they will only be modified if the transaction commited successfully.

* Truncate in RocksDB will now do intermediate commits every 10.000 documents
  if truncate fails or the server crashes during this operation all deletes
  that have been commited so far are persisted.

* fixed issue #4308: Crash when getter for error.name throws an error (on Windows)

* UI: fixed a query editor caching and parsing issue for arrays and objects

* Fixed internal issue #1684: Web UI: saving arrays/objects as bind parameters faulty

* Fixed internal issue #1683: fixes an UI issue where a collection name gets wrongly cached
  within the documents overview of a collection.

* issue #4222: Permission error preventing AQL query import / export on webui

* UI: optimized login view for very small screen sizes

* UI: Shard distribution view now has an accordion view instead of displaying
  all shards of all collections at once.

* UI: optimized error messages for invalid query bind parameter

* fixed missing transaction events in RocksDB asynchronous replication

* fixed issue #4255: AQL SORT consuming too much memory

* fixed issue #4199: Internal failure: JavaScript exception in file 'arangosh.js'
  at 98,7: ArangoError 4: Expecting type String

* fixed issue #3818: Foxx configuration keys cannot contain spaces (will not save)

* UI: displayed wrong "waitForSync" property for a collection when
  using RocksDB as storage engine

* prevent binding to the same combination of IP and port on Windows

* fixed incorrect persistence of RAFT vote and term


v3.2.10 (2017-12-22)
--------------------

* replication: more robust initial sync

* fixed a bug in the RocksDB engine that would prevent recalculated
  collection counts to be actually stored

* fixed issue #4095: Inconsistent query execution plan

* fixed issue #4056: Executing empty query causes crash

* fixed issue #4045: Out of memory in `arangorestore` when no access
  rights to dump files

* fixed issue #3031: New Graph: Edge definitions with edges in
  fromCollections and toCollections

* fixed issue #2668: UI: when following wrong link from edge to vertex in
  nonexisting collection misleading error is printed

* UI: improved the behavior during collection creation in a cluster environment

* UI: the graph viewer backend now picks one random start vertex of the
  first 1000 documents instead of calling any(). The implementation of
  any is known to scale bad on huge collections with rocksdb.

* fixed snapshots becoming potentially invalid after intermediate commits in
  the RocksDB engine

* backport agency inquire API changes

* fixed issue #3822: Field validation error in ArangoDB UI - Minor

* UI: fixed disappearing of the navigation label in some cases

* UI: fixed broken foxx configuration keys. Some valid configuration values
  could not be edited via the ui.

* fixed issue #3640: limit in subquery

* UI: edge collections were wrongly added to from and to vertices select
  box during graph creation

* fixed issue #3741: fix terminal color output in Windows

* fixed issue #3917: traversals with high maximal depth take extremely long
  in planning phase.

* fix equality comparison for MMFiles documents in AQL functions UNIQUE
  and UNION_DISTINCT


v3.2.9 (2017-12-04)
-------------------

* under certain conditions, replication could stop. Now fixed by adding an
  equality check for requireFromPresent tick value

* fixed locking for replication context info in RocksDB engine
  this fixes undefined behavior when parallel requests are made to the
  same replication context

* UI: added not found views for documents and collections

* fixed issue #3858: Foxx queues stuck in 'progress' status

* allow compilation of ArangoDB source code with g++ 7

* fixed issue #3224: Issue in the Foxx microservices examples

* fixed a deadlock in user privilege/permission change routine

* fixed a deadlock on server shutdown

* fixed some collection locking issues in MMFiles engine

* properly report commit errors in AQL write queries to the caller for the
  RocksDB engine

* UI: optimized error messages for invalid graph definitions. Also fixed a
  graph renderer cleanrenderer cleanup error.

* UI: document/edge editor now remembering their modes (e.g. code or tree)

* UI: added a delay within the graph viewer while changing the colors of the
  graph. Necessary due different browser behaviour.

* fix removal of failed cluster nodes via web interface

* back port of ClusterComm::wait fix in devel
  among other things this fixes too eager dropping of other followers in case
  one of the followers does not respond in time

* transact interface in agency should not be inquired as of now

* inquiry tests and blocking of inquiry on AgencyGeneralTransaction

v3.2.8 (2017-11-18)
-------------------

* fixed a race condition occuring when upgrading via linux package manager

* fixed authentication issue during replication


v3.2.7 (2017-11-13)
-------------------

* Cluster customers, which have upgraded from 3.1 to 3.2 need to upgrade
  to 3.2.7. The cluster supervision is otherwise not operational.

* Fixed issue #3597: AQL with path filters returns unexpected results
  In some cases breadth first search in combination with vertex filters
  yields wrong result, the filter was not applied correctly.

* fixed some undefined behavior in some internal value caches for AQL GatherNodes
  and SortNodes, which could have led to sorted results being effectively not
  correctly sorted.

* make the replication applier for the RocksDB engine start automatically after a
  restart of the server if the applier was configured with its `autoStart` property
  set to `true`. previously the replication appliers were only automatically restarted
  at server start for the MMFiles engine.

* fixed arangodump batch size adaptivity in cluster mode and upped default batch size
  for arangodump

  these changes speed up arangodump in cluster context

* smart graphs now return a proper inventory in response to replication inventory
  requests

* fixed issue #3618: Inconsistent behavior of OR statement with object bind parameters

* only users with read/write rights on the "_system" database can now execute
  "_admin/shutdown" as well as modify properties of the write-ahead log (WAL)

* increase default maximum number of V8 contexts to at least 16 if not explicitly
  configured otherwise.
  the procedure for determining the actual maximum value of V8 contexts is unchanged
  apart from the value `16` and works as follows:
  - if explicitly set, the value of the configuration option `--javascript.v8-contexts`
    is used as the maximum number of V8 contexts
  - when the option is not set, the maximum number of V8 contexts is determined
    by the configuration option `--server.threads` if that option is set. if
    `--server.threads` is not set, then the maximum number of V8 contexts is the
    server's reported hardware concurrency (number of processors visible
    to the arangod process). if that would result in a maximum value of less than 16
    in any of these two cases, then the maximum value will be increased to 16.

* fixed issue #3447: ArangoError 1202: AQL: NotFound: (while executing) when
  updating collection

* potential fix for issue #3581: Unexpected "rocksdb unique constraint
  violated" with unique hash index

* fixed geo index optimizer rule for geo indexes with a single (array of coordinates)
  attribute.

* improved the speed of the shards overview in cluster (API endpoint /_api/cluster/shardDistribution API)
  It is now guaranteed to return after ~2 seconds even if the entire cluster is unresponsive.

* fix agency precondition check for complex objects
  this fixes issues with several CAS operations in the agency

* several fixes for agency restart and shutdown

* the cluster-internal representation of planned collection objects is now more
  lightweight than before, using less memory and not allocating any cache for indexes
  etc.

* fixed issue #3403: How to kill long running AQL queries with the browser console's
  AQL (display issue)

* fixed issue #3549: server reading ENGINE config file fails on common standard
  newline character

* UI: fixed error notifications for collection modifications

* several improvements for the truncate operation on collections:

  * the timeout for the truncate operation was increased in cluster mode in
    order to prevent too frequent "could not truncate collection" errors

  * after a truncate operation, collections in MMFiles still used disk space.
    to reclaim disk space used by truncated collection, the truncate actions
    in the web interface and from the ArangoShell now issue an extra WAL flush
    command (in cluster mode, this command is also propagated to all servers).
    the WAL flush allows all servers to write out any pending operations into the
    datafiles of the truncated collection. afterwards, a final journal rotate
    command is sent, which enables the compaction to entirely remove all datafiles
    and journals for the truncated collection, so that all disk space can be
    reclaimed

  * for MMFiles a special method will be called after a truncate operation so that
    all indexes of the collection can free most of their memory. previously some
    indexes (hash and skiplist indexes) partially kept already allocated memory
    in order to avoid future memory allocations

  * after a truncate operation in the RocksDB engine, an additional compaction
    will be triggered for the truncated collection. this compaction removes all
    deletions from the key space so that follow-up scans over the collection's key
    range do not have to filter out lots of already-removed values

  These changes make truncate operations potentially more time-consuming than before,
  but allow for memory/disk space savings afterwards.

* enable JEMalloc background threads for purging and returning unused memory
  back to the operating system (Linux only)

  JEMalloc will create its background threads on demand. The number of background
  threads is capped by the number of CPUs or active arenas. The background threads run
  periodically and purge unused memory pages, allowing memory to be returned to the
  operating system.

  This change will make the arangod process create several additional threads.
  It is accompanied by an increased `TasksMax` value in the systemd service configuration
  file for the arangodb3 service.

* upgraded bundled V8 engine to bugfix version v5.7.492.77

  this upgrade fixes a memory leak in upstream V8 described in
  https://bugs.chromium.org/p/v8/issues/detail?id=5945 that will result in memory
  chunks only getting uncommitted but not unmapped


v3.2.6 (2017-10-26)
-------------------

* UI: fixed event cleanup in cluster shards view

* UI: reduced cluster dashboard api calls

* fixed a permission problem that prevented collection contents to be displayed
  in the web interface

* removed posix_fadvise call from RocksDB's PosixSequentialFile::Read(). This is
  consistent with Facebook PR 2573 (#3505)

  this fix should improve the performance of the replication with the RocksDB
  storage engine

* allow changing of collection replication factor for existing collections

* UI: replicationFactor of a collection is now changeable in a cluster
  environment

* several fixes for the cluster agency

* fixed undefined behavior in the RocksDB-based geo index

* fixed Foxxmaster failover

* purging or removing the Debian/Ubuntu arangodb3 packages now properly stops
  the arangod instance before actuallying purging or removing


v3.2.5 (2017-10-16)
-------------------

* general-graph module and _api/gharial now accept cluster options
  for collection creation. It is now possible to set replicationFactor and
  numberOfShards for all collections created via this graph object.
  So adding a new collection will not result in a singleShard and
  no replication anymore.

* fixed issue #3408: Hard crash in query for pagination

* minimum number of V8 contexts in console mode must be 2, not 1. this is
  required to ensure the console gets one dedicated V8 context and all other
  operations have at least one extra context. This requirement was not enforced
  anymore.

* fixed issue #3395: AQL: cannot instantiate CollectBlock with undetermined
  aggregation method

* UI: fixed wrong user attribute name validation, issue #3228

* fix potential overflow in CRC marker check when a corrupted CRC marker
  is found at the very beginning of an MMFiles datafile

* UI: fixed unresponsive events in cluster shards view

* Add statistics about the V8 context counts and number of available/active/busy
  threads we expose through the server statistics interface.


v3.2.4 (2017-09-26)
-------------------

* UI: no default index selected during index creation

* UI: added replicationFactor option during SmartGraph creation

* make the MMFiles compactor perform less writes during normal compaction
  operation

  This partially fixes issue #3144

* make the MMFiles compactor configurable

  The following options have been added:

* `--compaction.db-sleep-time`: sleep interval between two compaction runs
    (in s)
  * `--compaction.min-interval"`: minimum sleep time between two compaction
     runs (in s)
  * `--compaction.min-small-data-file-size`: minimal filesize threshold
    original datafiles have to be below for a compaction
  * `--compaction.dead-documents-threshold`: minimum unused count of documents
    in a datafile
  * `--compaction.dead-size-threshold`: how many bytes of the source data file
    are allowed to be unused at most
  * `--compaction.dead-size-percent-threshold`: how many percent of the source
    datafile should be unused at least
  * `--compaction.max-files`: Maximum number of files to merge to one file
  * `--compaction.max-result-file-size`: how large may the compaction result
    file become (in bytes)
  * `--compaction.max-file-size-factor`: how large the resulting file may
    be in comparison to the collection's `--database.maximal-journal-size' setting`

* fix downwards-incompatibility in /_api/explain REST handler

* fix Windows implementation for fs.getTempPath() to also create a
  sub-directory as we do on linux

* fixed a multi-threading issue in cluster-internal communication

* performance improvements for traversals and edge lookups

* removed internal memory zone handling code. the memory zones were a leftover
  from the early ArangoDB days and did not provide any value in the current
  implementation.

* (Enterprise only) added `skipInaccessibleCollections` option for AQL queries:
  if set, AQL queries (especially graph traversals) will treat collections to
  which a user has no access rights to as if these collections were empty.

* adjusted scheduler thread handling to start and stop less threads in
  normal operations

* leader-follower replication catchup code has been rewritten in C++

* early stage AQL optimization now also uses the C++ implementations of
  AQL functions if present. Previously it always referred to the JavaScript
  implementations and ignored the C++ implementations. This change gives
  more flexibility to the AQL optimizer.

* ArangoDB tty log output is now colored for log messages with levels
  FATAL, ERR and WARN.

* changed the return values of AQL functions `REGEX_TEST` and `REGEX_REPLACE`
  to `null` when the input regex is invalid. Previous versions of ArangoDB
  partly returned `false` for invalid regexes and partly `null`.

* added `--log.role` option for arangod

  When set to `true`, this option will make the ArangoDB logger print a single
  character with the server's role into each logged message. The roles are:

  - U: undefined/unclear (used at startup)
  - S: single server
  - C: coordinator
  - P: primary
  - A: agent

  The default value for this option is `false`, so no roles will be logged.


v3.2.3 (2017-09-07)
-------------------

* fixed issue #3106: orphan collections could not be registered in general-graph module

* fixed wrong selection of the database inside the internal cluster js api

* added startup option `--server.check-max-memory-mappings` to make arangod check
  the number of memory mappings currently used by the process and compare it with
  the maximum number of allowed mappings as determined by /proc/sys/vm/max_map_count

  The default value is `true`, so the checks will be performed. When the current
  number of mappings exceeds 90% of the maximum number of mappings, the creation
  of further V8 contexts will be deferred.

  Note that this option is effective on Linux systems only.

* arangoimp now has a `--remove-attribute` option

* added V8 context lifetime control options
  `--javascript.v8-contexts-max-invocations` and `--javascript.v8-contexts-max-age`

  These options allow specifying after how many invocations a used V8 context is
  disposed, or after what time a V8 context is disposed automatically after its
  creation. If either of the two thresholds is reached, an idl V8 context will be
  disposed.

  The default value of `--javascript.v8-contexts-max-invocations` is 0, meaning that
  the maximum number of invocations per context is unlimited. The default value
  for `--javascript.v8-contexts-max-age` is 60 seconds.

* fixed wrong UI cluster health information

* fixed issue #3070: Add index in _jobs collection

* fixed issue #3125: HTTP Foxx API JSON parsing

* fixed issue #3120: Foxx queue: job isn't running when server.authentication = true

* fixed supervision failure detection and handling, which happened with simultaneous
  agency leadership change


v3.2.2 (2017-08-23)
-------------------

* make "Rebalance shards" button work in selected database only, and not make
  it rebalance the shards of all databases

* fixed issue #2847: adjust the response of the DELETE `/_api/users/database/*` calls

* fixed issue #3075: Error when upgrading arangoDB on linux ubuntu 16.04

* fixed a buffer overrun in linenoise console input library for long input strings

* increase size of the linenoise input buffer to 8 KB

* abort compilation if the detected GCC or CLANG isn't in the range of compilers
  we support

* fixed spurious cluster hangups by always sending AQL-query related requests
  to the correct servers, even after failover or when a follower drops

  The problem with the previous shard-based approach was that responsibilities
  for shards may change from one server to another at runtime, after the query
  was already instanciated. The coordinator and other parts of the query then
  sent further requests for the query to the servers now responsible for the
  shards.
  However, an AQL query must send all further requests to the same servers on
  which the query was originally instanciated, even in case of failover.
  Otherwise this would potentially send requests to servers that do not know
  about the query, and would also send query shutdown requests to the wrong
  servers, leading to abandoned queries piling up and using resources until
  they automatically time out.

* fixed issue with RocksDB engine acquiring the collection count values too
  early, leading to the collection count values potentially being slightly off
  even in exclusive transactions (for which the exclusive access should provide
  an always-correct count value)

* fixed some issues in leader-follower catch-up code, specifically for the
  RocksDB engine

* make V8 log fatal errors to syslog before it terminates the process.
  This change is effective on Linux only.

* fixed issue with MMFiles engine creating superfluous collection journals
  on shutdown

* fixed issue #3067: Upgrade from 3.2 to 3.2.1 reset autoincrement keys

* fixed issue #3044: ArangoDB server shutdown unexpectedly

* fixed issue #3039: Incorrect filter interpretation

* fixed issue #3037: Foxx, internal server error when I try to add a new service

* improved MMFiles fulltext index document removal performance
  and fulltext index query performance for bigger result sets

* ui: fixed a display bug within the slow and running queries view

* ui: fixed a bug when success event triggers twice in a modal

* ui: fixed the appearance of the documents filter

* ui: graph vertex collections not restricted to 10 anymore

* fixed issue #2835: UI detection of JWT token in case of server restart or upgrade

* upgrade jemalloc version to 5.0.1

  This fixes problems with the memory allocator returing "out of memory" when
  calling munmap to free memory in order to return it to the OS.

  It seems that calling munmap on Linux can increase the number of mappings, at least
  when a region is partially unmapped. This can lead to the process exceeding its
  maximum number of mappings, and munmap and future calls to mmap returning errors.

  jemalloc version 5.0.1 does not have the `--enable-munmap` configure option anymore,
  so the problem is avoided. To return memory to the OS eventually, jemalloc 5's
  background purge threads are used on Linux.

* fixed issue #2978: log something more obvious when you log a Buffer

* fixed issue #2982: AQL parse error?

* fixed issue #3125: HTTP Foxx API Json parsing

v3.2.1 (2017-08-09)
-------------------

* added C++ implementations for AQL functions `LEFT()`, `RIGHT()` and `TRIM()`

* fixed docs for issue #2968: Collection _key autoincrement value increases on error

* fixed issue #3011: Optimizer rule reduce-extraction-to-projection breaks queries

* Now allowing to restore users in a sharded environment as well
  It is still not possible to restore collections that are sharded
  differently than by _key.

* fixed an issue with restoring of system collections and user rights.
  It was not possible to restore users into an authenticated server.

* fixed issue #2977: Documentation for db._createDatabase is wrong

* ui: added bind parameters to slow query history view

* fixed issue #1751: Slow Query API should provide bind parameters, webui should display them

* ui: fixed a bug when moving multiple documents was not possible

* fixed docs for issue #2968: Collection _key autoincrement value increases on error

* AQL CHAR_LENGTH(null) returns now 0. Since AQL TO_STRING(null) is '' (string of length 0)

* ui: now supports single js file upload for Foxx services in addition to zip files

* fixed a multi-threading issue in the agency when callElection was called
  while the Supervision was calling updateSnapshot

* added startup option `--query.tracking-with-bindvars`

  This option controls whether the list of currently running queries
  and the list of slow queries should contain the bind variables used
  in the queries or not.

  The option can be changed at runtime using the commands

      // enables tracking of bind variables
      // set to false to turn tracking of bind variables off
      var value = true;
      require("@arangodb/aql/queries").properties({
        trackBindVars: value
      });

* index selectivity estimates are now available in the cluster as well

* fixed issue #2943: loadIndexesIntoMemory not returning the same structure
  as the rest of the collection APIs

* fixed issue #2949: ArangoError 1208: illegal name

* fixed issue #2874: Collection properties do not return `isVolatile`
  attribute

* potential fix for issue #2939: Segmentation fault when starting
  coordinator node

* fixed issue #2810: out of memory error when running UPDATE/REPLACE
  on medium-size collection

* fix potential deadlock errors in collector thread

* disallow the usage of volatile collections in the RocksDB engine
  by throwing an error when a collection is created with attribute
  `isVolatile` set to `true`.
  Volatile collections are unsupported by the RocksDB engine, so
  creating them should not succeed and silently create a non-volatile
  collection

* prevent V8 from issuing SIGILL instructions when it runs out of memory

  Now arangod will attempt to log a FATAL error into its logfile in case V8
  runs out of memory. In case V8 runs out of memory, it will still terminate the
  entire process. But at least there should be something in the ArangoDB logs
  indicating what the problem was. Apart from that, the arangod process should
  now be exited with SIGABRT rather than SIGILL as it shouldn't return into the
  V8 code that aborted the process with `__builtin_trap`.

  this potentially fixes issue #2920: DBServer crashing automatically post upgrade to 3.2

* Foxx queues and tasks now ensure that the scripts in them run with the same
  permissions as the Foxx code who started the task / queue

* fixed issue #2928: Offset problems

* fixed issue #2876: wrong skiplist index usage in edge collection

* fixed issue #2868: cname missing from logger-follow results in rocksdb

* fixed issue #2889: Traversal query using incorrect collection id

* fixed issue #2884: AQL traversal uniqueness constraints "propagating" to other traversals? Weird results

* arangoexport: added `--query` option for passing an AQL query to export the result

* fixed issue #2879: No result when querying for the last record of a query

* ui: allows now to edit default access level for collections in database
  _system for all users except the root user.

* The _users collection is no longer accessible outside the arngod process, _queues is always read-only

* added new option "--rocksdb.max-background-jobs"

* removed options "--rocksdb.max-background-compactions", "--rocksdb.base-background-compactions" and "--rocksdb.max-background-flushes"

* option "--rocksdb.compaction-read-ahead-size" now defaults to 2MB

* change Windows build so that RocksDB doesn't enforce AVX optimizations by default
  This fixes startup crashes on servers that do not have AVX CPU extensions

* speed up RocksDB secondary index creation and dropping

* removed RocksDB note in Geo index docs


v3.2.0 (2017-07-20)
-------------------

* fixed UI issues

* fixed multi-threading issues in Pregel

* fixed Foxx resilience

* added command-line option `--javascript.allow-admin-execute`

  This option can be used to control whether user-defined JavaScript code
  is allowed to be executed on server by sending via HTTP to the API endpoint
  `/_admin/execute`  with an authenticated user account.
  The default value is `false`, which disables the execution of user-defined
  code. This is also the recommended setting for production. In test environments,
  it may be convenient to turn the option on in order to send arbitrary setup
  or teardown commands for execution on the server.


v3.2.beta6 (2017-07-18)
-----------------------

* various bugfixes


v3.2.beta5 (2017-07-16)
-----------------------

* numerous bugfixes


v3.2.beta4 (2017-07-04)
-----------------------

* ui: fixed document view _from and _to linking issue for special characters

* added function `db._parse(query)` for parsing an AQL query and returning information about it

* fixed one medium priority and two low priority security user interface
  issues found by owasp zap.

* ui: added index deduplicate options

* ui: fixed renaming of collections for the rocksdb storage engine

* documentation and js fixes for secondaries

* RocksDB storage format was changed, users of the previous beta/alpha versions
  must delete the database directory and re-import their data

* enabled permissions on database and collection level

* added and changed some user related REST APIs
    * added `PUT /_api/user/{user}/database/{database}/{collection}` to change collection permission
    * added `GET /_api/user/{user}/database/{database}/{collection}`
    * added optional `full` parameter to the `GET /_api/user/{user}/database/` REST call

* added user functions in the arangoshell `@arangodb/users` module
    * added `grantCollection` and `revokeCollection` functions
    * added `permission(user, database, collection)` to retrieve collection specific rights

* added "deduplicate" attribute for array indexes, which controls whether inserting
  duplicate index values from the same document into a unique array index will lead to
  an error or not:

      // with deduplicate = true, which is the default value:
      db._create("test");
      db.test.ensureIndex({ type: "hash", fields: ["tags[*]"], deduplicate: true });
      db.test.insert({ tags: ["a", "b"] });
      db.test.insert({ tags: ["c", "d", "c"] }); // will work, because deduplicate = true
      db.test.insert({ tags: ["a"] }); // will fail

      // with deduplicate = false
      db._create("test");
      db.test.ensureIndex({ type: "hash", fields: ["tags[*]"], deduplicate: false });
      db.test.insert({ tags: ["a", "b"] });
      db.test.insert({ tags: ["c", "d", "c"] }); // will not work, because deduplicate = false
      db.test.insert({ tags: ["a"] }); // will fail

  The "deduplicate" attribute is now also accepted by the index creation HTTP
  API endpoint POST /_api/index and is returned by GET /_api/index.

* added optimizer rule "remove-filters-covered-by-traversal"

* Debian/Ubuntu installer: make messages about future package upgrades more clear

* fix a hangup in VST

  The problem happened when the two first chunks of a VST message arrived
  together on a connection that was newly switched to VST.

* fix deletion of outdated WAL files in RocksDB engine

* make use of selectivity estimates in hash, skiplist and persistent indexes
  in RocksDB engine

* changed VM overcommit recommendation for user-friendliness

* fix a shutdown bug in the cluster: a destroyed query could still be active

* do not terminate the entire server process if a temp file cannot be created
  (Windows only)

* fix log output in the front-end, it stopped in case of too many messages


v3.2.beta3 (2017-06-27)
-----------------------

* numerous bugfixes


v3.2.beta2 (2017-06-20)
-----------------------

* potentially fixed issue #2559: Duplicate _key generated on insertion

* fix invalid results (too many) when a skipping LIMIT was used for a
  traversal. `LIMIT x` or `LIMIT 0, x` were not affected, but `LIMIT s, x`
  may have returned too many results

* fix races in SSL communication code

* fix invalid locking in JWT authentication cache, which could have
  crashed the server

* fix invalid first group results for sorted AQL COLLECT when LIMIT
  was used

* fix potential race, which could make arangod hang on startup

* removed `exception` field from transaction error result; users should throw
  explicit `Error` instances to return custom exceptions (addresses issue #2561)

* fixed issue #2613: Reduce log level when Foxx manager tries to self heal missing database

* add a read only mode for users and collection level authorization

* removed `exception` field from transaction error result; users should throw
  explicit `Error` instances to return custom exceptions (addresses issue #2561)

* fixed issue #2677: Foxx disabling development mode creates non-deterministic service bundle

* fixed issue #2684: Legacy service UI not working


v3.2.beta1 (2017-06-12)
-----------------------

* provide more context for index errors (addresses issue #342)

* arangod now validates several OS/environment settings on startup and warns if
  the settings are non-ideal. Most of the checks are executed on Linux systems only.

* fixed issue #2515: The replace-or-with-in optimization rule might prevent use of indexes

* added `REGEX_REPLACE` AQL function

* the RocksDB storage format was changed, users of the previous alpha versions
  must delete the database directory and re-import their data

* added server startup option `--query.fail-on-warning`

  setting this option to `true` will abort any AQL query with an exception if
  it causes a warning at runtime. The value can be overridden per query by
  setting the `failOnWarning` attribute in a query's options.

* added --rocksdb.num-uncompressed-levels to adjust number of non-compressed levels

* added checks for memory managment and warn (i. e. if hugepages are enabled)

* set default SSL cipher suite string to "HIGH:!EXPORT:!aNULL@STRENGTH"

* fixed issue #2469: Authentication = true does not protect foxx-routes

* fixed issue #2459: compile success but can not run with rocksdb

* `--server.maximal-queue-size` is now an absolute maximum. If the queue is
  full, then 503 is returned. Setting it to 0 means "no limit".

* (Enterprise only) added authentication against an LDAP server

* fixed issue #2083: Foxx services aren't distributed to all coordinators

* fixed issue #2384: new coordinators don't pick up existing Foxx services

* fixed issue #2408: Foxx service validation causes unintended side-effects

* extended HTTP API with routes for managing Foxx services

* added distinction between hasUser and authorized within Foxx
  (cluster internal requests are authorized requests but don't have a user)

* arangoimp now has a `--threads` option to enable parallel imports of data

* PR #2514: Foxx services that can't be fixed by self-healing now serve a 503 error

* added `time` function to `@arangodb` module


v3.2.alpha4 (2017-04-25)
------------------------

* fixed issue #2450: Bad optimization plan on simple query

* fixed issue #2448: ArangoDB Web UI takes no action when Delete button is clicked

* fixed issue #2442: Frontend shows already deleted databases during login

* added 'x-content-type-options: nosniff' to avoid MSIE bug

* set default value for `--ssl.protocol` from TLSv1 to TLSv1.2.

* AQL breaking change in cluster:
  The SHORTEST_PATH statement using edge-collection names instead
  of a graph name now requires to explicitly name the vertex-collection names
  within the AQL query in the cluster. It can be done by adding `WITH <name>`
  at the beginning of the query.

  Example:
  ```
  FOR v,e IN OUTBOUND SHORTEST_PATH @start TO @target edges [...]
  ```

  Now has to be:

  ```
  WITH vertices
  FOR v,e IN OUTBOUND SHORTEST_PATH @start TO @target edges [...]
  ```

  This change is due to avoid dead-lock sitations in clustered case.
  An error stating the above is included.

* add implicit use of geo indexes when using SORT/FILTER in AQL, without
  the need to use the special-purpose geo AQL functions `NEAR` or `WITHIN`.

  the special purpose `NEAR` AQL function can now be substituted with the
  following AQL (provided there is a geo index present on the `doc.latitude`
  and `doc.longitude` attributes):

      FOR doc in geoSort
        SORT DISTANCE(doc.latitude, doc.longitude, 0, 0)
        LIMIT 5
        RETURN doc

  `WITHIN` can be substituted with the following AQL:

      FOR doc in geoFilter
        FILTER DISTANCE(doc.latitude, doc.longitude, 0, 0) < 2000
        RETURN doc

  Compared to using the special purpose AQL functions this approach has the
  advantage that it is more composable, and will also honor any `LIMIT` values
  used in the AQL query.

* potential fix for shutdown hangs on OSX

* added KB, MB, GB prefix for integer parameters, % for integer parameters
  with a base value

* added JEMALLOC 4.5.0

* added `--vm.resident-limit` and `--vm.path` for file-backed memory mapping
  after reaching a configurable maximum RAM size

* try recommended limit for file descriptors in case of unlimited
  hard limit

* issue #2413: improve logging in case of lock timeout and deadlocks

* added log topic attribute to /_admin/log api

* removed internal build option `USE_DEV_TIMERS`

  Enabling this option activated some proprietary timers for only selected
  events in arangod. Instead better use `perf` to gather timings.


v3.2.alpha3 (2017-03-22)
------------------------

* increase default collection lock timeout from 30 to 900 seconds

* added function `db._engine()` for retrieval of storage engine information at
  server runtime

  There is also an HTTP REST handler at GET /_api/engine that returns engine
  information.

* require at least cmake 3.2 for building ArangoDB

* make arangod start with less V8 JavaScript contexts

  This speeds up the server start (a little bit) and makes it use less memory.
  Whenever a V8 context is needed by a Foxx action or some other operation and
  there is no usable V8 context, a new one will be created dynamically now.

  Up to `--javascript.v8-contexts` V8 contexts will be created, so this option
  will change its meaning. Previously as many V8 contexts as specified by this
  option were created at server start, and the number of V8 contexts did not
  change at runtime. Now up to this number of V8 contexts will be in use at the
  same time, but the actual number of V8 contexts is dynamic.

  The garbage collector thread will automatically delete unused V8 contexts after
  a while. The number of spare contexts will go down to as few as configured in
  the new option `--javascript.v8-contexts-minimum`. Actually that many V8 contexts
  are also created at server start.

  The first few requests in new V8 contexts will take longer than in contexts
  that have been there already. Performance may therefore suffer a bit for the
  initial requests sent to ArangoDB or when there are only few but performance-
  critical situations in which new V8 contexts will be created. If this is a
  concern, it can easily be fixed by setting `--javascipt.v8-contexts-minimum`
  and `--javascript.v8-contexts` to a relatively high value, which will guarantee
  that many number of V8 contexts to be created at startup and kept around even
  when unused.

  Waiting for an unused V8 context will now also abort if no V8 context can be
  acquired/created after 120 seconds.

* improved diagnostic messages written to logfiles by supervisor process

* fixed issue #2367

* added "bindVars" to attributes of currently running and slow queries

* added "jsonl" as input file type for arangoimp

* upgraded version of bundled zlib library from 1.2.8 to 1.2.11

* added input file type `auto` for arangoimp so it can automatically detect the
  type of the input file from the filename extension

* fixed variables parsing in GraphQL

* added `--translate` option for arangoimp to translate attribute names from
  the input files to attriubte names expected by ArangoDB

  The `--translate` option can be specified multiple times (once per translation
  to be executed). The following example renames the "id" column from the input
  file to "_key", and the "from" column to "_from", and the "to" column to "_to":

      arangoimp --type csv --file data.csv --translate "id=_key" --translate "from=_from" --translate "to=_to"

  `--translate` works for CSV and TSV inputs only.

* changed default value for `--server.max-packet-size` from 128 MB to 256 MB

* fixed issue #2350

* fixed issue #2349

* fixed issue #2346

* fixed issue #2342

* change default string truncation length from 80 characters to 256 characters for
  `print`/`printShell` functions in ArangoShell and arangod. This will emit longer
  prefixes of string values before truncating them with `...`, which is helpful
  for debugging.

* always validate incoming JSON HTTP requests for duplicate attribute names

  Incoming JSON data with duplicate attribute names will now be rejected as
  invalid. Previous versions of ArangoDB only validated the uniqueness of
  attribute names inside incoming JSON for some API endpoints, but not
  consistently for all APIs.

* don't let read-only transactions block the WAL collector

* allow passing own `graphql-sync` module instance to Foxx GraphQL router

* arangoexport can now export to csv format

* arangoimp: fixed issue #2214

* Foxx: automatically add CORS response headers

* added "OPTIONS" to CORS `access-control-allow-methods` header

* Foxx: Fix arangoUser sometimes not being set correctly

* fixed issue #1974


v3.2.alpha2 (2017-02-20)
------------------------

* ui: fixed issue #2065

* ui: fixed a dashboard related memory issue

* Internal javascript rest actions will now hide their stack traces to the client
  unless maintainer mode is activated. Instead they will always log to the logfile

* Removed undocumented internal HTTP API:
  * PUT _api/edges

  The documented GET _api/edges and the undocumented POST _api/edges remains unmodified.

* updated V8 version to 5.7.0.0

* change undocumented behaviour in case of invalid revision ids in
  If-Match and If-None-Match headers from 400 (BAD) to 412 (PRECONDITION
  FAILED).

* change undocumented behaviour in case of invalid revision ids in
  JavaScript document operations from 1239 ("illegal document revision")
  to 1200 ("conflict").

* added data export tool, arangoexport.

  arangoexport can be used to export collections to json, jsonl or xml
  and export a graph or collections to xgmml.

* fixed a race condition when closing a connection

* raised default hard limit on threads for very small to 64

* fixed negative counting of http connection in UI


v3.2.alpha1 (2017-02-05)
------------------------

* added figure `httpRequests` to AQL query statistics

* removed revisions cache intermediate layer implementation

* obsoleted startup options `--database.revision-cache-chunk-size` and
  `--database.revision-cache-target-size`

* fix potential port number over-/underruns

* added startup option `--log.shorten-filenames` for controlling whether filenames
  in log messages should be shortened to just the filename with the absolute path

* removed IndexThreadFeature, made `--database.index-threads` option obsolete

* changed index filling to make it more parallel, dispatch tasks to boost::asio

* more detailed stacktraces in Foxx apps

* generated Foxx services now use swagger tags


v3.1.24 (XXXX-XX-XX)
--------------------

* fixed one more LIMIT issue in traversals


v3.1.23 (2017-06-19)
--------------------

* potentially fixed issue #2559: Duplicate _key generated on insertion

* fix races in SSL communication code

* fix invalid results (too many) when a skipping LIMIT was used for a
  traversal. `LIMIT x` or `LIMIT 0, x` were not affected, but `LIMIT s, x`
  may have returned too many results

* fix invalid first group results for sorted AQL COLLECT when LIMIT
  was used

* fix invalid locking in JWT authentication cache, which could have
  crashed the server

* fix undefined behavior in traverser when traversals were used inside
  a FOR loop


v3.1.22 (2017-06-07)
--------------------

* fixed issue #2505: Problem with export + report of a bug

* documented changed behavior of WITH

* fixed ui glitch in aardvark

* avoid agency compaction bug

* fixed issue #2283: disabled proxy communication internally


v3.1.21 (2017-05-22)
--------------------

* fixed issue #2488:  AQL operator IN error when data use base64 chars

* more randomness in seeding RNG

v3.1.20 (2016-05-16)
--------------------

* fixed incorrect sorting for distributeShardsLike

* improve reliability of AgencyComm communication with Agency

* fixed shard numbering bug, where ids were erouneously incremented by 1

* remove an unnecessary precondition in createCollectionCoordinator

* funny fail rotation fix

* fix in SimpleHttpClient for correct advancement of readBufferOffset

* forward SIG_HUP in supervisor process to the server process to fix logrotaion
  You need to stop the remaining arangod server process manually for the upgrade to work.


v3.1.19 (2017-04-28)
--------------------

* Fixed a StackOverflow issue in Traversal and ShortestPath. Occured if many (>1000) input
  values in a row do not return any result. Fixes issue: #2445

* fixed issue #2448

* fixed issue #2442

* added 'x-content-type-options: nosniff' to avoid MSIE bug

* fixed issue #2441

* fixed issue #2440

* Fixed a StackOverflow issue in Traversal and ShortestPath. Occured if many (>1000) input
  values in a row do not return any result. Fixes issue: #2445

* fix occasional hanging shutdowns on OS X


v3.1.18 (2017-04-18)
--------------------

* fixed error in continuous synchronization of collections

* fixed spurious hangs on server shutdown

* better error messages during restore collection

* completely overhaul supervision. More detailed tests

* Fixed a dead-lock situation in cluster traversers, it could happen in
  rare cases if the computation on one DBServer could be completed much earlier
  than the other server. It could also be restricted to SmartGraphs only.

* (Enterprise only) Fixed a bug in SmartGraph DepthFirstSearch. In some
  more complicated queries, the maxDepth limit of 1 was not considered strictly
  enough, causing the traverser to do unlimited depth searches.

* fixed issue #2415

* fixed issue #2422

* fixed issue #1974


v3.1.17 (2017-04-04)
--------------------

* (Enterprise only) fixed a bug where replicationFactor was not correctly
  forwarded in SmartGraph creation.

* fixed issue #2404

* fixed issue #2397

* ui - fixed smart graph option not appearing

* fixed issue #2389

* fixed issue #2400


v3.1.16 (2017-03-27)
--------------------

* fixed issue #2392

* try to raise file descriptors to at least 8192, warn otherwise

* ui - aql editor improvements + updated ace editor version (memory leak)

* fixed lost HTTP requests

* ui - fixed some event issues

* avoid name resolution when given connection string is a valid ip address

* helps with issue #1842, bug in COLLECT statement in connection with LIMIT.

* fix locking bug in cluster traversals

* increase lock timeout defaults

* increase various cluster timeouts

* limit default target size for revision cache to 1GB, which is better for
  tight RAM situations (used to be 40% of (totalRAM - 1GB), use
  --database.revision-cache-target-size <VALUEINBYTES> to get back the
  old behaviour

* fixed a bug with restarted servers indicating status as "STARTUP"
  rather that "SERVING" in Nodes UI.


v3.1.15 (2017-03-20)
--------------------

* add logrotate configuration as requested in #2355

* fixed issue #2376

* ui - changed document api due a chrome bug

* ui - fixed a submenu bug

* added endpoint /_api/cluster/endpoints in cluster case to get all
  coordinator endpoints

* fix documentation of /_api/endpoint, declaring this API obsolete.

* Foxx response objects now have a `type` method for manipulating the content-type header

* Foxx tests now support `xunit` and `tap` reporters


v3.1.14 (2017-03-13)
--------------------

* ui - added feature request (multiple start nodes within graph viewer) #2317

* added missing locks to authentication cache methods

* ui - added feature request (multiple start nodes within graph viewer) #2317

* ui - fixed wrong merge of statistics information from different coordinators

* ui - fixed issue #2316

* ui - fixed wrong protocol usage within encrypted environment

* fixed compile error on Mac Yosemite

* minor UI fixes


v3.1.13 (2017-03-06)
--------------------

* fixed variables parsing in GraphQL

* fixed issue #2214

* fixed issue #2342

* changed thread handling to queue only user requests on coordinator

* use exponential backoff when waiting for collection locks

* repair short name server lookup in cluster in the case of a removed
  server


v3.1.12 (2017-02-28)
--------------------

* disable shell color escape sequences on Windows

* fixed issue #2326

* fixed issue #2320

* fixed issue #2315

* fixed a race condition when closing a connection

* raised default hard limit on threads for very small to 64

* fixed negative counting of http connection in UI

* fixed a race when renaming collections

* fixed a race when dropping databases


v3.1.11 (2017-02-17)
--------------------

* fixed a race between connection closing and sending out last chunks of data to clients
  when the "Connection: close" HTTP header was set in requests

* ui: optimized smart graph creation usability

* ui: fixed #2308

* fixed a race in async task cancellation via `require("@arangodb/tasks").unregisterTask()`

* fixed spuriously hanging threads in cluster AQL that could sit idle for a few minutes

* fixed potential numeric overflow for big index ids in index deletion API

* fixed sort issue in cluster, occurring when one of the local sort buffers of a
  GatherNode was empty

* reduce number of HTTP requests made for certain kinds of join queries in cluster,
  leading to speedup of some join queries

* supervision deals with demised coordinators correctly again

* implement a timeout in TraverserEngineRegistry

* agent communication reduced in large batches of append entries RPCs

* inception no longer estimates RAFT timings

* compaction in agents has been moved to a separate thread

* replicated logs hold local timestamps

* supervision jobs failed leader and failed follower revisited for
  function in precarious stability situations

* fixed bug in random number generator for 64bit int


v3.1.10 (2017-02-02)
--------------------

* updated versions of bundled node modules:
  - joi: from 8.4.2 to 9.2.0
  - joi-to-json-schema: from 2.2.0 to 2.3.0
  - sinon: from 1.17.4 to 1.17.6
  - lodash: from 4.13.1 to 4.16.6

* added shortcut for AQL ternary operator
  instead of `condition ? true-part : false-part` it is now possible to also use a
  shortcut variant `condition ? : false-part`, e.g.

      FOR doc IN docs RETURN doc.value ?: 'not present'

  instead of

      FOR doc IN docs RETURN doc.value ? doc.value : 'not present'

* fixed wrong sorting order in cluster, if an index was used to sort with many
  shards.

* added --replication-factor, --number-of-shards and --wait-for-sync to arangobench

* turn on UTF-8 string validation for VelocyPack values received via VST connections

* fixed issue #2257

* upgraded Boost version to 1.62.0

* added optional detail flag for db.<collection>.count()
  setting the flag to `true` will make the count operation returned the per-shard
  counts for the collection:

      db._create("test", { numberOfShards: 10 });
      for (i = 0; i < 1000; ++i) {
        db.test.insert({value: i});
      }
      db.test.count(true);

      {
        "s100058" : 99,
        "s100057" : 103,
        "s100056" : 100,
        "s100050" : 94,
        "s100055" : 90,
        "s100054" : 122,
        "s100051" : 109,
        "s100059" : 99,
        "s100053" : 95,
        "s100052" : 89
      }

* added optional memory limit for AQL queries:

      db._query("FOR i IN 1..100000 SORT i RETURN i", {}, { options: { memoryLimit: 100000 } });

  This option limits the default maximum amount of memory (in bytes) that a single
  AQL query can use.
  When a single AQL query reaches the specified limit value, the query will be
  aborted with a *resource limit exceeded* exception. In a cluster, the memory
  accounting is done per shard, so the limit value is effectively a memory limit per
  query per shard.

  The global limit value can be overriden per query by setting the *memoryLimit*
  option value for individual queries when running an AQL query.

* added server startup option `--query.memory-limit`

* added convenience function to create vertex-centric indexes.

  Usage: `db.collection.ensureVertexCentricIndex("label", {type: "hash", direction: "outbound"})`
  That will create an index that can be used on OUTBOUND with filtering on the
  edge attribute `label`.

* change default log output for tools to stdout (instead of stderr)

* added option -D to define a configuration file environment key=value

* changed encoding behavior for URLs encoded in the C++ code of ArangoDB:
  previously the special characters `-`, `_`, `~` and `.` were returned as-is
  after URL-encoding, now `.` will be encoded to be `%2e`.
  This also changes the behavior of how incoming URIs are processed: previously
  occurrences of `..` in incoming request URIs were collapsed (e.g. `a/../b/` was
  collapsed to a plain `b/`). Now `..` in incoming request URIs are not collapsed.

* Foxx request URL suffix is no longer unescaped

* @arangodb/request option json now defaults to `true` if the response body is not empty and encoding is not explicitly set to `null` (binary).
  The option can still be set to `false` to avoid unnecessary attempts at parsing the response as JSON.

* Foxx configuration values for unknown options will be discarded when saving the configuration in production mode using the web interface

* module.context.dependencies is now immutable

* process.stdout.isTTY now returns `true` in arangosh and when running arangod with the `--console` flag

* add support for Swagger tags in Foxx


v3.1.9 (XXXX-XX-XX)
-------------------

* macos CLI package: store databases and apps in the users home directory

* ui: fixed re-login issue within a non system db, when tab was closed

* fixed a race in the VelocyStream Commtask implementation

* fixed issue #2256


v3.1.8 (2017-01-09)
-------------------

* add Windows silent installer

* add handling of debug symbols during Linux & windows release builds.

* fixed issue #2181

* fixed issue #2248: reduce V8 max old space size from 3 GB to 1 GB on 32 bit systems

* upgraded Boost version to 1.62.0

* fixed issue #2238

* fixed issue #2234

* agents announce new endpoints in inception phase to leader

* agency leadership accepts updatet endpoints to given uuid

* unified endpoints replace localhost with 127.0.0.1

* fix several problems within an authenticated cluster


v3.1.7 (2016-12-29)
-------------------

* fixed one too many elections in RAFT

* new agency comm backported from devel


v3.1.6 (2016-12-20)
-------------------

* fixed issue #2227

* fixed issue #2220

* agency constituent/agent bug fixes in race conditions picking up
  leadership

* supervision does not need waking up anymore as it is running
  regardless

* agents challenge their leadership more rigorously


v3.1.5 (2016-12-16)
-------------------

* lowered default value of `--database.revision-cache-target-size` from 75% of
  RAM to less than 40% of RAM

* fixed issue #2218

* fixed issue #2217

* Foxx router.get/post/etc handler argument can no longer accidentally omitted

* fixed issue #2223


v3.1.4 (2016-12-08)
-------------------

* fixed issue #2211

* fixed issue #2204

* at cluster start, coordinators wait until at least one DBserver is there,
  and either at least two DBservers are there or 15s have passed, before they
  initiate the bootstrap of system collections.

* more robust agency startup from devel

* supervision's AddFollower adds many followers at once

* supervision has new FailedFollower job

* agency's Node has new method getArray

* agency RAFT timing estimates more conservative in waitForSync
  scenario

* agency RAFT timing estimates capped at maximum 2.0/10.0 for low/high


v3.1.3 (2016-12-02)
-------------------

* fix a traversal bug when using skiplist indexes:
  if we have a skiplist of ["a", "unused", "_from"] and a traversal like:
  FOR v,e,p IN OUTBOUND @start @@edges
    FILTER p.edges[0].a == 'foo'
    RETURN v
  And the above index applied on "a" is considered better than EdgeIndex, than
  the executor got into undefined behaviour.

* fix endless loop when trying to create a collection with replicationFactor: -1


v3.1.2 (2016-11-24)
-------------------

* added support for descriptions field in Foxx dependencies

* (Enterprise only) fixed a bug in the statistic report for SmartGraph traversals.
Now they state correctly how many documents were fetched from the index and how many
have been filtered.

* Prevent uniform shard distribution when replicationFactor == numServers

v3.1.1 (2016-11-15)
-------------------

* fixed issue #2176

* fixed issue #2168

* display index usage of traversals in AQL explainer output (previously missing)

* fixed issue #2163

* preserve last-used HLC value across server starts

* allow more control over handling of pre-3.1 _rev values

  this changes the server startup option `--database.check-30-revisions` from a boolean (true/false)
  parameter to a string parameter with the following possible values:

  - "fail":
    will validate _rev values of 3.0 collections on collection loading and throw an exception when invalid _rev values are found.
    in this case collections with invalid _rev values are marked as corrupted and cannot be used in the ArangoDB 3.1 instance.
    the fix procedure for such collections is to export the collections from 3.0 database with arangodump and restore them in 3.1 with arangorestore.
    collections that do not contain invalid _rev values are marked as ok and will not be re-checked on following loads.
    collections that contain invalid _rev values will be re-checked on following loads.

  - "true":
    will validate _rev values of 3.0 collections on collection loading and print a warning when invalid _rev values are found.
    in this case collections with invalid _rev values can be used in the ArangoDB 3.1 instance.
    however, subsequent operations on documents with invalid _rev values may silently fail or fail with explicit errors.
    the fix procedure for such collections is to export the collections from 3.0 database with arangodump and restore them in 3.1 with arangorestore.
    collections that do not contain invalid _rev values are marked as ok and will not be re-checked on following loads.
    collections that contain invalid _rev values will be re-checked on following loads.

  - "false":
    will not validate _rev values on collection loading and not print warnings.
    no hint is given when invalid _rev values are found.
    subsequent operations on documents with invalid _rev values may silently fail or fail with explicit errors.
    this setting does not affect whether collections are re-checked later.
    collections will be re-checked on following loads if `--database.check-30-revisions` is later set to either `true` or `fail`.

  The change also suppresses warnings that were printed when collections were restored using arangorestore, and the restore
  data contained invalid _rev values. Now these warnings are suppressed, and new HLC _rev values are generated for these documents
  as before.

* added missing functions to AQL syntax highlighter in web interface

* fixed display of `ANY` direction in traversal explainer output (direction `ANY` was shown as either
  `INBOUND` or `OUTBOUND`)

* changed behavior of toJSON() function when serializing an object before saving it in the database

  if an object provides a toJSON() function, this function is still called for serializing it.
  the change is that the result of toJSON() is not stringified anymore, but saved as is. previous
  versions of ArangoDB called toJSON() and after that additionally stringified its result.

  This change will affect the saving of JS Buffer objects, which will now be saved as arrays of
  bytes instead of a comma-separated string of the Buffer's byte contents.

* allow creating unique indexes on more attributes than present in shardKeys

  The following combinations of shardKeys and indexKeys are allowed/not allowed:

  shardKeys     indexKeys
      a             a        ok
      a             b    not ok
      a           a b        ok
    a b             a    not ok
    a b             b    not ok
    a b           a b        ok
    a b         a b c        ok
  a b c           a b    not ok
  a b c         a b c        ok

* fixed wrong version in web interface login screen (EE only)

* make web interface not display an exclamation mark next to ArangoDB version number 3.1

* fixed search for arbitrary document attributes in web interface in case multiple
  search values were used on different attribute names. in this case, the search always
  produced an empty result

* disallow updating `_from` and `_to` values of edges in Smart Graphs. Updating these
  attributes would lead to potential redistribution of edges to other shards, which must be
  avoided.

* fixed issue #2148

* updated graphql-sync dependency to 0.6.2

* fixed issue #2156

* fixed CRC4 assembly linkage


v3.1.0 (2016-10-29)
-------------------

* AQL breaking change in cluster:

  from ArangoDB 3.1 onwards `WITH` is required for traversals in a
  clustered environment in order to avoid deadlocks.

  Note that for queries that access only a single collection or that have all
  collection names specified somewhere else in the query string, there is no
  need to use *WITH*. *WITH* is only useful when the AQL query parser cannot
  automatically figure out which collections are going to be used by the query.
  *WITH* is only useful for queries that dynamically access collections, e.g.
  via traversals, shortest path operations or the *DOCUMENT()* function.

  more info can be found [here](https://github.com/arangodb/arangodb/blob/devel/Documentation/Books/AQL/Operations/With.md)

* added AQL function `DISTANCE` to calculate the distance between two arbitrary
  coordinates (haversine formula)

* fixed issue #2110

* added Auto-aptation of RAFT timings as calculations only


v3.1.rc2 (2016-10-10)
---------------------

* second release candidate


v3.1.rc1 (2016-09-30)
---------------------

* first release candidate


v3.1.alpha2 (2016-09-01)
------------------------

* added module.context.createDocumentationRouter to replace module.context.apiDocumentation

* bug in RAFT implementation of reads. dethroned leader still answered requests in isolation

* ui: added new graph viewer

* ui: aql-editor added tabular & graph display

* ui: aql-editor improved usability

* ui: aql-editor: query profiling support

* fixed issue #2109

* fixed issue #2111

* fixed issue #2075

* added AQL function `DISTANCE` to calculate the distance between two arbitrary
  coordinates (haversine formula)

* rewrote scheduler and dispatcher based on boost::asio

  parameters changed:
    `--scheduler.threads` and `--server.threads` are now merged into a single one: `--server.threads`

    hidden `--server.extra-threads` has been removed

    hidden `--server.aql-threads` has been removed

    hidden `--server.backend` has been removed

    hidden `--server.show-backends` has been removed

    hidden `--server.thread-affinity` has been removed

* fixed issue #2086

* fixed issue #2079

* fixed issue #2071

  make the AQL query optimizer inject filter condition expressions referred to
  by variables during filter condition aggregation.
  For example, in the following query

      FOR doc IN collection
        LET cond1 = (doc.value == 1)
        LET cond2 = (doc.value == 2)
        FILTER cond1 || cond2
        RETURN { doc, cond1, cond2 }

  the optimizer will now inject the conditions for `cond1` and `cond2` into the filter
  condition `cond1 || cond2`, expanding it to `(doc.value == 1) || (doc.value == 2)`
  and making these conditions available for index searching.

  Note that the optimizer previously already injected some conditions into other
  conditions, but only if the variable that defined the condition was not used
  elsewhere. For example, the filter condition in the query

      FOR doc IN collection
        LET cond = (doc.value == 1)
        FILTER cond
        RETURN { doc }

  already got optimized before because `cond` was only used once in the query and
  the optimizer decided to inject it into the place where it was used.

  This only worked for variables that were referred to once in the query.
  When a variable was used multiple times, the condition was not injected as
  in the following query:

      FOR doc IN collection
        LET cond = (doc.value == 1)
        FILTER cond
        RETURN { doc, cond }

  The fix for #2070 now will enable this optimization so that the query can
  use an index on `doc.value` if available.

* changed behavior of AQL array comparison operators for empty arrays:
  * `ALL` and `ANY` now always return `false` when the left-hand operand is an
    empty array. The behavior for non-empty arrays does not change:
    * `[] ALL == 1` will return `false`
    * `[1] ALL == 1` will return `true`
    * `[1, 2] ALL == 1` will return `false`
    * `[2, 2] ALL == 1` will return `false`
    * `[] ANY == 1` will return `false`
    * `[1] ANY == 1` will return `true`
    * `[1, 2] ANY == 1` will return `true`
    * `[2, 2] ANY == 1` will return `false`
  * `NONE` now always returns `true` when the left-hand operand is an empty array.
    The behavior for non-empty arrays does not change:
    * `[] NONE == 1` will return `true`
    * `[1] NONE == 1` will return `false`
    * `[1, 2] NONE == 1` will return `false`
    * `[2, 2] NONE == 1` will return `true`

* added experimental AQL functions `JSON_STRINGIFY` and `JSON_PARSE`

* added experimental support for incoming gzip-compressed requests

* added HTTP REST APIs for online log level adjustments:

  - GET `/_admin/log/level` returns the current log level settings
  - PUT `/_admin/log/level` modifies the current log level settings

* PATCH /_api/gharial/{graph-name}/vertex/{collection-name}/{vertex-key}
  - changed default value for keepNull to true

* PATCH /_api/gharial/{graph-name}/edge/{collection-name}/{edge-key}
  - changed default value for keepNull to true

* renamed `maximalSize` attribute in parameter.json files to `journalSize`

  The `maximalSize` attribute will still be picked up from collections that
  have not been adjusted. Responses from the replication API will now also use
  `journalSize` instead of `maximalSize`.

* added `--cluster.system-replication-factor` in order to adjust the
  replication factor for new system collections

* fixed issue #2012

* added a memory expection in case V8 memory gets too low

* added Optimizer Rule for other indexes in Traversals
  this allows AQL traversals to use other indexes than the edge index.
  So traversals with filters on edges can now make use of more specific
  indexes, e.g.

      FOR v, e, p IN 2 OUTBOUND @start @@edge FILTER p.edges[0].foo == "bar"

  will prefer a Hash Index on [_from, foo] above the EdgeIndex.

* fixed epoch computation in hybrid logical clock

* fixed thread affinity

* replaced require("internal").db by require("@arangodb").db

* added option `--skip-lines` for arangoimp
  this allows skipping the first few lines from the import file in case the
  CSV or TSV import are used

* fixed periodic jobs: there should be only one instance running - even if it
  runs longer than the period

* improved performance of primary index and edge index lookups

* optimizations for AQL `[*]` operator in case no filter, no projection and
  no offset/limit are used

* added AQL function `OUTERSECTION` to return the symmetric difference of its
  input arguments

* Foxx manifests of installed services are now saved to disk with indentation

* Foxx tests and scripts in development mode should now always respect updated
  files instead of loading stale modules

* When disabling Foxx development mode the setup script is now re-run

* Foxx now provides an easy way to directly serve GraphQL requests using the
  `@arangodb/foxx/graphql` module and the bundled `graphql-sync` dependency

* Foxx OAuth2 module now correctly passes the `access_token` to the OAuth2 server

* added iconv-lite and timezone modules

* web interface now allows installing GitHub and zip services in legacy mode

* added module.context.createDocumentationRouter to replace module.context.apiDocumentation

* bug in RAFT implementation of reads. dethroned leader still answered
  requests in isolation

* all lambdas in ClusterInfo might have been left with dangling references.

* Agency bug fix for handling of empty json objects as values.

* Foxx tests no longer support the Mocha QUnit interface as this resulted in weird
  inconsistencies in the BDD and TDD interfaces. This fixes the TDD interface
  as well as out-of-sequence problems when using the BDD before/after functions.

* updated bundled JavaScript modules to latest versions; joi has been updated from 8.4 to 9.2
  (see [joi 9.0.0 release notes](https://github.com/hapijs/joi/issues/920) for information on
  breaking changes and new features)

* fixed issue #2139

* updated graphql-sync dependency to 0.6.2

* fixed issue #2156


v3.0.13 (XXXX-XX-XX)
--------------------

* fixed issue #2315

* fixed issue #2210


v3.0.12 (2016-11-23)
--------------------

* fixed issue #2176

* fixed issue #2168

* fixed issues #2149, #2159

* fixed error reporting for issue #2158

* fixed assembly linkage bug in CRC4 module

* added support for descriptions field in Foxx dependencies


v3.0.11 (2016-11-08)
--------------------

* fixed issue #2140: supervisor dies instead of respawning child

* fixed issue #2131: use shard key value entered by user in web interface

* fixed issue #2129: cannot kill a long-run query

* fixed issue #2110

* fixed issue #2081

* fixed issue #2038

* changes to Foxx service configuration or dependencies should now be
  stored correctly when options are cleared or omitted

* Foxx tests no longer support the Mocha QUnit interface as this resulted in weird
  inconsistencies in the BDD and TDD interfaces. This fixes the TDD interface
  as well as out-of-sequence problems when using the BDD before/after functions.

* fixed issue #2148


v3.0.10 (2016-09-26)
--------------------

* fixed issue #2072

* fixed issue #2070

* fixed slow cluster starup issues. supervision will demonstrate more
  patience with db servers


v3.0.9 (2016-09-21)
-------------------

* fixed issue #2064

* fixed issue #2060

* speed up `collection.any()` and skiplist index creation

* fixed multiple issues where ClusterInfo bug hung agency in limbo
  timeouting on multiple collection and database callbacks


v3.0.8 (2016-09-14)
-------------------

* fixed issue #2052

* fixed issue #2005

* fixed issue #2039

* fixed multiple issues where ClusterInfo bug hung agency in limbo
  timeouting on multiple collection and database callbacks


v3.0.7 (2016-09-05)
-------------------

* new supervision job handles db server failure during collection creation.


v3.0.6 (2016-09-02)
-------------------

* fixed issue #2026

* slightly better error diagnostics for AQL query compilation and replication

* fixed issue #2018

* fixed issue #2015

* fixed issue #2012

* fixed wrong default value for arangoimp's `--on-duplicate` value

* fix execution of AQL traversal expressions when there are multiple
  conditions that refer to variables set outside the traversal

* properly return HTTP 503 in JS actions when backend is gone

* supervision creates new key in agency for failed servers

* new shards will not be allocated on failed or cleaned servers


v3.0.5 (2016-08-18)
-------------------

* execute AQL ternary operator via C++ if possible

* fixed issue #1977

* fixed extraction of _id attribute in AQL traversal conditions

* fix SSL agency endpoint

* Minimum RAFT timeout was one order of magnitude to short.

* Optimized RAFT RPCs from leader to followers for efficiency.

* Optimized RAFT RPC handling on followers with respect to compaction.

* Fixed bug in handling of duplicates and overlapping logs

* Fixed bug in supervision take over after leadership change.

v3.0.4 (2016-08-01)
-------------------

* added missing lock for periodic jobs access

* fix multiple Foxx related cluster issues

* fix handling of empty AQL query strings

* fixed issue in `INTERSECTION` AQL function with duplicate elements
  in the source arrays

* fixed issue #1970

* fixed issue #1968

* fixed issue #1967

* fixed issue #1962

* fixed issue #1959

* replaced require("internal").db by require("@arangodb").db

* fixed issue #1954

* fixed issue #1953

* fixed issue #1950

* fixed issue #1949

* fixed issue #1943

* fixed segfault in V8, by backporting https://bugs.chromium.org/p/v8/issues/detail?id=5033

* Foxx OAuth2 module now correctly passes the `access_token` to the OAuth2 server

* fixed credentialed CORS requests properly respecting --http.trusted-origin

* fixed a crash in V8Periodic task (forgotten lock)

* fixed two bugs in synchronous replication (syncCollectionFinalize)


v3.0.3 (2016-07-17)
-------------------

* fixed issue #1942

* fixed issue #1941

* fixed array index batch insertion issues for hash indexes that caused problems when
  no elements remained for insertion

* fixed AQL MERGE() function with External objects originating from traversals

* fixed some logfile recovery errors with error message "document not found"

* fixed issue #1937

* fixed issue #1936

* improved performance of arangorestore in clusters with synchronous
  replication

* Foxx tests and scripts in development mode should now always respect updated
  files instead of loading stale modules

* When disabling Foxx development mode the setup script is now re-run

* Foxx manifests of installed services are now saved to disk with indentation


v3.0.2 (2016-07-09)
-------------------

* fixed assertion failure in case multiple remove operations were used in the same query

* fixed upsert behavior in case upsert was used in a loop with the same document example

* fixed issue #1930

* don't expose local file paths in Foxx error messages.

* fixed issue #1929

* make arangodump dump the attribute `isSystem` when dumping the structure
  of a collection, additionally make arangorestore not fail when the attribute
  is missing

* fixed "Could not extract custom attribute" issue when using COLLECT with
  MIN/MAX functions in some contexts

* honor presence of persistent index for sorting

* make AQL query optimizer not skip "use-indexes-rule", even if enough
  plans have been created already

* make AQL optimizer not skip "use-indexes-rule", even if enough execution plans
  have been created already

* fix double precision value loss in VelocyPack JSON parser

* added missing SSL support for arangorestore

* improved cluster import performance

* fix Foxx thumbnails on DC/OS

* fix Foxx configuration not being saved

* fix Foxx app access from within the frontend on DC/OS

* add option --default-replication-factor to arangorestore and simplify
  the control over the number of shards when restoring

* fix a bug in the VPack -> V8 conversion if special attributes _key,
  _id, _rev, _from and _to had non-string values, which is allowed
  below the top level

* fix malloc_usable_size for darwin


v3.0.1 (2016-06-30)
-------------------

* fixed periodic jobs: there should be only one instance running - even if it
  runs longer than the period

* increase max. number of collections in AQL queries from 32 to 256

* fixed issue #1916: header "authorization" is required" when opening
  services page

* fixed issue #1915: Explain: member out of range

* fixed issue #1914: fix unterminated buffer

* don't remove lockfile if we are the same (now stale) pid
  fixes docker setups (our pid will always be 1)

* do not use revision id comparisons in compaction for determining whether a
  revision is obsolete, but marker memory addresses
  this ensures revision ids don't matter when compacting documents

* escape Unicode characters in JSON HTTP responses
  this converts UTF-8 characters in HTTP responses of arangod into `\uXXXX`
  escape sequences. This makes the HTTP responses fit into the 7 bit ASCII
  character range, which speeds up HTTP response parsing for some clients,
  namely node.js/v8

* add write before read collections when starting a user transaction
  this allows specifying the same collection in both read and write mode without
  unintended side effects

* fixed buffer overrun that occurred when building very large result sets

* index lookup optimizations for primary index and edge index

* fixed "collection is a nullptr" issue when starting a traversal from a transaction

* enable /_api/import on coordinator servers


v3.0.0 (2016-06-22)
-------------------

* minor GUI fixxes

* fix for replication and nonces


v3.0.0-rc3 (2016-06-19)
-----------------------

* renamed various Foxx errors to no longer refer to Foxx services as apps

* adjusted various error messages in Foxx to be more informative

* specifying "files" in a Foxx manifest to be mounted at the service root
  no longer results in 404s when trying to access non-file routes

* undeclared path parameters in Foxx no longer break the service

* trusted reverse proxy support is now handled more consistently

* ArangoDB request compatibility and user are now exposed in Foxx

* all bundled NPM modules have been upgraded to their latest versions


v3.0.0-rc2 (2016-06-12)
-----------------------

* added option `--server.max-packet-size` for client tools

* renamed option `--server.ssl-protocol` to `--ssl.protocol` in client tools
  (was already done for arangod, but overlooked for client tools)

* fix handling of `--ssl.protocol` value 5 (TLS v1.2) in client tools, which
  claimed to support it but didn't

* config file can use '@include' to include a different config file as base


v3.0.0-rc1 (2016-06-10)
-----------------------

* the user management has changed: it now has users that are independent of
  databases. A user can have one or more database assigned to the user.

* forward ported V8 Comparator bugfix for inline heuristics from
  https://github.com/v8/v8/commit/5ff7901e24c2c6029114567de5a08ed0f1494c81

* changed to-string conversion for AQL objects and arrays, used by the AQL
  function `TO_STRING()` and implicit to-string casts in AQL

  - arrays are now converted into their JSON-stringify equivalents, e.g.

    - `[ ]` is now converted to `[]`
    - `[ 1, 2, 3 ]` is now converted to `[1,2,3]`
    - `[ "test", 1, 2 ] is now converted to `["test",1,2]`

    Previous versions of ArangoDB converted arrays with no members into the
    empty string, and non-empty arrays into a comma-separated list of member
    values, without the surrounding angular brackets. Additionally, string
    array members were not enclosed in quotes in the result string:

    - `[ ]` was converted to ``
    - `[ 1, 2, 3 ]` was converted to `1,2,3`
    - `[ "test", 1, 2 ] was converted to `test,1,2`

  - objects are now converted to their JSON-stringify equivalents, e.g.

    - `{ }` is converted to `{}`
    - `{ a: 1, b: 2 }` is converted to `{"a":1,"b":2}`
    - `{ "test" : "foobar" }` is converted to `{"test":"foobar"}`

    Previous versions of ArangoDB always converted objects into the string
    `[object Object]`

  This change affects also the AQL functions `CONCAT()` and `CONCAT_SEPARATOR()`
  which treated array values differently in previous versions. Previous versions
  of ArangoDB automatically flattened array values on the first level of the array,
  e.g. `CONCAT([1, 2, 3, [ 4, 5, 6 ]])` produced `1,2,3,4,5,6`. Now this will produce
  `[1,2,3,[4,5,6]]`. To flatten array members on the top level, you can now use
  the more explicit `CONCAT(FLATTEN([1, 2, 3, [4, 5, 6]], 1))`.

* added C++ implementations for AQL functions `SLICE()`, `CONTAINS()` and
  `RANDOM_TOKEN()`

* as a consequence of the upgrade to V8 version 5, the implementation of the
  JavaScript `Buffer` object had to be changed. JavaScript `Buffer` objects in
  ArangoDB now always store their data on the heap. There is no shared pool
  for small Buffer values, and no pointing into existing Buffer data when
  extracting slices. This change may increase the cost of creating Buffers with
  short contents or when peeking into existing Buffers, but was required for
  safer memory management and to prevent leaks.

* the `db` object's function `_listDatabases()` was renamed to just `_databases()`
  in order to make it more consistent with the existing `_collections()` function.
  Additionally the `db` object's `_listEndpoints()` function was renamed to just
  `_endpoints()`.

* changed default value of `--server.authentication` from `false` to `true` in
  configuration files etc/relative/arangod.conf and etc/arangodb/arangod.conf.in.
  This means the server will be started with authentication enabled by default,
  requiring all client connections to provide authentication data when connecting
  to ArangoDB. Authentication can still be turned off via setting the value of
  `--server.authentication` to `false` in ArangoDB's configuration files or by
  specifying the option on the command-line.

* Changed result format for querying all collections via the API GET `/_api/collection`.

  Previous versions of ArangoDB returned an object with an attribute named `collections`
  and an attribute named `names`. Both contained all available collections, but
  `collections` contained the collections as an array, and `names` contained the
  collections again, contained in an object in which the attribute names were the
  collection names, e.g.

  ```
  {
    "collections": [
      {"id":"5874437","name":"test","isSystem":false,"status":3,"type":2},
      {"id":"17343237","name":"something","isSystem":false,"status":3,"type":2},
      ...
    ],
    "names": {
      "test": {"id":"5874437","name":"test","isSystem":false,"status":3,"type":2},
      "something": {"id":"17343237","name":"something","isSystem":false,"status":3,"type":2},
      ...
    }
  }
  ```
  This result structure was redundant, and therefore has been simplified to just

  ```
  {
    "result": [
      {"id":"5874437","name":"test","isSystem":false,"status":3,"type":2},
      {"id":"17343237","name":"something","isSystem":false,"status":3,"type":2},
      ...
    ]
  }
  ```

  in ArangoDB 3.0.

* added AQL functions `TYPENAME()` and `HASH()`

* renamed arangob tool to arangobench

* added AQL string comparison operator `LIKE`

  The operator can be used to compare strings like this:

      value LIKE search

  The operator is currently implemented by calling the already existing AQL
  function `LIKE`.

  This change also makes `LIKE` an AQL keyword. Using `LIKE` in either case as
  an attribute or collection name in AQL thus requires quoting.

* make AQL optimizer rule "remove-unnecessary-calculations" fire in more cases

  The rule will now remove calculations that are used exactly once in other
  expressions (e.g. `LET a = doc RETURN a.value`) and calculations,
  or calculations that are just references (e.g. `LET a = b`).

* renamed AQL optimizer rule "merge-traversal-filter" to "optimize-traversals"
  Additionally, the optimizer rule will remove unused edge and path result variables
  from the traversal in case they are specified in the `FOR` section of the traversal,
  but not referenced later in the query. This saves constructing edges and paths
  results.

* added AQL optimizer rule "inline-subqueries"

  This rule can pull out certain subqueries that are used as an operand to a `FOR`
  loop one level higher, eliminating the subquery completely. For example, the query

      FOR i IN (FOR j IN [1,2,3] RETURN j) RETURN i

  will be transformed by the rule to:

      FOR i IN [1,2,3] RETURN i

  The query

      FOR name IN (FOR doc IN _users FILTER doc.status == 1 RETURN doc.name) LIMIT 2 RETURN name

  will be transformed into

      FOR tmp IN _users FILTER tmp.status == 1 LIMIT 2 RETURN tmp.name

  The rule will only fire when the subquery is used as an operand to a `FOR` loop, and
  if the subquery does not contain a `COLLECT` with an `INTO` variable.

* added new endpoint "srv://" for DNS service records

* The result order of the AQL functions VALUES and ATTRIBUTES has never been
  guaranteed and it only had the "correct" ordering by accident when iterating
  over objects that were not loaded from the database. This accidental behavior
  is now changed by introduction of VelocyPack. No ordering is guaranteed unless
  you specify the sort parameter.

* removed configure option `--enable-logger`

* added AQL array comparison operators

  All AQL comparison operators now also exist in an array variant. In the
  array variant, the operator is preceded with one of the keywords *ALL*, *ANY*
  or *NONE*. Using one of these keywords changes the operator behavior to
  execute the comparison operation for all, any, or none of its left hand
  argument values. It is therefore expected that the left hand argument
  of an array operator is an array.

  Examples:

      [ 1, 2, 3 ] ALL IN [ 2, 3, 4 ]   // false
      [ 1, 2, 3 ] ALL IN [ 1, 2, 3 ]   // true
      [ 1, 2, 3 ] NONE IN [ 3 ]        // false
      [ 1, 2, 3 ] NONE IN [ 23, 42 ]   // true
      [ 1, 2, 3 ] ANY IN [ 4, 5, 6 ]   // false
      [ 1, 2, 3 ] ANY IN [ 1, 42 ]     // true
      [ 1, 2, 3 ] ANY == 2             // true
      [ 1, 2, 3 ] ANY == 4             // false
      [ 1, 2, 3 ] ANY > 0              // true
      [ 1, 2, 3 ] ANY <= 1             // true
      [ 1, 2, 3 ] NONE < 99            // false
      [ 1, 2, 3 ] NONE > 10            // true
      [ 1, 2, 3 ] ALL > 2              // false
      [ 1, 2, 3 ] ALL > 0              // true
      [ 1, 2, 3 ] ALL >= 3             // false
      ["foo", "bar"] ALL != "moo"      // true
      ["foo", "bar"] NONE == "bar"     // false
      ["foo", "bar"] ANY == "foo"      // true

* improved AQL optimizer to remove unnecessary sort operations in more cases

* allow enclosing AQL identifiers in forward ticks in addition to using
  backward ticks

  This allows for convenient writing of AQL queries in JavaScript template strings
  (which are delimited with backticks themselves), e.g.

      var q = `FOR doc IN ´collection´ RETURN doc.´name´`;

* allow to set `print.limitString` to configure the number of characters
  to output before truncating

* make logging configurable per log "topic"

  `--log.level <level>` sets the global log level to <level>, e.g. `info`,
  `debug`, `trace`.

  `--log.level topic=<level>` sets the log level for a specific topic.
  Currently, the following topics exist: `collector`, `compactor`, `mmap`,
  `performance`, `queries`, and `requests`. `performance` and `requests` are
  set to FATAL by default. `queries` is set to info. All others are
  set to the global level by default.

  The new log option `--log.output <definition>` allows directing the global
  or per-topic log output to different outputs. The output definition
  "<definition>" can be one of

    "-" for stdin
    "+" for stderr
    "syslog://<syslog-facility>"
    "syslog://<syslog-facility>/<application-name>"
    "file://<relative-path>"

  The option can be specified multiple times in order to configure the output
  for different log topics. To set up a per-topic output configuration, use
  `--log.output <topic>=<definition>`, e.g.

    queries=file://queries.txt

  logs all queries to the file "queries.txt".

* the option `--log.requests-file` is now deprecated. Instead use

    `--log.level requests=info`
    `--log.output requests=file://requests.txt`

* the option `--log.facility` is now deprecated. Instead use

    `--log.output requests=syslog://facility`

* the option `--log.performance` is now deprecated. Instead use

    `--log.level performance=trace`

* removed option `--log.source-filter`

* removed configure option `--enable-logger`

* change collection directory names to include a random id component at the end

  The new pattern is `collection-<id>-<random>`, where `<id>` is the collection
  id and `<random>` is a random number. Previous versions of ArangoDB used a
  pattern `collection-<id>` without the random number.

  ArangoDB 3.0 understands both the old and name directory name patterns.

* removed mostly unused internal spin-lock implementation

* removed support for pre-Windows 7-style locks. This removes compatibility for
  Windows versions older than Windows 7 (e.g. Windows Vista, Windows XP) and
  Windows 2008R2 (e.g. Windows 2008).

* changed names of sub-threads started by arangod

* added option `--default-number-of-shards` to arangorestore, allowing creating
  collections with a specifiable number of shards from a non-cluster dump

* removed support for CoffeeScript source files

* removed undocumented SleepAndRequeue

* added WorkMonitor to inspect server threads

* when downloading a Foxx service from the web interface the suggested filename
  is now based on the service's mount path instead of simply "app.zip"

* the `@arangodb/request` response object now stores the parsed JSON response
  body in a property `json` instead of `body` when the request was made using the
  `json` option. The `body` instead contains the response body as a string.

* the Foxx API has changed significantly, 2.8 services are still supported
  using a backwards-compatible "legacy mode"


v2.8.12 (XXXX-XX-XX)
--------------------

* issue #2091: decrease connect timeout to 5 seconds on startup

* fixed issue #2072

* slightly better error diagnostics for some replication errors

* fixed issue #1977

* fixed issue in `INTERSECTION` AQL function with duplicate elements
  in the source arrays

* fixed issue #1962

* fixed issue #1959

* export aqlQuery template handler as require('org/arangodb').aql for forwards-compatibility


v2.8.11 (2016-07-13)
--------------------

* fixed array index batch insertion issues for hash indexes that caused problems when
  no elements remained for insertion

* fixed issue #1937


v2.8.10 (2016-07-01)
--------------------

* make sure next local _rev value used for a document is at least as high as the
  _rev value supplied by external sources such as replication

* make adding a collection in both read- and write-mode to a transaction behave as
  expected (write includes read). This prevents the `unregister collection used in
  transaction` error

* fixed sometimes invalid result for `byExample(...).count()` when an index plus
  post-filtering was used

* fixed "collection is a nullptr" issue when starting a traversal from a transaction

* honor the value of startup option `--database.wait-for-sync` (that is used to control
  whether new collections are created with `waitForSync` set to `true` by default) also
  when creating collections via the HTTP API (and thus the ArangoShell). When creating
  a collection via these mechanisms, the option was ignored so far, which was inconsistent.

* fixed issue #1826: arangosh --javascript.execute: internal error (geo index issue)

* fixed issue #1823: Arango crashed hard executing very simple query on windows


v2.8.9 (2016-05-13)
-------------------

* fixed escaping and quoting of extra parameters for executables in Mac OS X App

* added "waiting for" status variable to web interface collection figures view

* fixed undefined behavior in query cache invaldation

* fixed access to /_admin/statistics API in case statistics are disable via option
  `--server.disable-statistics`

* Foxx manager will no longer fail hard when Foxx store is unreachable unless installing
  a service from the Foxx store (e.g. when behind a firewall or GitHub is unreachable).


v2.8.8 (2016-04-19)
-------------------

* fixed issue #1805: Query: internal error (location: arangod/Aql/AqlValue.cpp:182).
  Please report this error to arangodb.com (while executing)

* allow specifying collection name prefixes for `_from` and `_to` in arangoimp:

  To avoid specifying complete document ids (consisting of collection names and document
  keys) for *_from* and *_to* values when importing edges with arangoimp, there are now
  the options *--from-collection-prefix* and *--to-collection-prefix*.

  If specified, these values will be automatically prepended to each value in *_from*
  (or *_to* resp.). This allows specifying only document keys inside *_from* and/or *_to*.

  *Example*

      > arangoimp --from-collection-prefix users --to-collection-prefix products ...

  Importing the following document will then create an edge between *users/1234* and
  *products/4321*:

  ```js
  { "_from" : "1234", "_to" : "4321", "desc" : "users/1234 is connected to products/4321" }
  ```

* requests made with the interactive system API documentation in the web interface
  (Swagger) will now respect the active database instead of always using `_system`


v2.8.7 (2016-04-07)
-------------------

* optimized primary=>secondary failover

* fix to-boolean conversion for documents in AQL

* expose the User-Agent HTTP header from the ArangoShell since Github seems to
  require it now, and we use the ArangoShell for fetching Foxx repositories from Github

* work with http servers that only send

* fixed potential race condition between compactor and collector threads

* fix removal of temporary directories on arangosh exit

* javadoc-style comments in Foxx services are no longer interpreted as
  Foxx comments outside of controller/script/exports files (#1748)

* removed remaining references to class syntax for Foxx Model and Repository
  from the documentation

* added a safe-guard for corrupted master-pointer


v2.8.6 (2016-03-23)
-------------------

* arangosh can now execute JavaScript script files that contain a shebang
  in the first line of the file. This allows executing script files directly.

  Provided there is a script file `/path/to/script.js` with the shebang
  `#!arangosh --javascript.execute`:

      > cat /path/to/script.js
      #!arangosh --javascript.execute
      print("hello from script.js");

  If the script file is made executable

      > chmod a+x /path/to/script.js

  it can be invoked on the shell directly and use arangosh for its execution:

      > /path/to/script.js
      hello from script.js

  This did not work in previous versions of ArangoDB, as the whole script contents
  (including the shebang) were treated as JavaScript code.
  Now shebangs in script files will now be ignored for all files passed to arangosh's
  `--javascript.execute` parameter.

  The alternative way of executing a JavaScript file with arangosh still works:

      > arangosh --javascript.execute /path/to/script.js
      hello from script.js

* added missing reset of traversal state for nested traversals.
  The state of nested traversals (a traversal in an AQL query that was
  located in a repeatedly executed subquery or inside another FOR loop)
  was not reset properly, so that multiple invocations of the same nested
  traversal with different start vertices led to the nested traversal
  always using the start vertex provided on the first invocation.

* fixed issue #1781: ArangoDB startup time increased tremendously

* fixed issue #1783: SIGHUP should rotate the log


v2.8.5 (2016-03-11)
-------------------

* Add OpenSSL handler for TLS V1.2 as sugested by kurtkincaid in #1771

* fixed issue #1765 (The webinterface should display the correct query time)
  and #1770 (Display ACTUAL query time in aardvark's AQL editor)

* Windows: the unhandled exception handler now calls the windows logging
  facilities directly without locks.
  This fixes lockups on crashes from the logging framework.

* improve nullptr handling in logger.

* added new endpoint "srv://" for DNS service records

* `org/arangodb/request` no longer sets the content-type header to the
  string "undefined" when no content-type header should be sent (issue #1776)


v2.8.4 (2016-03-01)
-------------------

* global modules are no longer incorrectly resolved outside the ArangoDB
  JavaScript directory or the Foxx service's root directory (issue #1577)

* improved error messages from Foxx and JavaScript (issues #1564, #1565, #1744)


v2.8.3 (2016-02-22)
-------------------

* fixed AQL filter condition collapsing for deeply-nested cases, potentially
  enabling usage of indexes in some dedicated cases

* added parentheses in AQL explain command output to correctly display precedence
  of logical and arithmetic operators

* Foxx Model event listeners defined on the model are now correctly invoked by
  the Repository methods (issue #1665)

* Deleting a Foxx service in the frontend should now always succeed even if the
  files no longer exist on the file system (issue #1358)

* Routing actions loaded from the database no longer throw exceptions when
  trying to load other modules using "require"

* The `org/arangodb/request` response object now sets a property `json` to the
  parsed JSON response body in addition to overwriting the `body` property when
  the request was made using the `json` option.

* Improved Windows stability

* Fixed a bug in the interactive API documentation that would escape slashes
  in document-handle fields. Document handles are now provided as separate
  fields for collection name and document key.


v2.8.2 (2016-02-09)
-------------------

* the continuous replication applier will now prevent the master's WAL logfiles
  from being removed if they are still needed by the applier on the slave. This
  should help slaves that suffered from masters garbage collection WAL logfiles
  which would have been needed by the slave later.

  The initial synchronization will block removal of still needed WAL logfiles
  on the master for 10 minutes initially, and will extend this period when further
  requests are made to the master. Initial synchronization hands over its handle
  for blocking logfile removal to the continuous replication when started via
  the *setupReplication* function. In this case, continuous replication will
  extend the logfile removal blocking period for the required WAL logfiles when
  the slave makes additional requests.

  All handles that block logfile removal will time out automatically after at
  most 5 minutes should a master not be contacted by the slave anymore (e.g. in
  case the slave's replication is turned off, the slaves loses the connection
  to the master or the slave goes down).

* added all-in-one function *setupReplication* to synchronize data from master
  to slave and start the continuous replication:

      require("@arangodb/replication").setupReplication(configuration);

  The command will return when the initial synchronization is finished and the
  continuous replication has been started, or in case the initial synchronization
  has failed.

  If the initial synchronization is successful, the command will store the given
  configuration on the slave. It also configures the continuous replication to start
  automatically if the slave is restarted, i.e. *autoStart* is set to *true*.

  If the command is run while the slave's replication applier is already running,
  it will first stop the running applier, drop its configuration and do a
  resynchronization of data with the master. It will then use the provided configration,
  overwriting any previously existing replication configuration on the slave.

  The following example demonstrates how to use the command for setting up replication
  for the *_system* database. Note that it should be run on the slave and not the
  master:

      db._useDatabase("_system");
      require("@arangodb/replication").setupReplication({
        endpoint: "tcp://master.domain.org:8529",
        username: "myuser",
        password: "mypasswd",
        verbose: false,
        includeSystem: false,
        incremental: true,
        autoResync: true
      });

* the *sync* and *syncCollection* functions now always start the data synchronization
  as an asynchronous server job. The call to *sync* or *syncCollection* will block
  until synchronization is either complete or has failed with an error. The functions
  will automatically poll the slave periodically for status updates.

  The main benefit is that the connection to the slave does not need to stay open
  permanently and is thus not affected by timeout issues. Additionally the caller does
  not need to query the synchronization status from the slave manually as this is
  now performed automatically by these functions.

* fixed undefined behavior when explaining some types of AQL traversals, fixed
  display of some types of traversals in AQL explain output


v2.8.1 (2016-01-29)
-------------------

* Improved AQL Pattern matching by allowing to specify a different traversal
  direction for one or many of the edge collections.

      FOR v, e, p IN OUTBOUND @start @@ec1, INBOUND @@ec2, @@ec3

  will traverse *ec1* and *ec3* in the OUTBOUND direction and for *ec2* it will use
  the INBOUND direction. These directions can be combined in arbitrary ways, the
  direction defined after *IN [steps]* will we used as default direction and can
  be overriden for specific collections.
  This feature is only available for collection lists, it is not possible to
  combine it with graph names.

* detect more types of transaction deadlocks early

* fixed display of relational operators in traversal explain output

* fixed undefined behavior in AQL function `PARSE_IDENTIFIER`

* added "engines" field to Foxx services generated in the admin interface

* added AQL function `IS_SAME_COLLECTION`:

  *IS_SAME_COLLECTION(collection, document)*: Return true if *document* has the same
  collection id as the collection specified in *collection*. *document* can either be
  a [document handle](../Glossary/README.md#document-handle) string, or a document with
  an *_id* attribute. The function does not validate whether the collection actually
  contains the specified document, but only compares the name of the specified collection
  with the collection name part of the specified document.
  If *document* is neither an object with an *id* attribute nor a *string* value,
  the function will return *null* and raise a warning.

      /* true */
      IS_SAME_COLLECTION('_users', '_users/my-user')
      IS_SAME_COLLECTION('_users', { _id: '_users/my-user' })

      /* false */
      IS_SAME_COLLECTION('_users', 'foobar/baz')
      IS_SAME_COLLECTION('_users', { _id: 'something/else' })


v2.8.0 (2016-01-25)
-------------------

* avoid recursive locking


v2.8.0-beta8 (2016-01-19)
-------------------------

* improved internal datafile statistics for compaction and compaction triggering
  conditions, preventing excessive growth of collection datafiles under some
  workloads. This should also fix issue #1596.

* renamed AQL optimizer rule `remove-collect-into` to `remove-collect-variables`

* fixed primary and edge index lookups prematurely aborting searches when the
  specified id search value contained a different collection than the collection
  the index was created for


v2.8.0-beta7 (2016-01-06)
-------------------------

* added vm.runInThisContext

* added AQL keyword `AGGREGATE` for use in AQL `COLLECT` statement

  Using `AGGREGATE` allows more efficient aggregation (incrementally while building
  the groups) than previous versions of AQL, which built group aggregates afterwards
  from the total of all group values.

  `AGGREGATE` can be used inside a `COLLECT` statement only. If used, it must follow
  the declaration of grouping keys:

      FOR doc IN collection
        COLLECT gender = doc.gender AGGREGATE minAge = MIN(doc.age), maxAge = MAX(doc.age)
        RETURN { gender, minAge, maxAge }

  or, if no grouping keys are used, it can follow the `COLLECT` keyword:

      FOR doc IN collection
        COLLECT AGGREGATE minAge = MIN(doc.age), maxAge = MAX(doc.age)
        RETURN {
  minAge, maxAge
}

  Only specific expressions are allowed on the right-hand side of each `AGGREGATE`
  assignment:

  - on the top level the expression must be a call to one of the supported aggregation
    functions `LENGTH`, `MIN`, `MAX`, `SUM`, `AVERAGE`, `STDDEV_POPULATION`, `STDDEV_SAMPLE`,
    `VARIANCE_POPULATION`, or `VARIANCE_SAMPLE`

  - the expression must not refer to variables introduced in the `COLLECT` itself

* Foxx: mocha test paths with wildcard characters (asterisks) now work on Windows

* reserved AQL keyword `NONE` for future use

* web interface: fixed a graph display bug concerning dashboard view

* web interface: fixed several bugs during the dashboard initialize process

* web interface: included several bugfixes: #1597, #1611, #1623

* AQL query optimizer now converts `LENGTH(collection-name)` to an optimized
  expression that returns the number of documents in a collection

* adjusted the behavior of the expansion (`[*]`) operator in AQL for non-array values

  In ArangoDB 2.8, calling the expansion operator on a non-array value will always
  return an empty array. Previous versions of ArangoDB expanded non-array values by
  calling the `TO_ARRAY()` function for the value, which for example returned an
  array with a single value for boolean, numeric and string input values, and an array
  with the object's values for an object input value. This behavior was inconsistent
  with how the expansion operator works for the array indexes in 2.8, so the behavior
  is now unified:

  - if the left-hand side operand of `[*]` is an array, the array will be returned as
    is when calling `[*]` on it
  - if the left-hand side operand of `[*]` is not an array, an empty array will be
    returned by `[*]`

  AQL queries that rely on the old behavior can be changed by either calling `TO_ARRAY`
  explicitly or by using the `[*]` at the correct position.

  The following example query will change its result in 2.8 compared to 2.7:

      LET values = "foo" RETURN values[*]

  In 2.7 the query has returned the array `[ "foo" ]`, but in 2.8 it will return an
  empty array `[ ]`. To make it return the array `[ "foo" ]` again, an explicit
  `TO_ARRAY` function call is needed in 2.8 (which in this case allows the removal
  of the `[*]` operator altogether). This also works in 2.7:

      LET values = "foo" RETURN TO_ARRAY(values)

  Another example:

      LET values = [ { name: "foo" }, { name: "bar" } ]
      RETURN values[*].name[*]

  The above returned `[ [ "foo" ], [ "bar" ] ] in 2.7. In 2.8 it will return
  `[ [ ], [ ] ]`, because the value of `name` is not an array. To change the results
  to the 2.7 style, the query can be changed to

      LET values = [ { name: "foo" }, { name: "bar" } ]
      RETURN values[* RETURN TO_ARRAY(CURRENT.name)]

  The above also works in 2.7.
  The following types of queries won't change:

      LET values = [ 1, 2, 3 ] RETURN values[*]
      LET values = [ { name: "foo" }, { name: "bar" } ] RETURN values[*].name
      LET values = [ { names: [ "foo", "bar" ] }, { names: [ "baz" ] } ] RETURN values[*].names[*]
      LET values = [ { names: [ "foo", "bar" ] }, { names: [ "baz" ] } ] RETURN values[*].names[**]

* slightly adjusted V8 garbage collection strategy so that collection eventually
  happens in all contexts that hold V8 external references to documents and
  collections.

  also adjusted default value of `--javascript.gc-frequency` from 10 seconds to
  15 seconds, as less internal operations are carried out in JavaScript.

* fixes for AQL optimizer and traversal

* added `--create-collection-type` option to arangoimp

  This allows specifying the type of the collection to be created when
  `--create-collection` is set to `true`.

* Foxx export cache should no longer break if a broken app is loaded in the
  web admin interface.


v2.8.0-beta2 (2015-12-16)
-------------------------

* added AQL query optimizer rule "sort-in-values"

  This rule pre-sorts the right-hand side operand of the `IN` and `NOT IN`
  operators so the operation can use a binary search with logarithmic complexity
  instead of a linear search. The rule is applied when the right-hand side
  operand of an `IN` or `NOT IN` operator in a filter condition is a variable that
  is defined in a different loop/scope than the operator itself. Additionally,
  the filter condition must consist of solely the `IN` or `NOT IN` operation
  in order to avoid any side-effects.

* changed collection status terminology in web interface for collections for
  which an unload request has been issued from `in the process of being unloaded`
  to `will be unloaded`.

* unloading a collection via the web interface will now trigger garbage collection
  in all v8 contexts and force a WAL flush. This increases the chances of perfoming
  the unload faster.

* added the following attributes to the result of `collection.figures()` and the
  corresponding HTTP API at `PUT /_api/collection/<name>/figures`:

  - `documentReferences`: The number of references to documents in datafiles
    that JavaScript code currently holds. This information can be used for
    debugging compaction and unload issues.
  - `waitingFor`: An optional string value that contains information about
    which object type is at the head of the collection's cleanup queue. This
    information can be used for debugging compaction and unload issues.
  - `compactionStatus.time`: The point in time the compaction for the collection
    was last executed. This information can be used for debugging compaction
    issues.
  - `compactionStatus.message`: The action that was performed when the compaction
    was last run for the collection. This information can be used for debugging
    compaction issues.

  Note: `waitingFor` and `compactionStatus` may be empty when called on a coordinator
  in a cluster.

* the compaction will now provide queryable status info that can be used to track
  its progress. The compaction status is displayed in the web interface, too.

* better error reporting for arangodump and arangorestore

* arangodump will now fail by default when trying to dump edges that
  refer to already dropped collections. This can be circumvented by
  specifying the option `--force true` when invoking arangodump

* fixed cluster upgrade procedure

* the AQL functions `NEAR` and `WITHIN` now have stricter validations
  for their input parameters `limit`, `radius` and `distance`. They may now throw
  exceptions when invalid parameters are passed that may have not led
  to exceptions in previous versions.

* deprecation warnings now log stack traces

* Foxx: improved backwards compatibility with 2.5 and 2.6

  - reverted Model and Repository back to non-ES6 "classes" because of
    compatibility issues when using the extend method with a constructor

  - removed deprecation warnings for extend and controller.del

  - restored deprecated method Model.toJSONSchema

  - restored deprecated `type`, `jwt` and `sessionStorageApp` options
    in Controller#activateSessions

* Fixed a deadlock problem in the cluster


v2.8.0-beta1 (2015-12-06)
-------------------------

* added AQL function `IS_DATESTRING(value)`

  Returns true if *value* is a string that can be used in a date function.
  This includes partial dates such as *2015* or *2015-10* and strings containing
  invalid dates such as *2015-02-31*. The function will return false for all
  non-string values, even if some of them may be usable in date functions.


v2.8.0-alpha1 (2015-12-03)
--------------------------

* added AQL keywords `GRAPH`, `OUTBOUND`, `INBOUND` and `ANY` for use in graph
  traversals, reserved AQL keyword `ALL` for future use

  Usage of these keywords as collection names, variable names or attribute names
  in AQL queries will not be possible without quoting. For example, the following
  AQL query will still work as it uses a quoted collection name and a quoted
  attribute name:

      FOR doc IN `OUTBOUND`
        RETURN doc.`any`

* issue #1593: added AQL `POW` function for exponentation

* added cluster execution site info in explain output for AQL queries

* replication improvements:

  - added `autoResync` configuration parameter for continuous replication.

    When set to `true`, a replication slave will automatically trigger a full data
    re-synchronization with the master when the master cannot provide the log data
    the slave had asked for. Note that `autoResync` will only work when the option
    `requireFromPresent` is also set to `true` for the continuous replication, or
    when the continuous syncer is started and detects that no start tick is present.

    Automatic re-synchronization may transfer a lot of data from the master to the
    slave and may be expensive. It is therefore turned off by default.
    When turned off, the slave will never perform an automatic re-synchronization
    with the master.

  - added `idleMinWaitTime` and `idleMaxWaitTime` configuration parameters for
    continuous replication.

    These parameters can be used to control the minimum and maximum wait time the
    slave will (intentionally) idle and not poll for master log changes in case the
    master had sent the full logs already.
    The `idleMaxWaitTime` value will only be used when `adapativePolling` is set
    to `true`. When `adaptivePolling` is disable, only `idleMinWaitTime` will be
    used as a constant time span in which the slave will not poll the master for
    further changes. The default values are 0.5 seconds for `idleMinWaitTime` and
    2.5 seconds for `idleMaxWaitTime`, which correspond to the hard-coded values
    used in previous versions of ArangoDB.

  - added `initialSyncMaxWaitTime` configuration parameter for initial and continuous
    replication

    This option controls the maximum wait time (in seconds) that the initial
    synchronization will wait for a response from the master when fetching initial
    collection data. If no response is received within this time period, the initial
    synchronization will give up and fail. This option is also relevant for
    continuous replication in case *autoResync* is set to *true*, as then the
    continuous replication may trigger a full data re-synchronization in case
    the master cannot the log data the slave had asked for.

  - HTTP requests sent from the slave to the master during initial synchronization
    will now be retried if they fail with connection problems.

  - the initial synchronization now logs its progress so it can be queried using
    the regular replication status check APIs.

  - added `async` attribute for `sync` and `syncCollection` operations called from
    the ArangoShell. Setthing this attribute to `true` will make the synchronization
    job on the server go into the background, so that the shell does not block. The
    status of the started asynchronous synchronization job can be queried from the
    ArangoShell like this:

        /* starts initial synchronization */
        var replication = require("@arangodb/replication");
        var id = replication.sync({
          endpoint: "tcp://master.domain.org:8529",
          username: "myuser",
          password: "mypasswd",
          async: true
       });

       /* now query the id of the returned async job and print the status */
       print(replication.getSyncResult(id));

    The result of `getSyncResult()` will be `false` while the server-side job
    has not completed, and different to `false` if it has completed. When it has
    completed, all job result details will be returned by the call to `getSyncResult()`.


* fixed non-deterministic query results in some cluster queries

* fixed issue #1589

* return HTTP status code 410 (gone) instead of HTTP 408 (request timeout) for
  server-side operations that are canceled / killed. Sending 410 instead of 408
  prevents clients from re-starting the same (canceled) operation. Google Chrome
  for example sends the HTTP request again in case it is responded with an HTTP
  408, and this is exactly the opposite of the desired behavior when an operation
  is canceled / killed by the user.

* web interface: queries in AQL editor now cancelable

* web interface: dashboard - added replication information

* web interface: AQL editor now supports bind parameters

* added startup option `--server.hide-product-header` to make the server not send
  the HTTP response header `"Server: ArangoDB"` in its HTTP responses. By default,
  the option is turned off so the header is still sent as usual.

* added new AQL function `UNSET_RECURSIVE` to recursively unset attritutes from
  objects/documents

* switched command-line editor in ArangoShell and arangod to linenoise-ng

* added automatic deadlock detection for transactions

  In case a deadlock is detected, a multi-collection operation may be rolled back
  automatically and fail with error 29 (`deadlock detected`). Client code for
  operations containing more than one collection should be aware of this potential
  error and handle it accordingly, either by giving up or retrying the transaction.

* Added C++ implementations for the AQL arithmetic operations and the following
  AQL functions:
  - ABS
  - APPEND
  - COLLECTIONS
  - CURRENT_DATABASE
  - DOCUMENT
  - EDGES
  - FIRST
  - FIRST_DOCUMENT
  - FIRST_LIST
  - FLATTEN
  - FLOOR
  - FULLTEXT
  - LAST
  - MEDIAN
  - MERGE_RECURSIVE
  - MINUS
  - NEAR
  - NOT_NULL
  - NTH
  - PARSE_IDENTIFIER
  - PERCENTILE
  - POP
  - POSITION
  - PUSH
  - RAND
  - RANGE
  - REMOVE_NTH
  - REMOVE_VALUE
  - REMOVE_VALUES
  - ROUND
  - SHIFT
  - SQRT
  - STDDEV_POPULATION
  - STDDEV_SAMPLE
  - UNSHIFT
  - VARIANCE_POPULATION
  - VARIANCE_SAMPLE
  - WITHIN
  - ZIP

* improved performance of skipping over many documents in an AQL query when no
  indexes and no filters are used, e.g.

      FOR doc IN collection
        LIMIT 1000000, 10
        RETURN doc

* Added array indexes

  Hash indexes and skiplist indexes can now optionally be defined for array values
  so they index individual array members.

  To define an index for array values, the attribute name is extended with the
  expansion operator `[*]` in the index definition:

      arangosh> db.colName.ensureHashIndex("tags[*]");

  When given the following document

      { tags: [ "AQL", "ArangoDB", "Index" ] }

  the index will now contain the individual values `"AQL"`, `"ArangoDB"` and `"Index"`.

  Now the index can be used for finding all documents having `"ArangoDB"` somewhere in their
  tags array using the following AQL query:

      FOR doc IN colName
        FILTER "ArangoDB" IN doc.tags[*]
        RETURN doc

* rewrote AQL query optimizer rule `use-index-range` and renamed it to `use-indexes`.
  The name change affects rule names in the optimizer's output.

* rewrote AQL execution node `IndexRangeNode` and renamed it to `IndexNode`. The name
  change affects node names in the optimizer's explain output.

* added convenience function `db._explain(query)` for human-readable explanation
  of AQL queries

* module resolution as used by `require` now behaves more like in node.js

* the `org/arangodb/request` module now returns response bodies for error responses
  by default. The old behavior of not returning bodies for error responses can be
  re-enabled by explicitly setting the option `returnBodyOnError` to `false` (#1437)


v2.7.6 (2016-01-30)
-------------------

* detect more types of transaction deadlocks early


v2.7.5 (2016-01-22)
-------------------

* backported added automatic deadlock detection for transactions

  In case a deadlock is detected, a multi-collection operation may be rolled back
  automatically and fail with error 29 (`deadlock detected`). Client code for
  operations containing more than one collection should be aware of this potential
  error and handle it accordingly, either by giving up or retrying the transaction.

* improved internal datafile statistics for compaction and compaction triggering
  conditions, preventing excessive growth of collection datafiles under some
  workloads. This should also fix issue #1596.

* Foxx export cache should no longer break if a broken app is loaded in the
  web admin interface.

* Foxx: removed some incorrect deprecation warnings.

* Foxx: mocha test paths with wildcard characters (asterisks) now work on Windows


v2.7.4 (2015-12-21)
-------------------

* slightly adjusted V8 garbage collection strategy so that collection eventually
  happens in all contexts that hold V8 external references to documents and
  collections.

* added the following attributes to the result of `collection.figures()` and the
  corresponding HTTP API at `PUT /_api/collection/<name>/figures`:

  - `documentReferences`: The number of references to documents in datafiles
    that JavaScript code currently holds. This information can be used for
    debugging compaction and unload issues.
  - `waitingFor`: An optional string value that contains information about
    which object type is at the head of the collection's cleanup queue. This
    information can be used for debugging compaction and unload issues.
  - `compactionStatus.time`: The point in time the compaction for the collection
    was last executed. This information can be used for debugging compaction
    issues.
  - `compactionStatus.message`: The action that was performed when the compaction
    was last run for the collection. This information can be used for debugging
    compaction issues.

  Note: `waitingFor` and `compactionStatus` may be empty when called on a coordinator
  in a cluster.

* the compaction will now provide queryable status info that can be used to track
  its progress. The compaction status is displayed in the web interface, too.


v2.7.3 (2015-12-17)
-------------------

* fixed some replication value conversion issues when replication applier properties
  were set via ArangoShell

* fixed disappearing of documents for collections transferred via `sync` or
  `syncCollection` if the collection was dropped right before synchronization
  and drop and (re-)create collection markers were located in the same WAL file

* fixed an issue where overwriting the system sessions collection would break
  the web interface when authentication is enabled


v2.7.2 (2015-12-01)
-------------------

* replication improvements:

  - added `autoResync` configuration parameter for continuous replication.

    When set to `true`, a replication slave will automatically trigger a full data
    re-synchronization with the master when the master cannot provide the log data
    the slave had asked for. Note that `autoResync` will only work when the option
    `requireFromPresent` is also set to `true` for the continuous replication, or
    when the continuous syncer is started and detects that no start tick is present.

    Automatic re-synchronization may transfer a lot of data from the master to the
    slave and may be expensive. It is therefore turned off by default.
    When turned off, the slave will never perform an automatic re-synchronization
    with the master.

  - added `idleMinWaitTime` and `idleMaxWaitTime` configuration parameters for
    continuous replication.

    These parameters can be used to control the minimum and maximum wait time the
    slave will (intentionally) idle and not poll for master log changes in case the
    master had sent the full logs already.
    The `idleMaxWaitTime` value will only be used when `adapativePolling` is set
    to `true`. When `adaptivePolling` is disable, only `idleMinWaitTime` will be
    used as a constant time span in which the slave will not poll the master for
    further changes. The default values are 0.5 seconds for `idleMinWaitTime` and
    2.5 seconds for `idleMaxWaitTime`, which correspond to the hard-coded values
    used in previous versions of ArangoDB.

  - added `initialSyncMaxWaitTime` configuration parameter for initial and continuous
    replication

    This option controls the maximum wait time (in seconds) that the initial
    synchronization will wait for a response from the master when fetching initial
    collection data. If no response is received within this time period, the initial
    synchronization will give up and fail. This option is also relevant for
    continuous replication in case *autoResync* is set to *true*, as then the
    continuous replication may trigger a full data re-synchronization in case
    the master cannot the log data the slave had asked for.

  - HTTP requests sent from the slave to the master during initial synchronization
    will now be retried if they fail with connection problems.

  - the initial synchronization now logs its progress so it can be queried using
    the regular replication status check APIs.

* fixed non-deterministic query results in some cluster queries

* added missing lock instruction for primary index in compactor size calculation

* fixed issue #1589

* fixed issue #1583

* fixed undefined behavior when accessing the top level of a document with the `[*]`
  operator

* fixed potentially invalid pointer access in shaper when the currently accessed
  document got re-located by the WAL collector at the very same time

* Foxx: optional configuration options no longer log validation errors when assigned
  empty values (#1495)

* Foxx: constructors provided to Repository and Model sub-classes via extend are
  now correctly called (#1592)


v2.7.1 (2015-11-07)
-------------------

* switch to linenoise next generation

* exclude `_apps` collection from replication

  The slave has its own `_apps` collection which it populates on server start.
  When replicating data from the master to the slave, the data from the master may
  clash with the slave's own data in the `_apps` collection. Excluding the `_apps`
  collection from replication avoids this.

* disable replication appliers when starting in modes `--upgrade`, `--no-server`
  and `--check-upgrade`

* more detailed output in arango-dfdb

* fixed "no start tick" issue in replication applier

  This error could occur after restarting a slave server after a shutdown
  when no data was ever transferred from the master to the slave via the
  continuous replication

* fixed problem during SSL client connection abort that led to scheduler thread
  staying at 100% CPU saturation

* fixed potential segfault in AQL `NEIGHBORS` function implementation when C++ function
  variant was used and collection names were passed as strings

* removed duplicate target for some frontend JavaScript files from the Makefile

* make AQL function `MERGE()` work on a single array parameter, too.
  This allows combining the attributes of multiple objects from an array into
  a single object, e.g.

      RETURN MERGE([
        { foo: 'bar' },
        { quux: 'quetzalcoatl', ruled: true },
        { bar: 'baz', foo: 'done' }
      ])

  will now return:

      {
        "foo": "done",
        "quux": "quetzalcoatl",
        "ruled": true,
        "bar": "baz"
      }

* fixed potential deadlock in collection status changing on Windows

* fixed hard-coded `incremental` parameter in shell implementation of
  `syncCollection` function in replication module

* fix for GCC5: added check for '-stdlib' option


v2.7.0 (2015-10-09)
-------------------

* fixed request statistics aggregation
  When arangod was started in supervisor mode, the request statistics always showed
  0 requests, as the statistics aggregation thread did not run then.

* read server configuration files before dropping privileges. this ensures that
  the SSL keyfile specified in the configuration can be read with the server's start
  privileges (i.e. root when using a standard ArangoDB package).

* fixed replication with a 2.6 replication configuration and issues with a 2.6 master

* raised default value of `--server.descriptors-minimum` to 1024

* allow Foxx apps to be installed underneath URL path `/_open/`, so they can be
  (intentionally) accessed without authentication.

* added *allowImplicit* sub-attribute in collections declaration of transactions.
  The *allowImplicit* attributes allows making transactions fail should they
  read-access a collection that was not explicitly declared in the *collections*
  array of the transaction.

* added "special" password ARANGODB_DEFAULT_ROOT_PASSWORD. If you pass
  ARANGODB_DEFAULT_ROOT_PASSWORD as password, it will read the password
  from the environment variable ARANGODB_DEFAULT_ROOT_PASSWORD


v2.7.0-rc2 (2015-09-22)
-----------------------

* fix over-eager datafile compaction

  This should reduce the need to compact directly after loading a collection when a
  collection datafile contained many insertions and updates for the same documents. It
  should also prevent from re-compacting already merged datafiles in case not many
  changes were made. Compaction will also make fewer index lookups than before.

* added `syncCollection()` function in module `org/arangodb/replication`

  This allows synchronizing the data of a single collection from a master to a slave
  server. Synchronization can either restore the whole collection by transferring all
  documents from the master to the slave, or incrementally by only transferring documents
  that differ. This is done by partitioning the collection's entire key space into smaller
  chunks and comparing the data chunk-wise between master and slave. Only chunks that are
  different will be re-transferred.

  The `syncCollection()` function can be used as follows:

      require("org/arangodb/replication").syncCollection(collectionName, options);

  e.g.

      require("org/arangodb/replication").syncCollection("myCollection", {
        endpoint: "tcp://127.0.0.1:8529",  /* master */
        username: "root",                  /* username for master */
        password: "secret",                /* password for master */
        incremental: true                  /* use incremental mode */
      });


* additionally allow the following characters in document keys:

  `(` `)` `+` `,` `=` `;` `$` `!` `*` `'` `%`


v2.7.0-rc1 (2015-09-17)
-----------------------

* removed undocumented server-side-only collection functions:
  * collection.OFFSET()
  * collection.NTH()
  * collection.NTH2()
  * collection.NTH3()

* upgraded Swagger to version 2.0 for the Documentation

  This gives the user better prepared test request structures.
  More conversions will follow so finally client libraries can be auto-generated.

* added extra AQL functions for date and time calculation and manipulation.
  These functions were contributed by GitHub users @CoDEmanX and @friday.
  A big thanks for their work!

  The following extra date functions are available from 2.7 on:

  * `DATE_DAYOFYEAR(date)`: Returns the day of year number of *date*.
    The return values range from 1 to 365, or 366 in a leap year respectively.

  * `DATE_ISOWEEK(date)`: Returns the ISO week date of *date*.
    The return values range from 1 to 53. Monday is considered the first day of the week.
    There are no fractional weeks, thus the last days in December may belong to the first
    week of the next year, and the first days in January may be part of the previous year's
    last week.

  * `DATE_LEAPYEAR(date)`: Returns whether the year of *date* is a leap year.

  * `DATE_QUARTER(date)`: Returns the quarter of the given date (1-based):
    * 1: January, February, March
    * 2: April, May, June
    * 3: July, August, September
    * 4: October, November, December

  - *DATE_DAYS_IN_MONTH(date)*: Returns the number of days in *date*'s month (28..31).

  * `DATE_ADD(date, amount, unit)`: Adds *amount* given in *unit* to *date* and
    returns the calculated date.

    *unit* can be either of the following to specify the time unit to add or
    subtract (case-insensitive):
    - y, year, years
    - m, month, months
    - w, week, weeks
    - d, day, days
    - h, hour, hours
    - i, minute, minutes
    - s, second, seconds
    - f, millisecond, milliseconds

    *amount* is the number of *unit*s to add (positive value) or subtract
    (negative value).

  * `DATE_SUBTRACT(date, amount, unit)`: Subtracts *amount* given in *unit* from
    *date* and returns the calculated date.

    It works the same as `DATE_ADD()`, except that it subtracts. It is equivalent
    to calling `DATE_ADD()` with a negative amount, except that `DATE_SUBTRACT()`
    can also subtract ISO durations. Note that negative ISO durations are not
    supported (i.e. starting with `-P`, like `-P1Y`).

  * `DATE_DIFF(date1, date2, unit, asFloat)`: Calculate the difference
    between two dates in given time *unit*, optionally with decimal places.
    Returns a negative value if *date1* is greater than *date2*.

  * `DATE_COMPARE(date1, date2, unitRangeStart, unitRangeEnd)`: Compare two
    partial dates and return true if they match, false otherwise. The parts to
    compare are defined by a range of time units.

    The full range is: years, months, days, hours, minutes, seconds, milliseconds.
    Pass the unit to start from as *unitRangeStart*, and the unit to end with as
    *unitRangeEnd*. All units in between will be compared. Leave out *unitRangeEnd*
    to only compare *unitRangeStart*.

  * `DATE_FORMAT(date, format)`: Format a date according to the given format string.
    It supports the following placeholders (case-insensitive):
    - %t: timestamp, in milliseconds since midnight 1970-01-01
    - %z: ISO date (0000-00-00T00:00:00.000Z)
    - %w: day of week (0..6)
    - %y: year (0..9999)
    - %yy: year (00..99), abbreviated (last two digits)
    - %yyyy: year (0000..9999), padded to length of 4
    - %yyyyyy: year (-009999 .. +009999), with sign prefix and padded to length of 6
    - %m: month (1..12)
    - %mm: month (01..12), padded to length of 2
    - %d: day (1..31)
    - %dd: day (01..31), padded to length of 2
    - %h: hour (0..23)
    - %hh: hour (00..23), padded to length of 2
    - %i: minute (0..59)
    - %ii: minute (00..59), padded to length of 2
    - %s: second (0..59)
    - %ss: second (00..59), padded to length of 2
    - %f: millisecond (0..999)
    - %fff: millisecond (000..999), padded to length of 3
    - %x: day of year (1..366)
    - %xxx: day of year (001..366), padded to length of 3
    - %k: ISO week date (1..53)
    - %kk: ISO week date (01..53), padded to length of 2
    - %l: leap year (0 or 1)
    - %q: quarter (1..4)
    - %a: days in month (28..31)
    - %mmm: abbreviated English name of month (Jan..Dec)
    - %mmmm: English name of month (January..December)
    - %www: abbreviated English name of weekday (Sun..Sat)
    - %wwww: English name of weekday (Sunday..Saturday)
    - %&: special escape sequence for rare occasions
    - %%: literal %
    - %: ignored

* new WAL logfiles and datafiles are now created non-sparse

  This prevents SIGBUS signals being raised when memory of a sparse datafile is accessed
  and the disk is full and the accessed file part is not actually disk-backed. In
  this case the mapped memory region is not necessarily backed by physical memory, and
  accessing the memory may raise SIGBUS and crash arangod.

* the `internal.download()` function and the module `org/arangodb/request` used some
  internal library function that handled the sending of HTTP requests from inside of
  ArangoDB. This library unconditionally set an HTTP header `Accept-Encoding: gzip`
  in all outgoing HTTP requests.

  This has been fixed in 2.7, so `Accept-Encoding: gzip` is not set automatically anymore.
  Additionally, the header `User-Agent: ArangoDB` is not set automatically either. If
  client applications desire to send these headers, they are free to add it when
  constructing the requests using the `download` function or the request module.

* fixed issue #1436: org/arangodb/request advertises deflate without supporting it

* added template string generator function `aqlQuery` for generating AQL queries

  This can be used to generate safe AQL queries with JavaScript parameter
  variables or expressions easily:

      var name = 'test';
      var attributeName = '_key';
      var query = aqlQuery`FOR u IN users FILTER u.name == ${name} RETURN u.${attributeName}`;
      db._query(query);

* report memory usage for document header data (revision id, pointer to data etc.)
  in `db.collection.figures()`. The memory used for document headers will now
  show up in the already existing attribute `indexes.size`. Due to that, the index
  sizes reported by `figures()` in 2.7 will be higher than those reported by 2.6,
  but the 2.7 values are more accurate.

* IMPORTANT CHANGE: the filenames in dumps created by arangodump now contain
  not only the name of the dumped collection, but also an additional 32-digit hash
  value. This is done to prevent overwriting dump files in case-insensitive file
  systems when there exist multiple collections with the same name (but with
  different cases).

  For example, if a database has two collections: `test` and `Test`, previous
  versions of ArangoDB created the files

  * `test.structure.json` and `test.data.json` for collection `test`
  * `Test.structure.json` and `Test.data.json` for collection `Test`

  This did not work for case-insensitive filesystems, because the files for the
  second collection would have overwritten the files of the first. arangodump in
  2.7 will create the following filenames instead:

  * `test_098f6bcd4621d373cade4e832627b4f6.structure.json` and `test_098f6bcd4621d373cade4e832627b4f6.data.json`
  * `Test_0cbc6611f5540bd0809a388dc95a615b.structure.json` and `Test_0cbc6611f5540bd0809a388dc95a615b.data.json`

  These filenames will be unambiguous even in case-insensitive filesystems.

* IMPORTANT CHANGE: make arangod actually close lingering client connections
  when idle for at least the duration specified via `--server.keep-alive-timeout`.
  In previous versions of ArangoDB, connections were not closed by the server
  when the timeout was reached and the client was still connected. Now the
  connection is properly closed by the server in case of timeout. Client
  applications relying on the old behavior may now need to reconnect to the
  server when their idle connections time out and get closed (note: connections
  being idle for a long time may be closed by the OS or firewalls anyway -
  client applications should be aware of that and try to reconnect).

* IMPORTANT CHANGE: when starting arangod, the server will drop the process
  privileges to the specified values in options `--server.uid` and `--server.gid`
  instantly after parsing the startup options.

  That means when either `--server.uid` or `--server.gid` are set, the privilege
  change will happen earlier. This may prevent binding the server to an endpoint
  with a port number lower than 1024 if the arangodb user has no privileges
  for that. Previous versions of ArangoDB changed the privileges later, so some
  startup actions were still carried out under the invoking user (i.e. likely
  *root* when started via init.d or system scripts) and especially binding to
  low port numbers was still possible there.

  The default privileges for user *arangodb* will not be sufficient for binding
  to port numbers lower than 1024. To have an ArangoDB 2.7 bind to a port number
  lower than 1024, it needs to be started with either a different privileged user,
  or the privileges of the *arangodb* user have to raised manually beforehand.

* added AQL optimizer rule `patch-update-statements`

* Linux startup scripts and systemd configuration for arangod now try to
  adjust the NOFILE (number of open files) limits for the process. The limit
  value is set to 131072 (128k) when ArangoDB is started via start/stop
  commands

* When ArangoDB is started/stopped manually via the start/stop commands, the
  main process will wait for up to 10 seconds after it forks the supervisor
  and arangod child processes. If the startup fails within that period, the
  start/stop script will fail with an exit code other than zero. If the
  startup of the supervisor or arangod is still ongoing after 10 seconds,
  the main program will still return with exit code 0. The limit of 10 seconds
  is arbitrary because the time required for a startup is not known in advance.

* added startup option `--database.throw-collection-not-loaded-error`

  Accessing a not-yet loaded collection will automatically load a collection
  on first access. This flag controls what happens in case an operation
  would need to wait for another thread to finalize loading a collection. If
  set to *true*, then the first operation that accesses an unloaded collection
  will load it. Further threads that try to access the same collection while
  it is still loading immediately fail with an error (1238, *collection not loaded*).
  This is to prevent all server threads from being blocked while waiting on the
  same collection to finish loading. When the first thread has completed loading
  the collection, the collection becomes regularly available, and all operations
  from that point on can be carried out normally, and error 1238 will not be
  thrown anymore for that collection.

  If set to *false*, the first thread that accesses a not-yet loaded collection
  will still load it. Other threads that try to access the collection while
  loading will not fail with error 1238 but instead block until the collection
  is fully loaded. This configuration might lead to all server threads being
  blocked because they are all waiting for the same collection to complete
  loading. Setting the option to *true* will prevent this from happening, but
  requires clients to catch error 1238 and react on it (maybe by scheduling
  a retry for later).

  The default value is *false*.

* added better control-C support in arangosh

  When CTRL-C is pressed in arangosh, it will now print a `^C` first. Pressing
  CTRL-C again will reset the prompt if something was entered before, or quit
  arangosh if no command was entered directly before.

  This affects the arangosh version build with Readline-support only (Linux
  and MacOS).

  The MacOS version of ArangoDB for Homebrew now depends on Readline, too. The
  Homebrew formula has been changed accordingly.
  When self-compiling ArangoDB on MacOS without Homebrew, Readline now is a
  prerequisite.

* increased default value for collection-specific `indexBuckets` value from 1 to 8

  Collections created from 2.7 on will use the new default value of `8` if not
  overridden on collection creation or later using
  `collection.properties({ indexBuckets: ... })`.

  The `indexBuckets` value determines the number of buckets to use for indexes of
  type `primary`, `hash` and `edge`. Having multiple index buckets allows splitting
  an index into smaller components, which can be filled in parallel when a collection
  is loading. Additionally, resizing and reallocation of indexes are faster and
  less intrusive if the index uses multiple buckets, because resize and reallocation
  will affect only data in a single bucket instead of all index values.

  The index buckets will be filled in parallel when loading a collection if the collection
  has an `indexBuckets` value greater than 1 and the collection contains a significant
  amount of documents/edges (the current threshold is 256K documents but this value
  may change in future versions of ArangoDB).

* changed HTTP client to use poll instead of select on Linux and MacOS

  This affects the ArangoShell and user-defined JavaScript code running inside
  arangod that initiates its own HTTP calls.

  Using poll instead of select allows using arbitrary high file descriptors
  (bigger than the compiled in FD_SETSIZE). Server connections are still handled using
  epoll, which has never been affected by FD_SETSIZE.

* implemented AQL `LIKE` function using ICU regexes

* added `RETURN DISTINCT` for AQL queries to return unique results:

      FOR doc IN collection
        RETURN DISTINCT doc.status

  This change also introduces `DISTINCT` as an AQL keyword.

* removed `createNamedQueue()` and `addJob()` functions from org/arangodb/tasks

* use less locks and more atomic variables in the internal dispatcher
  and V8 context handling implementations. This leads to improved throughput in
  some ArangoDB internals and allows for higher HTTP request throughput for
  many operations.

  A short overview of the improvements can be found here:

  https://www.arangodb.com/2015/08/throughput-enhancements/

* added shorthand notation for attribute names in AQL object literals:

      LET name = "Peter"
      LET age = 42
      RETURN { name, age }

  The above is the shorthand equivalent of the generic form

      LET name = "Peter"
      LET age = 42
      RETURN { name : name, age : age }

* removed configure option `--enable-timings`

  This option did not have any effect.

* removed configure option `--enable-figures`

  This option previously controlled whether HTTP request statistics code was
  compiled into ArangoDB or not. The previous default value was `true` so
  statistics code was available in official packages. Setting the option to
  `false` led to compile errors so it is doubtful the default value was
  ever changed. By removing the option some internal statistics code was also
  simplified.

* removed run-time manipulation methods for server endpoints:

  * `db._removeEndpoint()`
  * `db._configureEndpoint()`
  * HTTP POST `/_api/endpoint`
  * HTTP DELETE `/_api/endpoint`

* AQL query result cache

  The query result cache can optionally cache the complete results of all or selected AQL queries.
  It can be operated in the following modes:

  * `off`: the cache is disabled. No query results will be stored
  * `on`: the cache will store the results of all AQL queries unless their `cache`
    attribute flag is set to `false`
  * `demand`: the cache will store the results of AQL queries that have their
    `cache` attribute set to `true`, but will ignore all others

  The mode can be set at server startup using the `--database.query-cache-mode` configuration
  option and later changed at runtime.

  The following HTTP REST APIs have been added for controlling the query cache:

  * HTTP GET `/_api/query-cache/properties`: returns the global query cache configuration
  * HTTP PUT `/_api/query-cache/properties`: modifies the global query cache configuration
  * HTTP DELETE `/_api/query-cache`: invalidates all results in the query cache

  The following JavaScript functions have been added for controlling the query cache:

  * `require("org/arangodb/aql/cache").properties()`: returns the global query cache configuration
  * `require("org/arangodb/aql/cache").properties(properties)`: modifies the global query cache configuration
  * `require("org/arangodb/aql/cache").clear()`: invalidates all results in the query cache

* do not link arangoimp against V8

* AQL function call arguments optimization

  This will lead to arguments in function calls inside AQL queries not being copied but passed
  by reference. This may speed up calls to functions with bigger argument values or queries that
  call functions a lot of times.

* upgraded V8 version to 4.3.61

* removed deprecated AQL `SKIPLIST` function.

  This function was introduced in older versions of ArangoDB with a less powerful query optimizer to
  retrieve data from a skiplist index using a `LIMIT` clause. It was marked as deprecated in ArangoDB
  2.6.

  Since ArangoDB 2.3 the behavior of the `SKIPLIST` function can be emulated using regular AQL
  constructs, e.g.

      FOR doc IN @@collection
        FILTER doc.value >= @value
        SORT doc.value DESC
        LIMIT 1
        RETURN doc

* the `skip()` function for simple queries does not accept negative input any longer.
  This feature was deprecated in 2.6.0.

* fix exception handling

  In some cases JavaScript exceptions would re-throw without information of the original problem.
  Now the original exception is logged for failure analysis.

* based REST API method PUT `/_api/simple/all` on the cursor API and make it use AQL internally.

  The change speeds up this REST API method and will lead to additional query information being
  returned by the REST API. Clients can use this extra information or ignore it.

* Foxx Queue job success/failure handlers arguments have changed from `(jobId, jobData, result, jobFailures)` to `(result, jobData, job)`.

* added Foxx Queue job options `repeatTimes`, `repeatUntil` and `repeatDelay` to automatically re-schedule jobs when they are completed.

* added Foxx manifest configuration type `password` to mask values in the web interface.

* fixed default values in Foxx manifest configurations sometimes not being used as defaults.

* fixed optional parameters in Foxx manifest configurations sometimes not being cleared correctly.

* Foxx dependencies can now be marked as optional using a slightly more verbose syntax in your manifest file.

* converted Foxx constructors to ES6 classes so you can extend them using class syntax.

* updated aqb to 2.0.

* updated chai to 3.0.

* Use more madvise calls to speed up things when memory is tight, in particular
  at load time but also for random accesses later.

* Overhauled web interface

  The web interface now has a new design.

  The API documentation for ArangoDB has been moved from "Tools" to "Links" in the web interface.

  The "Applications" tab in the web interfaces has been renamed to "Services".


v2.6.12 (2015-12-02)
--------------------

* fixed disappearing of documents for collections transferred via `sync` if the
  the collection was dropped right before synchronization and drop and (re-)create
  collection markers were located in the same WAL file

* added missing lock instruction for primary index in compactor size calculation

* fixed issue #1589

* fixed issue #1583

* Foxx: optional configuration options no longer log validation errors when assigned
  empty values (#1495)


v2.6.11 (2015-11-18)
--------------------

* fixed potentially invalid pointer access in shaper when the currently accessed
  document got re-located by the WAL collector at the very same time


v2.6.10 (2015-11-10)
--------------------

* disable replication appliers when starting in modes `--upgrade`, `--no-server`
  and `--check-upgrade`

* more detailed output in arango-dfdb

* fixed potential deadlock in collection status changing on Windows

* issue #1521: Can't dump/restore with user and password


v2.6.9 (2015-09-29)
-------------------

* added "special" password ARANGODB_DEFAULT_ROOT_PASSWORD. If you pass
  ARANGODB_DEFAULT_ROOT_PASSWORD as password, it will read the password
  from the environment variable ARANGODB_DEFAULT_ROOT_PASSWORD

* fixed failing AQL skiplist, sort and limit combination

  When using a Skiplist index on an attribute (say "a") and then using sort
  and skip on this attribute caused the result to be empty e.g.:

    require("internal").db.test.ensureSkiplist("a");
    require("internal").db._query("FOR x IN test SORT x.a LIMIT 10, 10");

  Was always empty no matter how many documents are stored in test.
  This is now fixed.

v2.6.8 (2015-09-09)
-------------------

* ARM only:

  The ArangoDB packages for ARM require the kernel to allow unaligned memory access.
  How the kernel handles unaligned memory access is configurable at runtime by
  checking and adjusting the contents `/proc/cpu/alignment`.

  In order to operate on ARM, ArangoDB requires the bit 1 to be set. This will
  make the kernel trap and adjust unaligned memory accesses. If this bit is not
  set, the kernel may send a SIGBUS signal to ArangoDB and terminate it.

  To set bit 1 in `/proc/cpu/alignment` use the following command as a privileged
  user (e.g. root):

      echo "2" > /proc/cpu/alignment

  Note that this setting affects all user processes and not just ArangoDB. Setting
  the alignment with the above command will also not make the setting permanent,
  so it will be lost after a restart of the system. In order to make the setting
  permanent, it should be executed during system startup or before starting arangod.

  The ArangoDB start/stop scripts do not adjust the alignment setting, but rely on
  the environment to have the correct alignment setting already. The reason for this
  is that the alignment settings also affect all other user processes (which ArangoDB
  is not aware of) and thus may have side-effects outside of ArangoDB. It is therefore
  more reasonable to have the system administrator carry out the change.


v2.6.7 (2015-08-25)
-------------------

* improved AssocMulti index performance when resizing.

  This makes the edge index perform less I/O when under memory pressure.


v2.6.6 (2015-08-23)
-------------------

* added startup option `--server.additional-threads` to create separate queues
  for slow requests.


v2.6.5 (2015-08-17)
-------------------

* added startup option `--database.throw-collection-not-loaded-error`

  Accessing a not-yet loaded collection will automatically load a collection
  on first access. This flag controls what happens in case an operation
  would need to wait for another thread to finalize loading a collection. If
  set to *true*, then the first operation that accesses an unloaded collection
  will load it. Further threads that try to access the same collection while
  it is still loading immediately fail with an error (1238, *collection not loaded*).
  This is to prevent all server threads from being blocked while waiting on the
  same collection to finish loading. When the first thread has completed loading
  the collection, the collection becomes regularly available, and all operations
  from that point on can be carried out normally, and error 1238 will not be
  thrown anymore for that collection.

  If set to *false*, the first thread that accesses a not-yet loaded collection
  will still load it. Other threads that try to access the collection while
  loading will not fail with error 1238 but instead block until the collection
  is fully loaded. This configuration might lead to all server threads being
  blocked because they are all waiting for the same collection to complete
  loading. Setting the option to *true* will prevent this from happening, but
  requires clients to catch error 1238 and react on it (maybe by scheduling
  a retry for later).

  The default value is *false*.

* fixed busy wait loop in scheduler threads that sometimes consumed 100% CPU while
  waiting for events on connections closed unexpectedly by the client side

* handle attribute `indexBuckets` when restoring collections via arangorestore.
  Previously the `indexBuckets` attribute value from the dump was ignored, and the
   server default value for `indexBuckets` was used when restoring a collection.

* fixed "EscapeValue already set error" crash in V8 actions that might have occurred when
  canceling V8-based operations.


v2.6.4 (2015-08-01)
-------------------

* V8: Upgrade to version 4.1.0.27 - this is intended to be the stable V8 version.

* fixed issue #1424: Arango shell should not processing arrows pushing on keyboard


v2.6.3 (2015-07-21)
-------------------

* issue #1409: Document values with null character truncated


v2.6.2 (2015-07-04)
-------------------

* fixed issue #1383: bindVars for HTTP API doesn't work with empty string

* fixed handling of default values in Foxx manifest configurations

* fixed handling of optional parameters in Foxx manifest configurations

* fixed a reference error being thrown in Foxx queues when a function-based job type is used that is not available and no options object is passed to queue.push


v2.6.1 (2015-06-24)
-------------------

* Add missing swagger files to cmake build. fixes #1368

* fixed documentation errors


v2.6.0 (2015-06-20)
-------------------

* using negative values for `SimpleQuery.skip()` is deprecated.
  This functionality will be removed in future versions of ArangoDB.

* The following simple query functions are now deprecated:

  * collection.near
  * collection.within
  * collection.geo
  * collection.fulltext
  * collection.range
  * collection.closedRange

  This also lead to the following REST API methods being deprecated from now on:

  * PUT /_api/simple/near
  * PUT /_api/simple/within
  * PUT /_api/simple/fulltext
  * PUT /_api/simple/range

  It is recommended to replace calls to these functions or APIs with equivalent AQL queries,
  which are more flexible because they can be combined with other operations:

      FOR doc IN NEAR(@@collection, @latitude, @longitude, @limit)
        RETURN doc

      FOR doc IN WITHIN(@@collection, @latitude, @longitude, @radius, @distanceAttributeName)
        RETURN doc

      FOR doc IN FULLTEXT(@@collection, @attributeName, @queryString, @limit)
        RETURN doc

      FOR doc IN @@collection
        FILTER doc.value >= @left && doc.value < @right
        LIMIT @skip, @limit
        RETURN doc`

  The above simple query functions and REST API methods may be removed in future versions
  of ArangoDB.

* deprecated now-obsolete AQL `SKIPLIST` function

  The function was introduced in older versions of ArangoDB with a less powerful query optimizer to
  retrieve data from a skiplist index using a `LIMIT` clause.

  Since 2.3 the same goal can be achieved by using regular AQL constructs, e.g.

      FOR doc IN collection FILTER doc.value >= @value SORT doc.value DESC LIMIT 1 RETURN doc

* fixed issues when switching the database inside tasks and during shutdown of database cursors

  These features were added during 2.6 alpha stage so the fixes affect devel/2.6-alpha builds only

* issue #1360: improved foxx-manager help

* added `--enable-tcmalloc` configure option.

  When this option is set, arangod and the client tools will be linked against tcmalloc, which replaces
  the system allocator. When the option is set, a tcmalloc library must be present on the system under
  one of the names `libtcmalloc`, `libtcmalloc_minimal` or `libtcmalloc_debug`.

  As this is a configure option, it is supported for manual builds on Linux-like systems only. tcmalloc
  support is currently experimental.

* issue #1353: Windows: HTTP API - incorrect path in errorMessage

* issue #1347: added option `--create-database` for arangorestore.

  Setting this option to `true` will now create the target database if it does not exist. When creating
  the target database, the username and passwords passed to arangorestore will be used to create an
  initial user for the new database.

* issue #1345: advanced debug information for User Functions

* issue #1341: Can't use bindvars in UPSERT

* fixed vulnerability in JWT implementation.

* changed default value of option `--database.ignore-datafile-errors` from `true` to `false`

  If the new default value of `false` is used, then arangod will refuse loading collections that contain
  datafiles with CRC mismatches or other errors. A collection with datafile errors will then become
  unavailable. This prevents follow up errors from happening.

  The only way to access such collection is to use the datafile debugger (arango-dfdb) and try to repair
  or truncate the datafile with it.

  If `--database.ignore-datafile-errors` is set to `true`, then collections will become available
  even if parts of their data cannot be loaded. This helps availability, but may cause (partial) data
  loss and follow up errors.

* added server startup option `--server.session-timeout` for controlling the timeout of user sessions
  in the web interface

* add sessions and cookie authentication for ArangoDB's web interface

  ArangoDB's built-in web interface now uses sessions. Session information ids are stored in cookies,
  so clients using the web interface must accept cookies in order to use it

* web interface: display query execution time in AQL editor

* web interface: renamed AQL query *submit* button to *execute*

* web interface: added query explain feature in AQL editor

* web interface: demo page added. only working if demo data is available, hidden otherwise

* web interface: added support for custom app scripts with optional arguments and results

* web interface: mounted apps that need to be configured are now indicated in the app overview

* web interface: added button for running tests to app details

* web interface: added button for configuring app dependencies to app details

* web interface: upgraded API documentation to use Swagger 2

* INCOMPATIBLE CHANGE

  removed startup option `--log.severity`

  The docs for `--log.severity` mentioned lots of severities (e.g. `exception`, `technical`, `functional`, `development`)
  but only a few severities (e.g. `all`, `human`) were actually used, with `human` being the default and `all` enabling the
  additional logging of requests. So the option pretended to control a lot of things which it actually didn't. Additionally,
  the option `--log.requests-file` was around for a long time already, also controlling request logging.

  Because the `--log.severity` option effectively did not control that much, it was removed. A side effect of removing the
  option is that 2.5 installations which used `--log.severity all` will not log requests after the upgrade to 2.6. This can
  be adjusted by setting the `--log.requests-file` option.

* add backtrace to fatal log events

* added optional `limit` parameter for AQL function `FULLTEXT`

* make fulltext index also index text values contained in direct sub-objects of the indexed
  attribute.

  Previous versions of ArangoDB only indexed the attribute value if it was a string. Sub-attributes
  of the index attribute were ignored when fulltext indexing.

  Now, if the index attribute value is an object, the object's values will each be included in the
  fulltext index if they are strings. If the index attribute value is an array, the array's values
  will each be included in the fulltext index if they are strings.

  For example, with a fulltext index present on the `translations` attribute, the following text
  values will now be indexed:

      var c = db._create("example");
      c.ensureFulltextIndex("translations");
      c.insert({ translations: { en: "fox", de: "Fuchs", fr: "renard", ru: "лиса" } });
      c.insert({ translations: "Fox is the English translation of the German word Fuchs" });
      c.insert({ translations: [ "ArangoDB", "document", "database", "Foxx" ] });

      c.fulltext("translations", "лиса").toArray();       // returns only first document
      c.fulltext("translations", "Fox").toArray();        // returns first and second documents
      c.fulltext("translations", "prefix:Fox").toArray(); // returns all three documents

* added batch document removal and lookup commands:

      collection.lookupByKeys(keys)
      collection.removeByKeys(keys)

  These commands can be used to perform multi-document lookup and removal operations efficiently
  from the ArangoShell. The argument to these operations is an array of document keys.

  Also added HTTP APIs for batch document commands:

  * PUT /_api/simple/lookup-by-keys
  * PUT /_api/simple/remove-by-keys

* properly prefix document address URLs with the current database name for calls to the REST
  API method GET `/_api/document?collection=...` (that method will return partial URLs to all
  documents in the collection).

  Previous versions of ArangoDB returned the URLs starting with `/_api/` but without the current
  database name, e.g. `/_api/document/mycollection/mykey`. Starting with 2.6, the response URLs
  will include the database name as well, e.g. `/_db/_system/_api/document/mycollection/mykey`.

* added dedicated collection export HTTP REST API

  ArangoDB now provides a dedicated collection export API, which can take snapshots of entire
  collections more efficiently than the general-purpose cursor API. The export API is useful
  to transfer the contents of an entire collection to a client application. It provides optional
  filtering on specific attributes.

  The export API is available at endpoint `POST /_api/export?collection=...`. The API has the
  same return value structure as the already established cursor API (`POST /_api/cursor`).

  An introduction to the export API is given in this blog post:
  http://jsteemann.github.io/blog/2015/04/04/more-efficient-data-exports/

* subquery optimizations for AQL queries

  This optimization avoids copying intermediate results into subqueries that are not required
  by the subquery.

  A brief description can be found here:
  http://jsteemann.github.io/blog/2015/05/04/subquery-optimizations/

* return value optimization for AQL queries

  This optimization avoids copying the final query result inside the query's main `ReturnNode`.

  A brief description can be found here:
  http://jsteemann.github.io/blog/2015/05/04/return-value-optimization-for-aql/

* speed up AQL queries containing big `IN` lists for index lookups

  `IN` lists used for index lookups had performance issues in previous versions of ArangoDB.
  These issues have been addressed in 2.6 so using bigger `IN` lists for filtering is much
  faster.

  A brief description can be found here:
  http://jsteemann.github.io/blog/2015/05/07/in-list-improvements/

* allow `@` and `.` characters in document keys, too

  This change also leads to document keys being URL-encoded when returned in HTTP `location`
  response headers.

* added alternative implementation for AQL COLLECT

  The alternative method uses a hash table for grouping and does not require its input elements
  to be sorted. It will be taken into account by the optimizer for `COLLECT` statements that do
  not use an `INTO` clause.

  In case a `COLLECT` statement can use the hash table variant, the optimizer will create an extra
  plan for it at the beginning of the planning phase. In this plan, no extra `SORT` node will be
  added in front of the `COLLECT` because the hash table variant of `COLLECT` does not require
  sorted input. Instead, a `SORT` node will be added after it to sort its output. This `SORT` node
  may be optimized away again in later stages. If the sort order of the result is irrelevant to
  the user, adding an extra `SORT null` after a hash `COLLECT` operation will allow the optimizer to
  remove the sorts altogether.

  In addition to the hash table variant of `COLLECT`, the optimizer will modify the original plan
  to use the regular `COLLECT` implementation. As this implementation requires sorted input, the
  optimizer will insert a `SORT` node in front of the `COLLECT`. This `SORT` node may be optimized
  away in later stages.

  The created plans will then be shipped through the regular optimization pipeline. In the end,
  the optimizer will pick the plan with the lowest estimated total cost as usual. The hash table
  variant does not require an up-front sort of the input, and will thus be preferred over the
  regular `COLLECT` if the optimizer estimates many input elements for the `COLLECT` node and
  cannot use an index to sort them.

  The optimizer can be explicitly told to use the regular *sorted* variant of `COLLECT` by
  suffixing a `COLLECT` statement with `OPTIONS { "method" : "sorted" }`. This will override the
  optimizer guesswork and only produce the *sorted* variant of `COLLECT`.

  A blog post on the new `COLLECT` implementation can be found here:
  http://jsteemann.github.io/blog/2015/04/22/collecting-with-a-hash-table/

* refactored HTTP REST API for cursors

  The HTTP REST API for cursors (`/_api/cursor`) has been refactored to improve its performance
  and use less memory.

  A post showing some of the performance improvements can be found here:
  http://jsteemann.github.io/blog/2015/04/01/improvements-for-the-cursor-api/

* simplified return value syntax for data-modification AQL queries

  ArangoDB 2.4 since version allows to return results from data-modification AQL queries. The
  syntax for this was quite limited and verbose:

      FOR i IN 1..10
        INSERT { value: i } IN test
        LET inserted = NEW
        RETURN inserted

  The `LET inserted = NEW RETURN inserted` was required literally to return the inserted
  documents. No calculations could be made using the inserted documents.

  This is now more flexible. After a data-modification clause (e.g. `INSERT`, `UPDATE`, `REPLACE`,
  `REMOVE`, `UPSERT`) there can follow any number of `LET` calculations. These calculations can
  refer to the pseudo-values `OLD` and `NEW` that are created by the data-modification statements.

  This allows returning projections of inserted or updated documents, e.g.:

      FOR i IN 1..10
        INSERT { value: i } IN test
        RETURN { _key: NEW._key, value: i }

  Still not every construct is allowed after a data-modification clause. For example, no functions
  can be called that may access documents.

  More information can be found here:
  http://jsteemann.github.io/blog/2015/03/27/improvements-for-data-modification-queries/

* added AQL `UPSERT` statement

  This adds an `UPSERT` statement to AQL that is a combination of both `INSERT` and `UPDATE` /
  `REPLACE`. The `UPSERT` will search for a matching document using a user-provided example.
  If no document matches the example, the *insert* part of the `UPSERT` statement will be
  executed. If there is a match, the *update* / *replace* part will be carried out:

      UPSERT { page: 'index.html' }                 /* search example */
        INSERT { page: 'index.html', pageViews: 1 } /* insert part */
        UPDATE { pageViews: OLD.pageViews + 1 }     /* update part */
        IN pageViews

  `UPSERT` can be used with an `UPDATE` or `REPLACE` clause. The `UPDATE` clause will perform
  a partial update of the found document, whereas the `REPLACE` clause will replace the found
  document entirely. The `UPDATE` or `REPLACE` parts can refer to the pseudo-value `OLD`, which
  contains all attributes of the found document.

  `UPSERT` statements can optionally return values. In the following query, the return
  attribute `found` will return the found document before the `UPDATE` was applied. If no
  document was found, `found` will contain a value of `null`. The `updated` result attribute will
  contain the inserted / updated document:

      UPSERT { page: 'index.html' }                 /* search example */
        INSERT { page: 'index.html', pageViews: 1 } /* insert part */
        UPDATE { pageViews: OLD.pageViews + 1 }     /* update part */
        IN pageViews
        RETURN { found: OLD, updated: NEW }

  A more detailed description of `UPSERT` can be found here:
  http://jsteemann.github.io/blog/2015/03/27/preview-of-the-upsert-command/

* adjusted default configuration value for `--server.backlog-size` from 10 to 64.

* issue #1231: bug xor feature in AQL: LENGTH(null) == 4

  This changes the behavior of the AQL `LENGTH` function as follows:

  - if the single argument to `LENGTH()` is `null`, then the result will now be `0`. In previous
    versions of ArangoDB, the result of `LENGTH(null)` was `4`.

  - if the single argument to `LENGTH()` is `true`, then the result will now be `1`. In previous
    versions of ArangoDB, the result of `LENGTH(true)` was `4`.

  - if the single argument to `LENGTH()` is `false`, then the result will now be `0`. In previous
    versions of ArangoDB, the result of `LENGTH(false)` was `5`.

  The results of `LENGTH()` with string, numeric, array object argument values do not change.

* issue #1298: Bulk import if data already exists (#1298)

  This change extends the HTTP REST API for bulk imports as follows:

  When documents are imported and the `_key` attribute is specified for them, the import can be
  used for inserting and updating/replacing documents. Previously, the import could be used for
  inserting new documents only, and re-inserting a document with an existing key would have failed
  with a *unique key constraint violated* error.

  The above behavior is still the default. However, the API now allows controlling the behavior
  in case of a unique key constraint error via the optional URL parameter `onDuplicate`.

  This parameter can have one of the following values:

  - `error`: when a unique key constraint error occurs, do not import or update the document but
    report an error. This is the default.

  - `update`: when a unique key constraint error occurs, try to (partially) update the existing
    document with the data specified in the import. This may still fail if the document would
    violate secondary unique indexes. Only the attributes present in the import data will be
    updated and other attributes already present will be preserved. The number of updated documents
    will be reported in the `updated` attribute of the HTTP API result.

  - `replace`: when a unique key constraint error occurs, try to fully replace the existing
    document with the data specified in the import. This may still fail if the document would
    violate secondary unique indexes. The number of replaced documents will be reported in the
    `updated` attribute of the HTTP API result.

  - `ignore`: when a unique key constraint error occurs, ignore this error. There will be no
    insert, update or replace for the particular document. Ignored documents will be reported
    separately in the `ignored` attribute of the HTTP API result.

  The result of the HTTP import API will now contain the attributes `ignored` and `updated`, which
  contain the number of ignored and updated documents respectively. These attributes will contain a
  value of zero unless the `onDuplicate` URL parameter is set to either `update` or `replace`
  (in this case the `updated` attribute may contain non-zero values) or `ignore` (in this case the
  `ignored` attribute may contain a non-zero value).

  To support the feature, arangoimp also has a new command line option `--on-duplicate` which can
  have one of the values `error`, `update`, `replace`, `ignore`. The default value is `error`.

  A few examples for using arangoimp with the `--on-duplicate` option can be found here:
  http://jsteemann.github.io/blog/2015/04/14/updating-documents-with-arangoimp/

* changed behavior of `db._query()` in the ArangoShell:

  if the command's result is printed in the shell, the first 10 results will be printed. Previously
  only a basic description of the underlying query result cursor was printed. Additionally, if the
  cursor result contains more than 10 results, the cursor is assigned to a global variable `more`,
  which can be used to iterate over the cursor result.

  Example:

      arangosh [_system]> db._query("FOR i IN 1..15 RETURN i")
      [object ArangoQueryCursor, count: 15, hasMore: true]

      [
        1,
        2,
        3,
        4,
        5,
        6,
        7,
        8,
        9,
        10
      ]

      type 'more' to show more documents


      arangosh [_system]> more
      [object ArangoQueryCursor, count: 15, hasMore: false]

      [
        11,
        12,
        13,
        14,
        15
      ]

* Disallow batchSize value 0 in HTTP `POST /_api/cursor`:

  The HTTP REST API `POST /_api/cursor` does not accept a `batchSize` parameter value of
  `0` any longer. A batch size of 0 never made much sense, but previous versions of ArangoDB
  did not check for this value. Now creating a cursor using a `batchSize` value 0 will
  result in an HTTP 400 error response

* REST Server: fix memory leaks when failing to add jobs

* 'EDGES' AQL Function

  The AQL function `EDGES` got a new fifth option parameter.
  Right now only one option is available: 'includeVertices'. This is a boolean parameter
  that allows to modify the result of the `EDGES` function.
  Default is 'includeVertices: false' which does not have any effect.
  'includeVertices: true' modifies the result, such that
  {vertex: <vertexDocument>, edge: <edgeDocument>} is returned.

* INCOMPATIBLE CHANGE:

  The result format of the AQL function `NEIGHBORS` has been changed.
  Before it has returned an array of objects containing 'vertex' and 'edge'.
  Now it will only contain the vertex directly.
  Also an additional option 'includeData' has been added.
  This is used to define if only the 'vertex._id' value should be returned (false, default),
  or if the vertex should be looked up in the collection and the complete JSON should be returned
  (true).
  Using only the id values can lead to significantly improved performance if this is the only information
  required.

  In order to get the old result format prior to ArangoDB 2.6, please use the function EDGES instead.
  Edges allows for a new option 'includeVertices' which, set to true, returns exactly the format of NEIGHBORS.
  Example:

      NEIGHBORS(<vertexCollection>, <edgeCollection>, <vertex>, <direction>, <example>)

  This can now be achieved by:

      EDGES(<edgeCollection>, <vertex>, <direction>, <example>, {includeVertices: true})

  If you are nesting several NEIGHBORS steps you can speed up their performance in the following way:

  Old Example:

  FOR va IN NEIGHBORS(Users, relations, 'Users/123', 'outbound') FOR vc IN NEIGHBORS(Products, relations, va.vertex._id, 'outbound') RETURN vc

  This can now be achieved by:

  FOR va IN NEIGHBORS(Users, relations, 'Users/123', 'outbound') FOR vc IN NEIGHBORS(Products, relations, va, 'outbound', null, {includeData: true}) RETURN vc
                                                                                                          ^^^^                  ^^^^^^^^^^^^^^^^^^^
                                                                                                  Use intermediate directly     include Data for final

* INCOMPATIBLE CHANGE:

  The AQL function `GRAPH_NEIGHBORS` now provides an additional option `includeData`.
  This option allows controlling whether the function should return the complete vertices
  or just their IDs. Returning only the IDs instead of the full vertices can lead to
  improved performance .

  If provided, `includeData` is set to `true`, all vertices in the result will be returned
  with all their attributes. The default value of `includeData` is `false`.
  This makes the default function results incompatible with previous versions of ArangoDB.

  To get the old result style in ArangoDB 2.6, please set the options as follows in calls
  to `GRAPH_NEIGHBORS`:

      GRAPH_NEIGHBORS(<graph>, <vertex>, { includeData: true })

* INCOMPATIBLE CHANGE:

  The AQL function `GRAPH_COMMON_NEIGHBORS` now provides an additional option `includeData`.
  This option allows controlling whether the function should return the complete vertices
  or just their IDs. Returning only the IDs instead of the full vertices can lead to
  improved performance .

  If provided, `includeData` is set to `true`, all vertices in the result will be returned
  with all their attributes. The default value of `includeData` is `false`.
  This makes the default function results incompatible with previous versions of ArangoDB.

  To get the old result style in ArangoDB 2.6, please set the options as follows in calls
  to `GRAPH_COMMON_NEIGHBORS`:

      GRAPH_COMMON_NEIGHBORS(<graph>, <vertexExamples1>, <vertexExamples2>, { includeData: true }, { includeData: true })

* INCOMPATIBLE CHANGE:

  The AQL function `GRAPH_SHORTEST_PATH` now provides an additional option `includeData`.
  This option allows controlling whether the function should return the complete vertices
  and edges or just their IDs. Returning only the IDs instead of full vertices and edges
  can lead to improved performance .

  If provided, `includeData` is set to `true`, all vertices and edges in the result will
  be returned with all their attributes. There is also an optional parameter `includePath` of
  type object.
  It has two optional sub-attributes `vertices` and `edges`, both of type boolean.
  Both can be set individually and the result will include all vertices on the path if
  `includePath.vertices == true` and all edges if `includePath.edges == true` respectively.

  The default value of `includeData` is `false`, and paths are now excluded by default.
  This makes the default function results incompatible with previous versions of ArangoDB.

  To get the old result style in ArangoDB 2.6, please set the options as follows in calls
  to `GRAPH_SHORTEST_PATH`:

      GRAPH_SHORTEST_PATH(<graph>, <source>, <target>, { includeData: true, includePath: { edges: true, vertices: true } })

  The attributes `startVertex` and `vertex` that were present in the results of `GRAPH_SHORTEST_PATH`
  in previous versions of ArangoDB will not be produced in 2.6. To calculate these attributes in 2.6,
  please extract the first and last elements from the `vertices` result attribute.

* INCOMPATIBLE CHANGE:

  The AQL function `GRAPH_DISTANCE_TO` will now return only the id the destination vertex
  in the `vertex` attribute, and not the full vertex data with all vertex attributes.

* INCOMPATIBLE CHANGE:

  All graph measurements functions in JavaScript module `general-graph` that calculated a
  single figure previously returned an array containing just the figure. Now these functions
  will return the figure directly and not put it inside an array.

  The affected functions are:

  * `graph._absoluteEccentricity`
  * `graph._eccentricity`
  * `graph._absoluteCloseness`
  * `graph._closeness`
  * `graph._absoluteBetweenness`
  * `graph._betweenness`
  * `graph._radius`
  * `graph._diameter`

* Create the `_graphs` collection in new databases with `waitForSync` attribute set to `false`

  The previous `waitForSync` value was `true`, so default the behavior when creating and dropping
  graphs via the HTTP REST API changes as follows if the new settings are in effect:

  * `POST /_api/graph` by default returns `HTTP 202` instead of `HTTP 201`
  * `DELETE /_api/graph/graph-name` by default returns `HTTP 202` instead of `HTTP 201`

  If the `_graphs` collection still has its `waitForSync` value set to `true`, then the HTTP status
  code will not change.

* Upgraded ICU to version 54; this increases performance in many places.
  based on https://code.google.com/p/chromium/issues/detail?id=428145

* added support for HTTP push aka chunked encoding

* issue #1051: add info whether server is running in service or user mode?

  This will add a "mode" attribute to the result of the result of HTTP GET `/_api/version?details=true`

  "mode" can have the following values:

  - `standalone`: server was started manually (e.g. on command-line)
  - `service`: service is running as Windows service, in daemon mode or under the supervisor

* improve system error messages in Windows port

* increased default value of `--server.request-timeout` from 300 to 1200 seconds for client tools
  (arangosh, arangoimp, arangodump, arangorestore)

* increased default value of `--server.connect-timeout` from 3 to 5 seconds for client tools
  (arangosh, arangoimp, arangodump, arangorestore)

* added startup option `--server.foxx-queues-poll-interval`

  This startup option controls the frequency with which the Foxx queues manager is checking
  the queue (or queues) for jobs to be executed.

  The default value is `1` second. Lowering this value will result in the queue manager waking
  up and checking the queues more frequently, which may increase CPU usage of the server.
  When not using Foxx queues, this value can be raised to save some CPU time.

* added startup option `--server.foxx-queues`

  This startup option controls whether the Foxx queue manager will check queue and job entries.
  Disabling this option can reduce server load but will prevent jobs added to Foxx queues from
  being processed at all.

  The default value is `true`, enabling the Foxx queues feature.

* make Foxx queues really database-specific.

  Foxx queues were and are stored in a database-specific collection `_queues`. However, a global
  cache variable for the queues led to the queue names being treated database-independently, which
  was wrong.

  Since 2.6, Foxx queues names are truly database-specific, so the same queue name can be used in
  two different databases for two different queues. Until then, it is advisable to think of queues
  as already being database-specific, and using the database name as a queue name prefix to be
  avoid name conflicts, e.g.:

      var queueName = "myQueue";
      var Foxx = require("org/arangodb/foxx");
      Foxx.queues.create(db._name() + ":" + queueName);

* added support for Foxx queue job types defined as app scripts.

  The old job types introduced in 2.4 are still supported but are known to cause issues in 2.5
  and later when the server is restarted or the job types are not defined in every thread.

  The new job types avoid this issue by storing an explicit mount path and script name rather
  than an assuming the job type is defined globally. It is strongly recommended to convert your
  job types to the new script-based system.

* renamed Foxx sessions option "sessionStorageApp" to "sessionStorage". The option now also accepts session storages directly.

* Added the following JavaScript methods for file access:
  * fs.copyFile() to copy single files
  * fs.copyRecursive() to copy directory trees
  * fs.chmod() to set the file permissions (non-Windows only)

* Added process.env for accessing the process environment from JavaScript code

* Cluster: kickstarter shutdown routines will more precisely follow the shutdown of its nodes.

* Cluster: don't delete agency connection objects that are currently in use.

* Cluster: improve passing along of HTTP errors

* fixed issue #1247: debian init script problems

* multi-threaded index creation on collection load

  When a collection contains more than one secondary index, they can be built in memory in
  parallel when the collection is loaded. How many threads are used for parallel index creation
  is determined by the new configuration parameter `--database.index-threads`. If this is set
  to 0, indexes are built by the opening thread only and sequentially. This is equivalent to
  the behavior in 2.5 and before.

* speed up building up primary index when loading collections

* added `count` attribute to `parameters.json` files of collections. This attribute indicates
  the number of live documents in the collection on unload. It is read when the collection is
  (re)loaded to determine the initial size for the collection's primary index

* removed remainders of MRuby integration, removed arangoirb

* simplified `controllers` property in Foxx manifests. You can now specify a filename directly
  if you only want to use a single file mounted at the base URL of your Foxx app.

* simplified `exports` property in Foxx manifests. You can now specify a filename directly if
  you only want to export variables from a single file in your Foxx app.

* added support for node.js-style exports in Foxx exports. Your Foxx exports file can now export
  arbitrary values using the `module.exports` property instead of adding properties to the
  `exports` object.

* added `scripts` property to Foxx manifests. You should now specify the `setup` and `teardown`
  files as properties of the `scripts` object in your manifests and can define custom,
  app-specific scripts that can be executed from the web interface or the CLI.

* added `tests` property to Foxx manifests. You can now define test cases using the `mocha`
  framework which can then be executed inside ArangoDB.

* updated `joi` package to 6.0.8.

* added `extendible` package.

* added Foxx model lifecycle events to repositories. See #1257.

* speed up resizing of edge index.

* allow to split an edge index into buckets which are resized individually.
  This is controlled by the `indexBuckets` attribute in the `properties`
  of the collection.

* fix a cluster deadlock bug in larger clusters by marking a thread waiting
  for a lock on a DBserver as blocked


v2.5.7 (2015-08-02)
-------------------

* V8: Upgrade to version 4.1.0.27 - this is intended to be the stable V8 version.


v2.5.6 (2015-07-21)
-------------------

* alter Windows build infrastructure so we can properly store pdb files.

* potentially fixed issue #1313: Wrong metric calculation at dashboard

  Escape whitespace in process name when scanning /proc/pid/stats

  This fixes statistics values read from that file

* Fixed variable naming in AQL `COLLECT INTO` results in case the COLLECT is placed
  in a subquery which itself is followed by other constructs that require variables


v2.5.5 (2015-05-29)
-------------------

* fixed vulnerability in JWT implementation.

* fixed format string for reading /proc/pid/stat

* take into account barriers used in different V8 contexts


v2.5.4 (2015-05-14)
-------------------

* added startup option `--log.performance`: specifying this option at startup will log
  performance-related info messages, mainly timings via the regular logging mechanisms

* cluster fixes

* fix for recursive copy under Windows


v2.5.3 (2015-04-29)
-------------------

* Fix fs.move to work across filesystem borders; Fixes Foxx app installation problems;
  issue #1292.

* Fix Foxx app install when installed on a different drive on Windows

* issue #1322: strange AQL result

* issue #1318: Inconsistent db._create() syntax

* issue #1315: queries to a collection fail with an empty response if the
  collection contains specific JSON data

* issue #1300: Make arangodump not fail if target directory exists but is empty

* allow specifying higher values than SOMAXCONN for `--server.backlog-size`

  Previously, arangod would not start when a `--server.backlog-size` value was
  specified that was higher than the platform's SOMAXCONN header value.

  Now, arangod will use the user-provided value for `--server.backlog-size` and
  pass it to the listen system call even if the value is higher than SOMAXCONN.
  If the user-provided value is higher than SOMAXCONN, arangod will log a warning
  on startup.

* Fixed a cluster deadlock bug. Mark a thread that is in a RemoteBlock as
  blocked to allow for additional dispatcher threads to be started.

* Fix locking in cluster by using another ReadWriteLock class for collections.

* Add a second DispatcherQueue for AQL in the cluster. This fixes a
  cluster-AQL thread explosion bug.


v2.5.2 (2015-04-11)
-------------------

* modules stored in _modules are automatically flushed when changed

* added missing query-id parameter in documentation of HTTP DELETE `/_api/query` endpoint

* added iterator for edge index in AQL queries

  this change may lead to less edges being read when used together with a LIMIT clause

* make graph viewer in web interface issue less expensive queries for determining
  a random vertex from the graph, and for determining vertex attributes

* issue #1285: syntax error, unexpected $undefined near '@_to RETURN obj

  this allows AQL bind parameter names to also start with underscores

* moved /_api/query to C++

* issue #1289: Foxx models created from database documents expose an internal method

* added `Foxx.Repository#exists`

* parallelize initialization of V8 context in multiple threads

* fixed a possible crash when the debug-level was TRACE

* cluster: do not initialize statistics collection on each
  coordinator, this fixes a race condition at startup

* cluster: fix a startup race w.r.t. the _configuration collection

* search for db:// JavaScript modules only after all local files have been
  considered, this speeds up the require command in a cluster considerably

* general cluster speedup in certain areas


v2.5.1 (2015-03-19)
-------------------

* fixed bug that caused undefined behavior when an AQL query was killed inside
  a calculation block

* fixed memleaks in AQL query cleanup in case out-of-memory errors are thrown

* by default, Debian and RedHat packages are built with debug symbols

* added option `--database.ignore-logfile-errors`

  This option controls how collection datafiles with a CRC mismatch are treated.

  If set to `false`, CRC mismatch errors in collection datafiles will lead
  to a collection not being loaded at all. If a collection needs to be loaded
  during WAL recovery, the WAL recovery will also abort (if not forced with
  `--wal.ignore-recovery-errors true`). Setting this flag to `false` protects
  users from unintentionally using a collection with corrupted datafiles, from
  which only a subset of the original data can be recovered.

  If set to `true`, CRC mismatch errors in collection datafiles will lead to
  the datafile being partially loaded. All data up to until the mismatch will
  be loaded. This will enable users to continue with collection datafiles
  that are corrupted, but will result in only a partial load of the data.
  The WAL recovery will still abort when encountering a collection with a
  corrupted datafile, at least if `--wal.ignore-recovery-errors` is not set to
  `true`.

  The default value is *true*, so for collections with corrupted datafiles
  there might be partial data loads once the WAL recovery has finished. If
  the WAL recovery will need to load a collection with a corrupted datafile,
  it will still stop when using the default values.

* INCOMPATIBLE CHANGE:

  make the arangod server refuse to start if during startup it finds a non-readable
  `parameter.json` file for a database or a collection.

  Stopping the startup process in this case requires manual intervention (fixing
  the unreadable files), but prevents follow-up errors due to ignored databases or
  collections from happening.

* datafiles and `parameter.json` files written by arangod are now created with read and write
  privileges for the arangod process user, and with read and write privileges for the arangod
  process group.

  Previously, these files were created with user read and write permissions only.

* INCOMPATIBLE CHANGE:

  abort WAL recovery if one of the collection's datafiles cannot be opened

* INCOMPATIBLE CHANGE:

  never try to raise the privileges after dropping them, this can lead to a race condition while
  running the recovery

  If you require to run ArangoDB on a port lower than 1024, you must run ArangoDB as root.

* fixed inefficiencies in `remove` methods of general-graph module

* added option `--database.slow-query-threshold` for controlling the default AQL slow query
  threshold value on server start

* add system error strings for Windows on many places

* rework service startup so we announce 'RUNNING' only when we're finished starting.

* use the Windows eventlog for FATAL and ERROR - log messages

* fix service handling in NSIS Windows installer, specify human readable name

* add the ICU_DATA environment variable to the fatal error messages

* fixed issue #1265: arangod crashed with SIGSEGV

* fixed issue #1241: Wildcards in examples


v2.5.0 (2015-03-09)
-------------------

* installer fixes for Windows

* fix for downloading Foxx

* fixed issue #1258: http pipelining not working?


v2.5.0-beta4 (2015-03-05)
-------------------------

* fixed issue #1247: debian init script problems


v2.5.0-beta3 (2015-02-27)
-------------------------

* fix Windows install path calculation in arango

* fix Windows logging of long strings

* fix possible undefinedness of const strings in Windows


v2.5.0-beta2 (2015-02-23)
-------------------------

* fixed issue #1256: agency binary not found #1256

* fixed issue #1230: API: document/col-name/_key and cursor return different floats

* front-end: dashboard tries not to (re)load statistics if user has no access

* V8: Upgrade to version 3.31.74.1

* etcd: Upgrade to version 2.0 - This requires go 1.3 to compile at least.

* refuse to startup if ICU wasn't initialized, this will i.e. prevent errors from being printed,
  and libraries from being loaded.

* front-end: unwanted removal of index table header after creating new index

* fixed issue #1248: chrome: applications filtering not working

* fixed issue #1198: queries remain in aql editor (front-end) if you navigate through different tabs

* Simplify usage of Foxx

  Thanks to our user feedback we learned that Foxx is a powerful, yet rather complicated concept.
  With this release we tried to make it less complicated while keeping all its strength.
  That includes a rewrite of the documentation as well as some code changes as listed below:

  * Moved Foxx applications to a different folder.

    The naming convention now is: <app-path>/_db/<dbname>/<mountpoint>/APP
    Before it was: <app-path>/databases/<dbname>/<appname>:<appversion>
    This caused some trouble as apps where cached based on name and version and updates did not apply.
    Hence the path on filesystem and the app's access URL had no relation to one another.
    Now the path on filesystem is identical to the URL (except for slashes and the appended APP)

  * Rewrite of Foxx routing

    The routing of Foxx has been exposed to major internal changes we adjusted because of user feedback.
    This allows us to set the development mode per mount point without having to change paths and hold
    apps at separate locations.

  * Foxx Development mode

    The development mode used until 2.4 is gone. It has been replaced by a much more mature version.
    This includes the deprecation of the javascript.dev-app-path parameter, which is useless since 2.5.
    Instead of having two separate app directories for production and development, apps now reside in
    one place, which is used for production as well as for development.
    Apps can still be put into development mode, changing their behavior compared to production mode.
    Development mode apps are still reread from disk at every request, and still they ship more debug
    output.

    This change has also made the startup options `--javascript.frontend-development-mode` and
    `--javascript.dev-app-path` obsolete. The former option will not have any effect when set, and the
    latter option is only read and used during the upgrade to 2.5 and does not have any effects later.

  * Foxx install process

    Installing Foxx apps has been a two step process: import them into ArangoDB and mount them at a
    specific mount point. These operations have been joined together. You can install an app at one
    mount point, that's it. No fetch, mount, unmount, purge cycle anymore. The commands have been
    simplified to just:

    * install: get your Foxx app up and running
    * uninstall: shut it down and erase it from disk

  * Foxx error output

    Until 2.4 the errors produced by Foxx were not optimal. Often, the error message was just
    `unable to parse manifest` and contained only an internal stack trace.
    In 2.5 we made major improvements there, including a much more fine-grained error output that
    helps you debug your Foxx apps. The error message printed is now much closer to its source and
    should help you track it down.

    Also we added the default handlers for unhandled errors in Foxx apps:

    * You will get a nice internal error page whenever your Foxx app is called but was not installed
      due to any error
    * You will get a proper error message when having an uncaught error appears in any app route

    In production mode the messages above will NOT contain any information about your Foxx internals
    and are safe to be exposed to third party users.
    In development mode the messages above will contain the stacktrace (if available), making it easier for
    your in-house devs to track down errors in the application.

* added `console` object to Foxx apps. All Foxx apps now have a console object implementing
  the familiar Console API in their global scope, which can be used to log diagnostic
  messages to the database.

* added `org/arangodb/request` module, which provides a simple API for making HTTP requests
  to external services.

* added optimizer rule `propagate-constant-attributes`

  This rule will look inside `FILTER` conditions for constant value equality comparisons,
  and insert the constant values in other places in `FILTER`s. For example, the rule will
  insert `42` instead of `i.value` in the second `FILTER` of the following query:

      FOR i IN c1 FOR j IN c2 FILTER i.value == 42 FILTER j.value == i.value RETURN 1

* added `filtered` value to AQL query execution statistics

  This value indicates how many documents were filtered by `FilterNode`s in the AQL query.
  Note that `IndexRangeNode`s can also filter documents by selecting only the required ranges
  from the index. The `filtered` value will not include the work done by `IndexRangeNode`s,
  but only the work performed by `FilterNode`s.

* added support for sparse hash and skiplist indexes

  Hash and skiplist indexes can optionally be made sparse. Sparse indexes exclude documents
  in which at least one of the index attributes is either not set or has a value of `null`.

  As such documents are excluded from sparse indexes, they may contain fewer documents than
  their non-sparse counterparts. This enables faster indexing and can lead to reduced memory
  usage in case the indexed attribute does occur only in some, but not all documents of the
  collection. Sparse indexes will also reduce the number of collisions in non-unique hash
  indexes in case non-existing or optional attributes are indexed.

  In order to create a sparse index, an object with the attribute `sparse` can be added to
  the index creation commands:

      db.collection.ensureHashIndex(attributeName, { sparse: true });
      db.collection.ensureHashIndex(attributeName1, attributeName2, { sparse: true });
      db.collection.ensureUniqueConstraint(attributeName, { sparse: true });
      db.collection.ensureUniqueConstraint(attributeName1, attributeName2, { sparse: true });

      db.collection.ensureSkiplist(attributeName, { sparse: true });
      db.collection.ensureSkiplist(attributeName1, attributeName2, { sparse: true });
      db.collection.ensureUniqueSkiplist(attributeName, { sparse: true });
      db.collection.ensureUniqueSkiplist(attributeName1, attributeName2, { sparse: true });

  Note that in place of the above specialized index creation commands, it is recommended to use
  the more general index creation command `ensureIndex`:

  ```js
  db.collection.ensureIndex({ type: "hash", sparse: true, unique: true, fields: [ attributeName ] });
  db.collection.ensureIndex({ type: "skiplist", sparse: false, unique: false, fields: [ "a", "b" ] });
  ```

  When not explicitly set, the `sparse` attribute defaults to `false` for new indexes.

  This causes a change in behavior when creating a unique hash index without specifying the
  sparse flag: in 2.4, unique hash indexes were implicitly sparse, always excluding `null` values.
  There was no option to control this behavior, and sparsity was neither supported for non-unique
  hash indexes nor skiplists in 2.4. This implicit sparsity of unique hash indexes was considered
  an inconsistency, and therefore the behavior was cleaned up in 2.5. As of 2.5, indexes will
  only be created sparse if sparsity is explicitly requested. Existing unique hash indexes from 2.4
  or before will automatically be migrated so they are still sparse after the upgrade to 2.5.

  Geo indexes are implicitly sparse, meaning documents without the indexed location attribute or
  containing invalid location coordinate values will be excluded from the index automatically. This
  is also a change when compared to pre-2.5 behavior, when documents with missing or invalid
  coordinate values may have caused errors on insertion when the geo index' `unique` flag was set
  and its `ignoreNull` flag was not.

  This was confusing and has been rectified in 2.5. The method `ensureGeoConstaint()` now does the
  same as `ensureGeoIndex()`. Furthermore, the attributes `constraint`, `unique`, `ignoreNull` and
  `sparse` flags are now completely ignored when creating geo indexes.

  The same is true for fulltext indexes. There is no need to specify non-uniqueness or sparsity for
  geo or fulltext indexes. They will always be non-unique and sparse.

  As sparse indexes may exclude some documents, they cannot be used for every type of query.
  Sparse hash indexes cannot be used to find documents for which at least one of the indexed
  attributes has a value of `null`. For example, the following AQL query cannot use a sparse
  index, even if one was created on attribute `attr`:

      FOR doc In collection
        FILTER doc.attr == null
        RETURN doc

  If the lookup value is non-constant, a sparse index may or may not be used, depending on
  the other types of conditions in the query. If the optimizer can safely determine that
  the lookup value cannot be `null`, a sparse index may be used. When uncertain, the optimizer
  will not make use of a sparse index in a query in order to produce correct results.

  For example, the following queries cannot use a sparse index on `attr` because the optimizer
  will not know beforehand whether the comparison values for `doc.attr` will include `null`:

      FOR doc In collection
        FILTER doc.attr == SOME_FUNCTION(...)
        RETURN doc

      FOR other IN otherCollection
        FOR doc In collection
          FILTER doc.attr == other.attr
          RETURN doc

  Sparse skiplist indexes can be used for sorting if the optimizer can safely detect that the
  index range does not include `null` for any of the index attributes.

* inspection of AQL data-modification queries will now detect if the data-modification part
  of the query can run in lockstep with the data retrieval part of the query, or if the data
  retrieval part must be executed before the data modification can start.

  Executing the two in lockstep allows using much smaller buffers for intermediate results
  and starts the actual data-modification operations much earlier than if the two phases
  were executed separately.

* Allow dynamic attribute names in AQL object literals

  This allows using arbitrary expressions to construct attribute names in object
  literals specified in AQL queries. To disambiguate expressions and other unquoted
  attribute names, dynamic attribute names need to be enclosed in brackets (`[` and `]`).
  Example:

      FOR i IN 1..100
        RETURN { [ CONCAT('value-of-', i) ] : i }

* make AQL optimizer rule "use-index-for-sort" remove sort also in case a non-sorted
  index (e.g. a hash index) is used for only equality lookups and all sort attributes
  are covered by the index.

  Example that does not require an extra sort (needs hash index on `value`):

      FOR doc IN collection FILTER doc.value == 1 SORT doc.value RETURN doc

  Another example that does not require an extra sort (with hash index on `value1`, `value2`):

      FOR doc IN collection FILTER doc.value1 == 1 && doc.value2 == 2 SORT doc.value1, doc.value2 RETURN doc

* make AQL optimizer rule "use-index-for-sort" remove sort also in case the sort criteria
  excludes the left-most index attributes, but the left-most index attributes are used
  by the index for equality-only lookups.

  Example that can use the index for sorting (needs skiplist index on `value1`, `value2`):

      FOR doc IN collection FILTER doc.value1 == 1 SORT doc.value2 RETURN doc

* added selectivity estimates for primary index, edge index, and hash index

  The selectivity estimates are returned by the `GET /_api/index` REST API method
  in a sub-attribute `selectivityEstimate` for each index that supports it. This
  attribute will be omitted for indexes that do not provide selectivity estimates.
  If provided, the selectivity estimate will be a numeric value between 0 and 1.

  Selectivity estimates will also be reported in the result of `collection.getIndexes()`
  for all indexes that support this. If no selectivity estimate can be determined for
  an index, the attribute `selectivityEstimate` will be omitted here, too.

  The web interface also shows selectivity estimates for each index that supports this.

  Currently the following index types can provide selectivity estimates:
  - primary index
  - edge index
  - hash index (unique and non-unique)

  No selectivity estimates will be provided when running in cluster mode.

* fixed issue #1226: arangod log issues

* added additional logger if arangod is started in foreground mode on a tty

* added AQL optimizer rule "move-calculations-down"

* use exclusive native SRWLocks on Windows instead of native mutexes

* added AQL functions `MD5`, `SHA1`, and `RANDOM_TOKEN`.

* reduced number of string allocations when parsing certain AQL queries

  parsing numbers (integers or doubles) does not require a string allocation
  per number anymore

* RequestContext#bodyParam now accepts arbitrary joi schemas and rejects invalid (but well-formed) request bodies.

* enforce that AQL user functions are wrapped inside JavaScript function () declarations

  AQL user functions were always expected to be wrapped inside a JavaScript function, but previously
  this was not enforced when registering a user function. Enforcing the AQL user functions to be contained
  inside functions prevents functions from doing some unexpected things that may have led to undefined
  behavior.

* Windows service uninstalling: only remove service if it points to the currently running binary,
  or --force was specified.

* Windows (debug only): print stacktraces on crash and run minidump

* Windows (cygwin): if you run arangosh in a cygwin shell or via ssh we will detect this and use
  the appropriate output functions.

* Windows: improve process management

* fix IPv6 reverse ip lookups - so far we only did IPv4 addresses.

* improve join documentation, add outer join example

* run jslint for unit tests too, to prevent "memory leaks" by global js objects with native code.

* fix error logging for exceptions - we wouldn't log the exception message itself so far.

* improve error reporting in the http client (Windows & *nix)

* improve error reports in cluster

* Standard errors can now contain custom messages.


v2.4.7 (XXXX-XX-XX)
-------------------

* fixed issue #1282: Geo WITHIN_RECTANGLE for nested lat/lng


v2.4.6 (2015-03-18)
-------------------

* added option `--database.ignore-logfile-errors`

  This option controls how collection datafiles with a CRC mismatch are treated.

  If set to `false`, CRC mismatch errors in collection datafiles will lead
  to a collection not being loaded at all. If a collection needs to be loaded
  during WAL recovery, the WAL recovery will also abort (if not forced with
  `--wal.ignore-recovery-errors true`). Setting this flag to `false` protects
  users from unintentionally using a collection with corrupted datafiles, from
  which only a subset of the original data can be recovered.

  If set to `true`, CRC mismatch errors in collection datafiles will lead to
  the datafile being partially loaded. All data up to until the mismatch will
  be loaded. This will enable users to continue with a collection datafiles
  that are corrupted, but will result in only a partial load of the data.
  The WAL recovery will still abort when encountering a collection with a
  corrupted datafile, at least if `--wal.ignore-recovery-errors` is not set to
  `true`.

  The default value is *true*, so for collections with corrupted datafiles
  there might be partial data loads once the WAL recovery has finished. If
  the WAL recovery will need to load a collection with a corrupted datafile,
  it will still stop when using the default values.

* INCOMPATIBLE CHANGE:

  make the arangod server refuse to start if during startup it finds a non-readable
  `parameter.json` file for a database or a collection.

  Stopping the startup process in this case requires manual intervention (fixing
  the unreadable files), but prevents follow-up errors due to ignored databases or
  collections from happening.

* datafiles and `parameter.json` files written by arangod are now created with read and write
  privileges for the arangod process user, and with read and write privileges for the arangod
  process group.

  Previously, these files were created with user read and write permissions only.

* INCOMPATIBLE CHANGE:

  abort WAL recovery if one of the collection's datafiles cannot be opened

* INCOMPATIBLE CHANGE:

  never try to raise the privileges after dropping them, this can lead to a race condition while
  running the recovery

  If you require to run ArangoDB on a port lower than 1024, you must run ArangoDB as root.

* fixed inefficiencies in `remove` methods of general-graph module

* added option `--database.slow-query-threshold` for controlling the default AQL slow query
  threshold value on server start


v2.4.5 (2015-03-16)
-------------------

* added elapsed time to HTTP request logging output (`--log.requests-file`)

* added AQL current and slow query tracking, killing of AQL queries

  This change enables retrieving the list of currently running AQL queries inside the selected database.
  AQL queries with an execution time beyond a certain threshold can be moved to a "slow query" facility
  and retrieved from there. Queries can also be killed by specifying the query id.

  This change adds the following HTTP REST APIs:

  - `GET /_api/query/current`: for retrieving the list of currently running queries
  - `GET /_api/query/slow`: for retrieving the list of slow queries
  - `DELETE /_api/query/slow`: for clearing the list of slow queries
  - `GET /_api/query/properties`: for retrieving the properties for query tracking
  - `PUT /_api/query/properties`: for adjusting the properties for query tracking
  - `DELETE /_api/query/<id>`: for killing an AQL query

  The following JavaScript APIs have been added:

  - require("org/arangodb/aql/queries").current();
  - require("org/arangodb/aql/queries").slow();
  - require("org/arangodb/aql/queries").clearSlow();
  - require("org/arangodb/aql/queries").properties();
  - require("org/arangodb/aql/queries").kill();

* fixed issue #1265: arangod crashed with SIGSEGV

* fixed issue #1241: Wildcards in examples

* fixed comment parsing in Foxx controllers


v2.4.4 (2015-02-24)
-------------------

* fixed the generation template for foxx apps. It now does not create deprecated functions anymore

* add custom visitor functionality for `GRAPH_NEIGHBORS` function, too

* increased default value of traversal option *maxIterations* to 100 times of its previous
  default value


v2.4.3 (2015-02-06)
-------------------

* fix multi-threading with openssl when running under Windows

* fix timeout on socket operations when running under Windows

* Fixed an error in Foxx routing which caused some apps that worked in 2.4.1 to fail with status 500: `undefined is not a function` errors in 2.4.2
  This error was occurring due to seldom internal rerouting introduced by the malformed application handler.


v2.4.2 (2015-01-30)
-------------------

* added custom visitor functionality for AQL traversals

  This allows more complex result processing in traversals triggered by AQL. A few examples
  are shown in [this article](http://jsteemann.github.io/blog/2015/01/28/using-custom-visitors-in-aql-graph-traversals/).

* improved number of results estimated for nodes of type EnumerateListNode and SubqueryNode
  in AQL explain output

* added AQL explain helper to explain arbitrary AQL queries

  The helper function prints the query execution plan and the indexes to be used in the
  query. It can be invoked from the ArangoShell or the web interface as follows:

      require("org/arangodb/aql/explainer").explain(query);

* enable use of indexes for certain AQL conditions with non-equality predicates, in
  case the condition(s) also refer to indexed attributes

  The following queries will now be able to use indexes:

      FILTER a.indexed == ... && a.indexed != ...
      FILTER a.indexed == ... && a.nonIndexed != ...
      FILTER a.indexed == ... && ! (a.indexed == ...)
      FILTER a.indexed == ... && ! (a.nonIndexed == ...)
      FILTER a.indexed == ... && ! (a.indexed != ...)
      FILTER a.indexed == ... && ! (a.nonIndexed != ...)
      FILTER (a.indexed == ... && a.nonIndexed == ...) || (a.indexed == ... && a.nonIndexed == ...)
      FILTER (a.indexed == ... && a.nonIndexed != ...) || (a.indexed == ... && a.nonIndexed != ...)

* Fixed spuriously occurring "collection not found" errors when running queries on local
  collections on a cluster DB server

* Fixed upload of Foxx applications to the server for apps exceeding approx. 1 MB zipped.

* Malformed Foxx applications will now return a more useful error when any route is requested.

  In Production a Foxx app mounted on /app will display an html page on /app/* stating a 503 Service temporarily not available.
  It will not state any information about your Application.
  Before it was a 404 Not Found without any information and not distinguishable from a correct not found on your route.

  In Development Mode the html page also contains information about the error occurred.

* Unhandled errors thrown in Foxx routes are now handled by the Foxx framework itself.

  In Production the route will return a status 500 with a body {error: "Error statement"}.
  In Development the route will return a status 500 with a body {error: "Error statement", stack: "..."}

  Before, it was status 500 with a plain text stack including ArangoDB internal routing information.

* The Applications tab in web interface will now request development apps more often.
  So if you have a fixed a syntax error in your app it should always be visible after reload.


v2.4.1 (2015-01-19)
-------------------

* improved WAL recovery output

* fixed certain OR optimizations in AQL optimizer

* better diagnostics for arangoimp

* fixed invalid result of HTTP REST API method `/_admin/foxx/rescan`

* fixed possible segmentation fault when passing a Buffer object into a V8 function
  as a parameter

* updated AQB module to 1.8.0.


v2.4.0 (2015-01-13)
-------------------

* updated AQB module to 1.7.0.

* fixed V8 integration-related crashes

* make `fs.move(src, dest)` also fail when both `src` and `dest` are
  existing directories. This ensures the same behavior of the move operation
  on different platforms.

* fixed AQL insert operation for multi-shard collections in cluster

* added optional return value for AQL data-modification queries.
  This allows returning the documents inserted, removed or updated with the query, e.g.

      FOR doc IN docs REMOVE doc._key IN docs LET removed = OLD RETURN removed
      FOR doc IN docs INSERT { } IN docs LET inserted = NEW RETURN inserted
      FOR doc IN docs UPDATE doc._key WITH { } IN docs LET previous = OLD RETURN previous
      FOR doc IN docs UPDATE doc._key WITH { } IN docs LET updated = NEW RETURN updated

  The variables `OLD` and `NEW` are automatically available when a `REMOVE`, `INSERT`,
  `UPDATE` or `REPLACE` statement is immediately followed by a `LET` statement.
  Note that the `LET` and `RETURN` statements in data-modification queries are not as
  flexible as the general versions of `LET` and `RETURN`. When returning documents from
  data-modification operations, only a single variable can be assigned using `LET`, and
  the assignment can only be either `OLD` or `NEW`, but not an arbitrary expression. The
  `RETURN` statement also allows using the just-created variable only, and no arbitrary
  expressions.


v2.4.0-beta1 (2014-12-26)
--------------------------

* fixed superstates in FoxxGenerator

* fixed issue #1065: Aardvark: added creation of documents and edges with _key property

* fixed issue #1198: Aardvark: current AQL editor query is now cached

* Upgraded V8 version from 3.16.14 to 3.29.59

  The built-in version of V8 has been upgraded from 3.16.14 to 3.29.59.
  This activates several ES6 (also dubbed *Harmony* or *ES.next*) features in
  ArangoDB, both in the ArangoShell and the ArangoDB server. They can be
  used for scripting and in server-side actions such as Foxx routes, traversals
  etc.

  The following ES6 features are available in ArangoDB 2.4 by default:

  * iterators
  * the `of` operator
  * symbols
  * predefined collections types (Map, Set etc.)
  * typed arrays

  Many other ES6 features are disabled by default, but can be made available by
  starting arangod or arangosh with the appropriate options:

  * arrow functions
  * proxies
  * generators
  * String, Array, and Number enhancements
  * constants
  * enhanced object and numeric literals

  To activate all these ES6 features in arangod or arangosh, start it with
  the following options:

      arangosh --javascript.v8-options="--harmony --harmony_generators"

  More details on the available ES6 features can be found in
  [this blog](https://jsteemann.github.io/blog/2014/12/19/using-es6-features-in-arangodb/).

* Added Foxx generator for building Hypermedia APIs

  A more detailed description is [here](https://www.arangodb.com/2014/12/08/building-hypermedia-apis-foxxgenerator)

* New `Applications` tab in web interface:

  The `applications` tab got a complete redesign.
  It will now only show applications that are currently running on ArangoDB.
  For a selected application, a new detailed view has been created.
  This view provides a better overview of the app:
  * author
  * license
  * version
  * contributors
  * download links
  * API documentation

  To install a new application, a new dialog is now available.
  It provides the features already available in the console application `foxx-manager` plus some more:
  * install an application from Github
  * install an application from a zip file
  * install an application from ArangoDB's application store
  * create a new application from scratch: this feature uses a generator to
    create a Foxx application with pre-defined CRUD methods for a given list
    of collections. The generated Foxx app can either be downloaded as a zip file or
    be installed on the server. Starting with a new Foxx app has never been easier.

* fixed issue #1102: Aardvark: Layout bug in documents overview

  The documents overview was entirely destroyed in some situations on Firefox.
  We replaced the plugin we used there.

* fixed issue #1168: Aardvark: pagination buttons jumping

* fixed issue #1161: Aardvark: Click on Import JSON imports previously uploaded file

* removed configure options `--enable-all-in-one-v8`, `--enable-all-in-one-icu`,
  and `--enable-all-in-one-libev`.

* global internal rename to fix naming incompatibilities with JSON:

  Internal functions with names containing `array` have been renamed to `object`,
  internal functions with names containing `list` have been renamed to `array`.
  The renaming was mainly done in the C++ parts. The documentation has also been
  adjusted so that the correct JSON type names are used in most places.

  The change also led to the addition of a few function aliases in AQL:

  * `TO_LIST` now is an alias of the new `TO_ARRAY`
  * `IS_LIST` now is an alias of the new `IS_ARRAY`
  * `IS_DOCUMENT` now is an alias of the new `IS_OBJECT`

  The changed also renamed the option `mergeArrays` to `mergeObjects` for AQL
  data-modification query options and HTTP document modification API

* AQL: added optimizer rule "remove-filter-covered-by-index"

  This rule removes FilterNodes and CalculationNodes from an execution plan if the
  filter is already covered by a previous IndexRangeNode. Removing the CalculationNode
  and the FilterNode will speed up query execution because the query requires less
  computation.

* AQL: added optimizer rule "remove-sort-rand"

  This rule removes a `SORT RAND()` expression from a query and moves the random
  iteration into the appropriate `EnumerateCollectionNode`. This is more efficient
  than individually enumerating and then sorting randomly.

* AQL: range optimizations for IN and OR

  This change enables usage of indexes for several additional cases. Filters containing
  the `IN` operator can now make use of indexes, and multiple OR- or AND-combined filter
  conditions can now also use indexes if the filters are accessing the same indexed
  attribute.

  Here are a few examples of queries that can now use indexes but couldn't before:

    FOR doc IN collection
      FILTER doc.indexedAttribute == 1 || doc.indexedAttribute > 99
      RETURN doc

    FOR doc IN collection
      FILTER doc.indexedAttribute IN [ 3, 42 ] || doc.indexedAttribute > 99
      RETURN doc

    FOR doc IN collection
      FILTER (doc.indexedAttribute > 2 && doc.indexedAttribute < 10) ||
             (doc.indexedAttribute > 23 && doc.indexedAttribute < 42)
      RETURN doc

* fixed issue #500: AQL parentheses issue

  This change allows passing subqueries as AQL function parameters without using
  duplicate brackets (e.g. `FUNC(query)` instead of `FUNC((query))`

* added optional `COUNT` clause to AQL `COLLECT`

  This allows more efficient group count calculation queries, e.g.

      FOR doc IN collection
        COLLECT age = doc.age WITH COUNT INTO length
        RETURN { age: age, count: length }

  A count-only query is also possible:

      FOR doc IN collection
        COLLECT WITH COUNT INTO length
        RETURN length

* fixed missing makeDirectory when fetching a Foxx application from a zip file

* fixed issue #1134: Change the default endpoint to localhost

  This change will modify the IP address ArangoDB listens on to 127.0.0.1 by default.
  This will make new ArangoDB installations unaccessible from clients other than
  localhost unless changed. This is a security feature.

  To make ArangoDB accessible from any client, change the server's configuration
  (`--server.endpoint`) to either `tcp://0.0.0.0:8529` or the server's publicly
  visible IP address.

* deprecated `Repository#modelPrototype`. Use `Repository#model` instead.

* IMPORTANT CHANGE: by default, system collections are included in replication and all
  replication API return values. This will lead to user accounts and credentials
  data being replicated from master to slave servers. This may overwrite
  slave-specific database users.

  If this is undesired, the `_users` collection can be excluded from replication
  easily by setting the `includeSystem` attribute to `false` in the following commands:

  * replication.sync({ includeSystem: false });
  * replication.applier.properties({ includeSystem: false });

  This will exclude all system collections (including `_aqlfunctions`, `_graphs` etc.)
  from the initial synchronization and the continuous replication.

  If this is also undesired, it is also possible to specify a list of collections to
  exclude from the initial synchronization and the continuous replication using the
  `restrictCollections` attribute, e.g.:

      replication.applier.properties({
        includeSystem: true,
        restrictType: "exclude",
        restrictCollections: [ "_users", "_graphs", "foo" ]
      });

  The HTTP API methods for fetching the replication inventory and for dumping collections
  also support the `includeSystem` control flag via a URL parameter.

* removed DEPRECATED replication methods:
  * `replication.logger.start()`
  * `replication.logger.stop()`
  * `replication.logger.properties()`
  * HTTP PUT `/_api/replication/logger-start`
  * HTTP PUT `/_api/replication/logger-stop`
  * HTTP GET `/_api/replication/logger-config`
  * HTTP PUT `/_api/replication/logger-config`

* fixed issue #1174, which was due to locking problems in distributed
  AQL execution

* improved cluster locking for AQL avoiding deadlocks

* use DistributeNode for modifying queries with REPLACE and UPDATE, if
  possible


v2.3.6 (2015-XX-XX)
-------------------

* fixed AQL subquery optimization that produced wrong result when multiple subqueries
  directly followed each other and and a directly following `LET` statement did refer
  to any but the first subquery.


v2.3.5 (2015-01-16)
-------------------

* fixed intermittent 404 errors in Foxx apps after mounting or unmounting apps

* fixed issue #1200: Expansion operator results in "Cannot call method 'forEach' of null"

* fixed issue #1199: Cannot unlink root node of plan


v2.3.4 (2014-12-23)
-------------------

* fixed cerberus path for MyArangoDB


v2.3.3 (2014-12-17)
-------------------

* fixed error handling in instantiation of distributed AQL queries, this
  also fixes a bug in cluster startup with many servers

* issue #1185: parse non-fractional JSON numbers with exponent (e.g. `4e-261`)

* issue #1159: allow --server.request-timeout and --server.connect-timeout of 0


v2.3.2 (2014-12-09)
-------------------

* fixed issue #1177: Fix bug in the user app's storage

* fixed issue #1173: AQL Editor "Save current query" resets user password

* fixed missing makeDirectory when fetching a Foxx application from a zip file

* put in warning about default changed: fixed issue #1134: Change the default endpoint to localhost

* fixed issue #1163: invalid fullCount value returned from AQL

* fixed range operator precedence

* limit default maximum number of plans created by AQL optimizer to 256 (from 1024)

* make AQL optimizer not generate an extra plan if an index can be used, but modify
  existing plans in place

* fixed AQL cursor ttl (time-to-live) issue

  Any user-specified cursor ttl value was not honored since 2.3.0.

* fixed segfault in AQL query hash index setup with unknown shapes

* fixed memleaks

* added AQL optimizer rule for removing `INTO` from a `COLLECT` statement if not needed

* fixed issue #1131

  This change provides the `KEEP` clause for `COLLECT ... INTO`. The `KEEP` clause
  allows controlling which variables will be kept in the variable created by `INTO`.

* fixed issue #1147, must protect dispatcher ID for etcd

v2.3.1 (2014-11-28)
-------------------

* recreate password if missing during upgrade

* fixed issue #1126

* fixed non-working subquery index optimizations

* do not restrict summary of Foxx applications to 60 characters

* fixed display of "required" path parameters in Foxx application documentation

* added more optimizations of constants values in AQL FILTER conditions

* fixed invalid or-to-in optimization for FILTERs containing comparisons
  with boolean values

* fixed replication of `_graphs` collection

* added AQL list functions `PUSH`, `POP`, `UNSHIFT`, `SHIFT`, `REMOVE_VALUES`,
  `REMOVE_VALUE`, `REMOVE_NTH` and `APPEND`

* added AQL functions `CALL` and `APPLY` to dynamically call other functions

* fixed AQL optimizer cost estimation for LIMIT node

* prevent Foxx queues from permanently writing to the journal even when
  server is idle

* fixed AQL COLLECT statement with INTO clause, which copied more variables
  than v2.2 and thus lead to too much memory consumption.
  This deals with #1107.

* fixed AQL COLLECT statement, this concerned every COLLECT statement,
  only the first group had access to the values of the variables before
  the COLLECT statement. This deals with #1127.

* fixed some AQL internals, where sometimes too many items were
  fetched from upstream in the presence of a LIMIT clause. This should
  generally improve performance.


v2.3.0 (2014-11-18)
-------------------

* fixed syslog flags. `--log.syslog` is deprecated and setting it has no effect,
  `--log.facility` now works as described. Application name has been changed from
  `triagens` to `arangod`. It can be changed using `--log.application`. The syslog
  will only contain the actual log message. The datetime prefix is omitted.

* fixed deflate in SimpleHttpClient

* fixed issue #1104: edgeExamples broken or changed

* fixed issue #1103: Error while importing user queries

* fixed issue #1100: AQL: HAS() fails on doc[attribute_name]

* fixed issue #1098: runtime error when creating graph vertex

* hide system applications in **Applications** tab by default

  Display of system applications can be toggled by using the *system applications*
  toggle in the UI.

* added HTTP REST API for managing tasks (`/_api/tasks`)

* allow passing character lists as optional parameter to AQL functions `TRIM`,
  `LTRIM` and `RTRIM`

  These functions now support trimming using custom character lists. If no character
  lists are specified, all whitespace characters will be removed as previously:

      TRIM("  foobar\t \r\n ")         // "foobar"
      TRIM(";foo;bar;baz, ", "; ")     // "foo;bar;baz"

* added AQL string functions `LTRIM`, `RTRIM`, `FIND_FIRST`, `FIND_LAST`, `SPLIT`,
  `SUBSTITUTE`

* added AQL functions `ZIP`, `VALUES` and `PERCENTILE`

* made AQL functions `CONCAT` and `CONCAT_SEPARATOR` work with list arguments

* dynamically create extra dispatcher threads if required

* fixed issue #1097: schemas in the API docs no longer show required properties as optional


v2.3.0-beta2 (2014-11-08)
-------------------------

* front-end: new icons for uploading and downloading JSON documents into a collection

* front-end: fixed documents pagination css display error

* front-end: fixed flickering of the progress view

* front-end: fixed missing event for documents filter function

* front-end: jsoneditor: added CMD+Return (Mac) CTRL+Return (Linux/Win) shortkey for
  saving a document

* front-end: added information tooltip for uploading json documents.

* front-end: added database management view to the collapsed navigation menu

* front-end: added collection truncation feature

* fixed issue #1086: arangoimp: Odd errors if arguments are not given properly

* performance improvements for AQL queries that use JavaScript-based expressions
  internally

* added AQL geo functions `WITHIN_RECTANGLE` and `IS_IN_POLYGON`

* fixed non-working query results download in AQL editor of web interface

* removed debug print message in AQL editor query export routine

* fixed issue #1075: Aardvark: user name required even if auth is off #1075

  The fix for this prefills the username input field with the current user's
  account name if any and `root` (the default username) otherwise. Additionally,
  the tooltip text has been slightly adjusted.

* fixed issue #1069: Add 'raw' link to swagger ui so that the raw swagger
  json can easily be retrieved

  This adds a link to the Swagger API docs to an application's detail view in
  the **Applications** tab of the web interface. The link produces the Swagger
  JSON directly. If authentication is turned on, the link requires authentication,
  too.

* documentation updates


v2.3.0-beta1 (2014-11-01)
-------------------------

* added dedicated `NOT IN` operator for AQL

  Previously, a `NOT IN` was only achievable by writing a negated `IN` condition:

      FOR i IN ... FILTER ! (i IN [ 23, 42 ]) ...

  This can now alternatively be expressed more intuitively as follows:

      FOR i IN ... FILTER i NOT IN [ 23, 42 ] ...

* added alternative logical operator syntax for AQL

  Previously, the logical operators in AQL could only be written as:
  - `&&`: logical and
  - `||`: logical or
  - `!`: negation

  ArangoDB 2.3 introduces the alternative variants for these operators:
  - `AND`: logical and
  - `OR`: logical or
  - `NOT`: negation

  The new syntax is just an alternative to the old syntax, allowing easier
  migration from SQL. The old syntax is still fully supported and will be.

* improved output of `ArangoStatement.parse()` and POST `/_api/query`

  If an AQL query can be parsed without problems, The return value of
  `ArangoStatement.parse()` now contains an attribute `ast` with the abstract
  syntax tree of the query (before optimizations). Though this is an internal
  representation of the query and is subject to change, it can be used to inspect
  how ArangoDB interprets a given query.

* improved `ArangoStatement.explain()` and POST `/_api/explain`

  The commands for explaining AQL queries have been improved.

* added command-line option `--javascript.v8-contexts` to control the number of
  V8 contexts created in arangod.

  Previously, the number of V8 contexts was equal to the number of server threads
  (as specified by option `--server.threads`).

  However, it may be sensible to create different amounts of threads and V8
  contexts. If the option is not specified, the number of V8 contexts created
  will be equal to the number of server threads. Thus no change in configuration
  is required to keep the old behavior.

  If you are using the default config files or merge them with your local config
  files, please review if the default number of server threads is okay in your
  environment. Additionally you should verify that the number of V8 contexts
  created (as specified in option `--javascript.v8-contexts`) is okay.

* the number of server.threads specified is now the minimum of threads
  started. There are situation in which threads are waiting for results of
  distributed database servers. In this case the number of threads is
  dynamically increased.

* removed index type "bitarray"

  Bitarray indexes were only half-way documented and integrated in previous versions
  of ArangoDB so their benefit was limited. The support for bitarray indexes has
  thus been removed in ArangoDB 2.3. It is not possible to create indexes of type
  "bitarray" with ArangoDB 2.3.

  When a collection is opened that contains a bitarray index definition created
  with a previous version of ArangoDB, ArangoDB will ignore it and log the following
  warning:

      index type 'bitarray' is not supported in this version of ArangoDB and is ignored

  Future versions of ArangoDB may automatically remove such index definitions so the
  warnings will eventually disappear.

* removed internal "_admin/modules/flush" in order to fix requireApp

* added basic support for handling binary data in Foxx

  Requests with binary payload can be processed in Foxx applications by
  using the new method `res.rawBodyBuffer()`. This will return the unparsed request
  body as a Buffer object.

  There is now also the method `req.requestParts()` available in Foxx to retrieve
  the individual components of a multipart HTTP request.

  Buffer objects can now be used when setting the response body of any Foxx action.
  Additionally, `res.send()` has been added as a convenience method for returning
  strings, JSON objects or buffers from a Foxx action:

      res.send("<p>some HTML</p>");
      res.send({ success: true });
      res.send(new Buffer("some binary data"));

  The convenience method `res.sendFile()` can now be used to easily return the
  contents of a file from a Foxx action:

      res.sendFile(applicationContext.foxxFilename("image.png"));

  `fs.write` now accepts not only strings but also Buffer objects as second parameter:

      fs.write(filename, "some data");
      fs.write(filename, new Buffer("some binary data"));

  `fs.readBuffer` can be used to return the contents of a file in a Buffer object.

* improved performance of insertion into non-unique hash indexes significantly in case
  many duplicate keys are used in the index

* issue #1042: set time zone in log output

  the command-line option `--log.use-local-time` was added to print dates and times in
  the server-local timezone instead of UTC

* command-line options that require a boolean value now validate the
  value given on the command-line

  This prevents issues if no value is specified for an option that
  requires a boolean value. For example, the following command-line would
  have caused trouble in 2.2, because `--server.endpoint` would have been
  used as the value for the `--server.disable-authentication` options
  (which requires a boolean value):

      arangod --server.disable-authentication --server.endpoint tcp://127.0.0.1:8529 data

  In 2.3, running this command will fail with an error and requires to
  be modified to:

      arangod --server.disable-authentication true --server.endpoint tcp://127.0.0.1:8529 data

* improved performance of CSV import in arangoimp

* fixed issue #1027: Stack traces are off-by-one

* fixed issue #1026: Modules loaded in different files within the same app
  should refer to the same module

* fixed issue #1025: Traversal not as expected in undirected graph

* added a _relation function in the general-graph module.

  This deprecated _directedRelation and _undirectedRelation.
  ArangoDB does not offer any constraints for undirected edges
  which caused some confusion of users how undirected relations
  have to be handled. Relation now only supports directed relations
  and the user can actively simulate undirected relations.

* changed return value of Foxx.applicationContext#collectionName:

  Previously, the function could return invalid collection names because
  invalid characters were not replaced in the application name prefix, only
  in the collection name passed.

  Now, the function replaces invalid characters also in the application name
  prefix, which might to slightly different results for application names that
  contained any characters outside the ranges [a-z], [A-Z] and [0-9].

* prevent XSS in AQL editor and logs view

* integrated tutorial into ArangoShell and web interface

* added option `--backslash-escape` for arangoimp when running CSV file imports

* front-end: added download feature for (filtered) documents

* front-end: added download feature for the results of a user query

* front-end: added function to move documents to another collection

* front-end: added sort-by attribute to the documents filter

* front-end: added sorting feature to database, graph management and user management view.

* issue #989: front-end: Databases view not refreshing after deleting a database

* issue #991: front-end: Database search broken

* front-end: added infobox which shows more information about a document (_id, _rev, _key) or
  an edge (_id, _rev, _key, _from, _to). The from and to attributes are clickable and redirect
  to their document location.

* front-end: added edit-mode for deleting multiple documents at the same time.

* front-end: added delete button to the detailed document/edge view.

* front-end: added visual feedback for saving documents/edges inside the editor (error/success).

* front-end: added auto-focusing for the first input field in a modal.

* front-end: added validation for user input in a modal.

* front-end: user defined queries are now stored inside the database and are bound to the current
  user, instead of using the local storage functionality of the browsers. The outcome of this is
  that user defined queries are now independently usable from any device. Also queries can now be
  edited through the standard document editor of the front-end through the _users collection.

* front-end: added import and export functionality for user defined queries.

* front-end: added new keywords and functions to the aql-editor theme

* front-end: applied tile-style to the graph view

* front-end: now using the new graph api including multi-collection support

* front-end: foxx apps are now deletable

* front-end: foxx apps are now installable and updateable through github, if github is their
  origin.

* front-end: added foxx app version control. Multiple versions of a single foxx app are now
  installable and easy to manage and are also arranged in groups.

* front-end: the user-set filter of a collection is now stored until the user navigates to
  another collection.

* front-end: fetching and filtering of documents, statistics, and query operations are now
  handled with asynchronous ajax calls.

* front-end: added progress indicator if the front-end is waiting for a server operation.

* front-end: fixed wrong count of documents in the documents view of a collection.

* front-end: fixed unexpected styling of the manage db view and navigation.

* front-end: fixed wrong handling of select fields in a modal view.

* front-end: fixed wrong positioning of some tooltips.

* automatically call `toJSON` function of JavaScript objects (if present)
  when serializing them into database documents. This change allows
  storing JavaScript date objects in the database in a sensible manner.


v2.2.7 (2014-11-19)
-------------------

* fixed issue #998: Incorrect application URL for non-system Foxx apps

* fixed issue #1079: AQL editor: keyword WITH in UPDATE query is not highlighted

* fix memory leak in cluster nodes

* fixed registration of AQL user-defined functions in Web UI (JS shell)

* fixed error display in Web UI for certain errors
  (now error message is printed instead of 'undefined')

* fixed issue #1059: bug in js module console

* fixed issue #1056: "fs": zip functions fail with passwords

* fixed issue #1063: Docs: measuring unit of --wal.logfile-size?

* fixed issue #1062: Docs: typo in 14.2 Example data


v2.2.6 (2014-10-20)
-------------------

* fixed issue #972: Compilation Issue

* fixed issue #743: temporary directories are now unique and one can read
  off the tool that created them, if empty, they are removed atexit

* Highly improved performance of all AQL GRAPH_* functions.

* Orphan collections in general graphs can now be found via GRAPH_VERTICES
  if either "any" or no direction is defined

* Fixed documentation for AQL function GRAPH_NEIGHBORS.
  The option "vertexCollectionRestriction" is meant to filter the target
  vertices only, and should not filter the path.

* Fixed a bug in GRAPH_NEIGHBORS which enforced only empty results
  under certain conditions


v2.2.5 (2014-10-09)
-------------------

* fixed issue #961: allow non-JSON values in undocument request bodies

* fixed issue 1028: libicu is now statically linked

* fixed cached lookups of collections on the server, which may have caused spurious
  problems after collection rename operations


v2.2.4 (2014-10-01)
-------------------

* fixed accessing `_from` and `_to` attributes in `collection.byExample` and
  `collection.firstExample`

  These internal attributes were not handled properly in the mentioned functions, so
  searching for them did not always produce documents

* fixed issue #1030: arangoimp 2.2.3 crashing, not logging on large Windows CSV file

* fixed issue #1025: Traversal not as expected in undirected graph

* fixed issue #1020

  This requires re-introducing the startup option `--database.force-sync-properties`.

  This option can again be used to force fsyncs of collection, index and database properties
  stored as JSON strings on disk in files named `parameter.json`. Syncing these files after
  a write may be necessary if the underlying storage does not sync file contents by itself
  in a "sensible" amount of time after a file has been written and closed.

  The default value is `true` so collection, index and database properties will always be
  synced to disk immediately. This affects creating, renaming and dropping collections as
  well as creating and dropping databases and indexes. Each of these operations will perform
  an additional fsync on the `parameter.json` file if the option is set to `true`.

  It might be sensible to set this option to `false` for workloads that create and drop a
  lot of collections (e.g. test runs).

  Document operations such as creating, updating and dropping documents are not affected
  by this option.

* fixed issue #1016: AQL editor bug

* fixed issue #1014: WITHIN function returns wrong distance

* fixed AQL shortest path calculation in function `GRAPH_SHORTEST_PATH` to return
  complete vertex objects instead of just vertex ids

* allow changing of attributes of documents stored in server-side JavaScript variables

  Previously, the following did not work:

      var doc = db.collection.document(key);
      doc._key = "abc"; // overwriting internal attributes not supported
      doc.value = 123;  // overwriting existing attributes not supported

  Now, modifying documents stored in server-side variables (e.g. `doc` in the above case)
  is supported. Modifying the variables will not update the documents in the database,
  but will modify the JavaScript object (which can be written back to the database using
  `db.collection.update` or `db.collection.replace`)

* fixed issue #997: arangoimp apparently doesn't support files >2gig on Windows

  large file support (requires using `_stat64` instead of `stat`) is now supported on
  Windows


v2.2.3 (2014-09-02)
-------------------

* added `around` for Foxx controller

* added `type` option for HTTP API `GET /_api/document?collection=...`

  This allows controlling the type of results to be returned. By default, paths to
  documents will be returned, e.g.

      [
        `/_api/document/test/mykey1`,
        `/_api/document/test/mykey2`,
        ...
      ]

  To return a list of document ids instead of paths, the `type` URL parameter can be
  set to `id`:

      [
        `test/mykey1`,
        `test/mykey2`,
        ...
      ]

  To return a list of document keys only, the `type` URL parameter can be set to `key`:

      [
        `mykey1`,
        `mykey2`,
        ...
      ]


* properly capitalize HTTP response header field names in case the `x-arango-async`
  HTTP header was used in a request.

* fixed several documentation issues

* speedup for several general-graph functions, AQL functions starting with `GRAPH_`
  and traversals


v2.2.2 (2014-08-08)
-------------------

* allow storing non-reserved attribute names starting with an underscore

  Previous versions of ArangoDB parsed away all attribute names that started with an
  underscore (e.g. `_test', '_foo', `_bar`) on all levels of a document (root level
  and sub-attribute levels). While this behavior was documented, it was unintuitive and
  prevented storing documents inside other documents, e.g.:

      {
        "_key" : "foo",
        "_type" : "mydoc",
        "references" : [
          {
            "_key" : "something",
            "_rev" : "...",
            "value" : 1
          },
          {
            "_key" : "something else",
            "_rev" : "...",
            "value" : 2
          }
        ]
      }

  In the above example, previous versions of ArangoDB removed all attributes and
  sub-attributes that started with underscores, meaning the embedded documents would lose
  some of their attributes. 2.2.2 should preserve such attributes, and will also allow
  storing user-defined attribute names on the top-level even if they start with underscores
  (such as `_type` in the above example).

* fix conversion of JavaScript String, Number and Boolean objects to JSON.

  Objects created in JavaScript using `new Number(...)`, `new String(...)`, or
  `new Boolean(...)` were not converted to JSON correctly.

* fixed a race condition on task registration (i.e. `require("org/arangodb/tasks").register()`)

  this race condition led to undefined behavior when a just-created task with no offset and
  no period was instantly executed and deleted by the task scheduler, before the `register`
  function returned to the caller.

* changed run-tests.sh to execute all suitable tests.

* switch to new version of gyp

* fixed upgrade button


v2.2.1 (2014-07-24)
-------------------

* fixed hanging write-ahead log recovery for certain cases that involved dropping
  databases

* fixed issue with --check-version: when creating a new database the check failed

* issue #947 Foxx applicationContext missing some properties

* fixed issue with --check-version: when creating a new database the check failed

* added startup option `--wal.suppress-shape-information`

  Setting this option to `true` will reduce memory and disk space usage and require
  less CPU time when modifying documents or edges. It should therefore be turned on
  for standalone ArangoDB servers. However, for servers that are used as replication
  masters, setting this option to `true` will effectively disable the usage of the
  write-ahead log for replication, so it should be set to `false` for any replication
  master servers.

  The default value for this option is `false`.

* added optional `ttl` attribute to specify result cursor expiration for HTTP API method
  `POST /_api/cursor`

  The `ttl` attribute can be used to prevent cursor results from timing out too early.

* issue #947: Foxx applicationContext missing some properties

* (reported by Christian Neubauer):

  The problem was that in Google's V8, signed and unsigned chars are not always declared cleanly.
  so we need to force v8 to compile with forced signed chars which is done by the Flag:
    -fsigned-char
  at least it is enough to follow the instructions of compiling arango on rasperry
  and add "CFLAGS='-fsigned-char'" to the make command of V8 and remove the armv7=0

* Fixed a bug with the replication client. In the case of single document
  transactions the collection was not write locked.


v2.2.0 (2014-07-10)
-------------------

* The replication methods `logger.start`, `logger.stop` and `logger.properties` are
  no-ops in ArangoDB 2.2 as there is no separate replication logger anymore. Data changes
  are logged into the write-ahead log in ArangoDB 2.2, and not separately by the
  replication logger. The replication logger object is still there in ArangoDB 2.2 to
  ensure backwards-compatibility, however, logging cannot be started, stopped or
  configured anymore. Using any of these methods will do nothing.

  This also affects the following HTTP API methods:
  - `PUT /_api/replication/logger-start`
  - `PUT /_api/replication/logger-stop`
  - `GET /_api/replication/logger-config`
  - `PUT /_api/replication/logger-config`

  Using any of these methods is discouraged from now on as they will be removed in
  future versions of ArangoDB.

* INCOMPATIBLE CHANGE: replication of transactions has changed. Previously, transactions
  were logged on a master in one big block and shipped to a slave in one block, too.
  Now transactions will be logged and replicated as separate entries, allowing transactions
  to be bigger and also ensure replication progress.

  This change also affects the behavior of the `stop` method of the replication applier.
  If the replication applier is now stopped manually using the `stop` method and later
  restarted using the `start` method, any transactions that were unfinished at the
  point of stopping will be aborted on a slave, even if they later commit on the master.

  In ArangoDB 2.2, stopping the replication applier manually should be avoided unless the
  goal is to stop replication permanently or to do a full resync with the master anyway.
  If the replication applier still must be stopped, it should be made sure that the
  slave has fetched and applied all pending operations from a master, and that no
  extra transactions are started on the master before the `stop` command on the slave
  is executed.

  Replication of transactions in ArangoDB 2.2 might also lock the involved collections on
  the slave while a transaction is either committed or aborted on the master and the
  change has been replicated to the slave. This change in behavior may be important for
  slave servers that are used for read-scaling. In order to avoid long lasting collection
  locks on the slave, transactions should be kept small.

  The `_replication` system collection is not used anymore in ArangoDB 2.2 and its usage is
  discouraged.

* INCOMPATIBLE CHANGE: the figures reported by the `collection.figures` method
  now only reflect documents and data contained in the journals and datafiles of
  collections. Documents or deletions contained only in the write-ahead log will
  not influence collection figures until the write-ahead log garbage collection
  kicks in. The figures for a collection might therefore underreport the total
  resource usage of a collection.

  Additionally, the attributes `lastTick` and `uncollectedLogfileEntries` have been
  added to the result of the `figures` operation and the HTTP API method
  `PUT /_api/collection/figures`

* added `insert` method as an alias for `save`. Documents can now be inserted into
  a collection using either method:

      db.test.save({ foo: "bar" });
      db.test.insert({ foo: "bar" });

* added support for data-modification AQL queries

* added AQL keywords `INSERT`, `UPDATE`, `REPLACE` and `REMOVE` (and `WITH`) to
  support data-modification AQL queries.

  Unquoted usage of these keywords for attribute names in AQL queries will likely
  fail in ArangoDB 2.2. If any such attribute name needs to be used in a query, it
  should be enclosed in backticks to indicate the usage of a literal attribute
  name.

  For example, the following query will fail in ArangoDB 2.2 with a parse error:

      FOR i IN foo RETURN i.remove

  and needs to be rewritten like this:

      FOR i IN foo RETURN i.`remove`

* disallow storing of JavaScript objects that contain JavaScript native objects
  of type `Date`, `Function`, `RegExp` or `External`, e.g.

      db.test.save({ foo: /bar/ });
      db.test.save({ foo: new Date() });

  will now print

      Error: <data> cannot be converted into JSON shape: could not shape document

  Previously, objects of these types were silently converted into an empty object
  (i.e. `{ }`).

  To store such objects in a collection, explicitly convert them into strings
  like this:

      db.test.save({ foo: String(/bar/) });
      db.test.save({ foo: String(new Date()) });

* The replication methods `logger.start`, `logger.stop` and `logger.properties` are
  no-ops in ArangoDB 2.2 as there is no separate replication logger anymore. Data changes
  are logged into the write-ahead log in ArangoDB 2.2, and not separately by the
  replication logger. The replication logger object is still there in ArangoDB 2.2 to
  ensure backwards-compatibility, however, logging cannot be started, stopped or
  configured anymore. Using any of these methods will do nothing.

  This also affects the following HTTP API methods:
  - `PUT /_api/replication/logger-start`
  - `PUT /_api/replication/logger-stop`
  - `GET /_api/replication/logger-config`
  - `PUT /_api/replication/logger-config`

  Using any of these methods is discouraged from now on as they will be removed in
  future versions of ArangoDB.

* INCOMPATIBLE CHANGE: replication of transactions has changed. Previously, transactions
  were logged on a master in one big block and shipped to a slave in one block, too.
  Now transactions will be logged and replicated as separate entries, allowing transactions
  to be bigger and also ensure replication progress.

  This change also affects the behavior of the `stop` method of the replication applier.
  If the replication applier is now stopped manually using the `stop` method and later
  restarted using the `start` method, any transactions that were unfinished at the
  point of stopping will be aborted on a slave, even if they later commit on the master.

  In ArangoDB 2.2, stopping the replication applier manually should be avoided unless the
  goal is to stop replication permanently or to do a full resync with the master anyway.
  If the replication applier still must be stopped, it should be made sure that the
  slave has fetched and applied all pending operations from a master, and that no
  extra transactions are started on the master before the `stop` command on the slave
  is executed.

  Replication of transactions in ArangoDB 2.2 might also lock the involved collections on
  the slave while a transaction is either committed or aborted on the master and the
  change has been replicated to the slave. This change in behavior may be important for
  slave servers that are used for read-scaling. In order to avoid long lasting collection
  locks on the slave, transactions should be kept small.

  The `_replication` system collection is not used anymore in ArangoDB 2.2 and its usage is
  discouraged.

* INCOMPATIBLE CHANGE: the figures reported by the `collection.figures` method
  now only reflect documents and data contained in the journals and datafiles of
  collections. Documents or deletions contained only in the write-ahead log will
  not influence collection figures until the write-ahead log garbage collection
  kicks in. The figures for a collection might therefore underreport the total
  resource usage of a collection.

  Additionally, the attributes `lastTick` and `uncollectedLogfileEntries` have been
  added to the result of the `figures` operation and the HTTP API method
  `PUT /_api/collection/figures`

* added `insert` method as an alias for `save`. Documents can now be inserted into
  a collection using either method:

      db.test.save({ foo: "bar" });
      db.test.insert({ foo: "bar" });

* added support for data-modification AQL queries

* added AQL keywords `INSERT`, `UPDATE`, `REPLACE` and `REMOVE` (and `WITH`) to
  support data-modification AQL queries.

  Unquoted usage of these keywords for attribute names in AQL queries will likely
  fail in ArangoDB 2.2. If any such attribute name needs to be used in a query, it
  should be enclosed in backticks to indicate the usage of a literal attribute
  name.

  For example, the following query will fail in ArangoDB 2.2 with a parse error:

      FOR i IN foo RETURN i.remove

  and needs to be rewritten like this:

      FOR i IN foo RETURN i.`remove`

* disallow storing of JavaScript objects that contain JavaScript native objects
  of type `Date`, `Function`, `RegExp` or `External`, e.g.

      db.test.save({ foo: /bar/ });
      db.test.save({ foo: new Date() });

  will now print

      Error: <data> cannot be converted into JSON shape: could not shape document

  Previously, objects of these types were silently converted into an empty object
  (i.e. `{ }`).

  To store such objects in a collection, explicitly convert them into strings
  like this:

      db.test.save({ foo: String(/bar/) });
      db.test.save({ foo: String(new Date()) });

* honor startup option `--server.disable-statistics` when deciding whether or not
  to start periodic statistics collection jobs

  Previously, the statistics collection jobs were started even if the server was
  started with the `--server.disable-statistics` flag being set to `true`

* removed startup option `--random.no-seed`

  This option had no effect in previous versions of ArangoDB and was thus removed.

* removed startup option `--database.remove-on-drop`

  This option was used for debugging only.

* removed startup option `--database.force-sync-properties`

  This option is now superfluous as collection properties are now stored in the
  write-ahead log.

* introduced write-ahead log

  All write operations in an ArangoDB server instance are automatically logged
  to the server's write-ahead log. The write-ahead log is a set of append-only
  logfiles, and it is used in case of a crash recovery and for replication.
  Data from the write-ahead log will eventually be moved into the journals or
  datafiles of collections, allowing the server to remove older write-ahead log
  logfiles. Figures of collections will be updated when data are moved from the
  write-ahead log into the journals or datafiles of collections.

  Cross-collection transactions in ArangoDB should benefit considerably by this
  change, as less writes than in previous versions are required to ensure the data
  of multiple collections are atomically and durably committed. All data-modifying
  operations inside transactions (insert, update, remove) will write their
  operations into the write-ahead log directly, making transactions with multiple
  operations also require less physical memory than in previous versions of ArangoDB,
  that required all transaction data to fit into RAM.

  The `_trx` system collection is not used anymore in ArangoDB 2.2 and its usage is
  discouraged.

  The data in the write-ahead log can also be used in the replication context.
  The `_replication` collection that was used in previous versions of ArangoDB to
  store all changes on the server is not used anymore in ArangoDB 2.2. Instead,
  slaves can read from a master's write-ahead log to get informed about most
  recent changes. This removes the need to store data-modifying operations in
  both the actual place and the `_replication` collection.

* removed startup option `--server.disable-replication-logger`

  This option is superfluous in ArangoDB 2.2. There is no dedicated replication
  logger in ArangoDB 2.2. There is now always the write-ahead log, and it is also
  used as the server's replication log. Specifying the startup option
  `--server.disable-replication-logger` will do nothing in ArangoDB 2.2, but the
  option should not be used anymore as it might be removed in a future version.

* changed behavior of replication logger

  There is no dedicated replication logger in ArangoDB 2.2 as there is the
  write-ahead log now. The existing APIs for starting and stopping the replication
  logger still exist in ArangoDB 2.2 for downwards-compatibility, but calling
  the start or stop operations are no-ops in ArangoDB 2.2. When querying the
  replication logger status via the API, the server will always report that the
  replication logger is running. Configuring the replication logger is a no-op
  in ArangoDB 2.2, too. Changing the replication logger configuration has no
  effect. Instead, the write-ahead log configuration can be changed.

* removed MRuby integration for arangod

  ArangoDB had an experimental MRuby integration in some of the publish builds.
  This wasn't continuously developed, and so it has been removed in ArangoDB 2.2.

  This change has led to the following startup options being superfluous:

  - `--ruby.gc-interval`
  - `--ruby.action-directory`
  - `--ruby.modules-path`
  - `--ruby.startup-directory`

  Specifying these startup options will do nothing in ArangoDB 2.2, but the
  options should be avoided from now on as they might be removed in future versions.

* reclaim index memory when last document in collection is deleted

  Previously, deleting documents from a collection did not lead to index sizes being
  reduced. Instead, the already allocated index memory was re-used when a collection
  was refilled.

  Now, index memory for primary indexes and hash indexes is reclaimed instantly when
  the last document from a collection is removed.

* inlined and optimized functions in hash indexes

* added AQL TRANSLATE function

  This function can be used to perform lookups from static lists, e.g.

      LET countryNames = { US: "United States", UK: "United Kingdom", FR: "France" }
      RETURN TRANSLATE("FR", countryNames)

* fixed datafile debugger

* fixed check-version for empty directory

* moved try/catch block to the top of routing chain

* added mountedApp function for foxx-manager

* fixed issue #883: arango 2.1 - when starting multi-machine cluster, UI web
  does not change to cluster overview

* fixed dfdb: should not start any other V8 threads

* cleanup of version-check, added module org/arangodb/database-version,
  added --check-version option

* fixed issue #881: [2.1.0] Bombarded (every 10 sec or so) with
  "WARNING format string is corrupt" when in non-system DB Dashboard

* specialized primary index implementation to allow faster hash table
  rebuilding and reduce lookups in datafiles for the actual value of `_key`.

* issue #862: added `--overwrite` option to arangoimp

* removed number of property lookups for documents during AQL queries that
  access documents

* prevent buffering of long print results in arangosh's and arangod's print
  command

  this change will emit buffered intermediate print results and discard the
  output buffer to quickly deliver print results to the user, and to prevent
  constructing very large buffers for large results

* removed sorting of attribute names for use in a collection's shaper

  sorting attribute names was done on document insert to keep attributes
  of a collection in sorted order for faster comparisons. The sort order
  of attributes was only used in one particular and unlikely case, so it
  was removed. Collections with many different attribute names should
  benefit from this change by faster inserts and slightly less memory usage.

* fixed a bug in arangodump which got the collection name in _from and _to
  attributes of edges wrong (all were "_unknown")

* fixed a bug in arangorestore which did not recognize wrong _from and _to
  attributes of edges

* improved error detection and reporting in arangorestore


v2.1.1 (2014-06-06)
-------------------

* fixed dfdb: should not start any other V8 threads

* signature for collection functions was modified

  The basic change was the substitution of the input parameter of the
  function by an generic options object which can contain multiple
  option parameter of the function.
  Following functions were modified
  remove
  removeBySample
  replace
  replaceBySample
  update
  updateBySample

  Old signature is yet supported but it will be removed in future versions

v2.1.0 (2014-05-29)
-------------------

* implemented upgrade procedure for clusters

* fixed communication issue with agency which prevented reconnect
  after an agent failure

* fixed cluster dashboard in the case that one but not all servers
  in the cluster are down

* fixed a bug with coordinators creating local database objects
  in the wrong order (_system needs to be done first)

* improved cluster dashboard


v2.1.0-rc2 (2014-05-25)
-----------------------

* fixed issue #864: Inconsistent behavior of AQL REVERSE(list) function


v2.1.0-rc1 (XXXX-XX-XX)
-----------------------

* added server-side periodic task management functions:

  - require("org/arangodb/tasks").register(): registers a periodic task
  - require("org/arangodb/tasks").unregister(): unregisters and removes a
    periodic task
  - require("org/arangodb/tasks").get(): retrieves a specific tasks or all
    existing tasks

  the previous undocumented function `internal.definePeriodic` is now
  deprecated and will be removed in a future release.

* decrease the size of some seldom used system collections on creation.

  This will make these collections use less disk space and mapped memory.

* added AQL date functions

* added AQL FLATTEN() list function

* added index memory statistics to `db.<collection>.figures()` function

  The `figures` function will now return a sub-document `indexes`, which lists
  the number of indexes in the `count` sub-attribute, and the total memory
  usage of the indexes in bytes in the `size` sub-attribute.

* added AQL CURRENT_DATABASE() function

  This function returns the current database's name.

* added AQL CURRENT_USER() function

  This function returns the current user from an AQL query. The current user is the
  username that was specified in the `Authorization` HTTP header of the request. If
  authentication is turned off or the query was executed outside a request context,
  the function will return `null`.

* fixed issue #796: Searching with newline chars broken?

  fixed slightly different handling of backslash escape characters in a few
  AQL functions. Now handling of escape sequences should be consistent, and
  searching for newline characters should work the same everywhere

* added OpenSSL version check for configure

  It will report all OpenSSL versions < 1.0.1g as being too old.
  `configure` will only complain about an outdated OpenSSL version but not stop.

* require C++ compiler support (requires g++ 4.8, clang++ 3.4 or Visual Studio 13)

* less string copying returning JSONified documents from ArangoDB, e.g. via
  HTTP GET `/_api/document/<collection>/<document>`

* issue #798: Lower case http headers from arango

  This change allows returning capitalized HTTP headers, e.g.
  `Content-Length` instead of `content-length`.
  The HTTP spec says that headers are case-insensitive, but
  in fact several clients rely on a specific case in response
  headers.
  This change will capitalize HTTP headers if the `X-Arango-Version`
  request header is sent by the client and contains a value of at
  least `20100` (for version 2.1). The default value for the
  compatibility can also be set at server start, using the
  `--server.default-api-compatibility` option.

* simplified usage of `db._createStatement()`

  Previously, the function could not be called with a query string parameter as
  follows:

      db._createStatement(queryString);

  Calling it as above resulted in an error because the function expected an
  object as its parameter. From now on, it's possible to call the function with
  just the query string.

* make ArangoDB not send back a `WWW-Authenticate` header to a client in case the
  client sends the `X-Omit-WWW-Authenticate` HTTP header.

  This is done to prevent browsers from showing their built-in HTTP authentication
  dialog for AJAX requests that require authentication.
  ArangoDB will still return an HTTP 401 (Unauthorized) if the request doesn't
  contain valid credentials, but it will omit the `WWW-Authenticate` header,
  allowing clients to bypass the browser's authentication dialog.

* added REST API method HTTP GET `/_api/job/job-id` to query the status of an
  async job without potentially fetching it from the list of done jobs

* fixed non-intuitive behavior in jobs API: previously, querying the status
  of an async job via the API HTTP PUT `/_api/job/job-id` removed a currently
  executing async job from the list of queryable jobs on the server.
  Now, when querying the result of an async job that is still executing,
  the job is kept in the list of queryable jobs so its result can be fetched
  by a subsequent request.

* use a new data structure for the edge index of an edge collection. This
  improves the performance for the creation of the edge index and in
  particular speeds up removal of edges in graphs. Note however that
  this change might change the order in which edges starting at
  or ending in a vertex are returned. However, this order was never
  guaranteed anyway and it is not sensible to guarantee any particular
  order.

* provide a size hint to edge and hash indexes when initially filling them
  this will lead to less re-allocations when populating these indexes

  this may speed up building indexes when opening an existing collection

* don't requeue identical context methods in V8 threads in case a method is
  already registered

* removed arangod command line option `--database.remove-on-compacted`

* export the sort attribute for graph traversals to the HTTP interface

* add support for arangodump/arangorestore for clusters


v2.0.8 (XXXX-XX-XX)
-------------------

* fixed too-busy iteration over skiplists

  Even when a skiplist query was restricted by a limit clause, the skiplist
  index was queried without the limit. this led to slower-than-necessary
  execution times.

* fixed timeout overflows on 32 bit systems

  this bug has led to problems when select was called with a high timeout
  value (2000+ seconds) on 32bit systems that don't have a forgiving select
  implementation. when the call was made on these systems, select failed
  so no data would be read or sent over the connection

  this might have affected some cluster-internal operations.

* fixed ETCD issues on 32 bit systems

  ETCD was non-functional on 32 bit systems at all. The first call to the
  watch API crashed it. This was because atomic operations worked on data
  structures that were not properly aligned on 32 bit systems.

* fixed issue #848: db.someEdgeCollection.inEdge does not return correct
  value when called the 2nd time after a .save to the edge collection


v2.0.7 (2014-05-05)
-------------------

* issue #839: Foxx Manager missing "unfetch"

* fixed a race condition at startup

  this fixes undefined behavior in case the logger was involved directly at
  startup, before the logger initialization code was called. This should have
  occurred only for code that was executed before the invocation of main(),
  e.g. during ctor calls of statically defined objects.


v2.0.6 (2014-04-22)
-------------------

* fixed issue #835: arangosh doesn't show correct database name



v2.0.5 (2014-04-21)
-------------------

* Fixed a caching problem in IE JS Shell

* added cancelation for async jobs

* upgraded to new gyp for V8

* new Windows installer


v2.0.4 (2014-04-14)
-------------------

* fixed cluster authentication front-end issues for Firefox and IE, there are
  still problems with Chrome


v2.0.3 (2014-04-14)
-------------------

* fixed AQL optimizer bug

* fixed front-end issues

* added password change dialog


v2.0.2 (2014-04-06)
-------------------

* during cluster startup, do not log (somewhat expected) connection errors with
  log level error, but with log level info

* fixed dashboard modals

* fixed connection check for cluster planning front end: firefox does
  not support async:false

* document how to persist a cluster plan in order to relaunch an existing
  cluster later


v2.0.1 (2014-03-31)
-------------------

* make ArangoDB not send back a `WWW-Authenticate` header to a client in case the
  client sends the `X-Omit-WWW-Authenticate` HTTP header.

  This is done to prevent browsers from showing their built-in HTTP authentication
  dialog for AJAX requests that require authentication.
  ArangoDB will still return an HTTP 401 (Unauthorized) if the request doesn't
  contain valid credentials, but it will omit the `WWW-Authenticate` header,
  allowing clients to bypass the browser's authentication dialog.

* fixed isses in arango-dfdb:

  the dfdb was not able to unload certain system collections, so these couldn't be
  inspected with the dfdb sometimes. Additionally, it did not truncate corrupt
  markers from datafiles under some circumstances

* added `changePassword` attribute for users

* fixed non-working "save" button in collection edit view of web interface
  clicking the save button did nothing. one had to press enter in one of the input
  fields to send modified form data

* fixed V8 compile error on MacOS X

* prevent `body length: -9223372036854775808` being logged in development mode for
  some Foxx HTTP responses

* fixed several bugs in web interface dashboard

* fixed issue #783: coffee script not working in manifest file

* fixed issue #783: coffee script not working in manifest file

* fixed issue #781: Cant save current query from AQL editor ui

* bumped version in `X-Arango-Version` compatibility header sent by arangosh and other
  client tools from `1.5` to `2.0`.

* fixed startup options for arango-dfdb, added details option for arango-dfdb

* fixed display of missing error messages and codes in arangosh

* when creating a collection via the web interface, the collection type was always
  "document", regardless of the user's choice


v2.0.0 (2014-03-10)
-------------------

* first 2.0 release


v2.0.0-rc2 (2014-03-07)
-----------------------

* fixed cluster authorization


v2.0.0-rc1 (2014-02-28)
-----------------------

* added sharding :-)

* added collection._dbName attribute to query the name of the database from a collection

  more detailed documentation on the sharding and cluster features can be found in the user
  manual, section **Sharding**

* INCOMPATIBLE CHANGE: using complex values in AQL filter conditions with operators other
  than equality (e.g. >=, >, <=, <) will disable usage of skiplist indexes for filter
  evaluation.

  For example, the following queries will be affected by change:

      FOR doc IN docs FILTER doc.value < { foo: "bar" } RETURN doc
      FOR doc IN docs FILTER doc.value >= [ 1, 2, 3 ] RETURN doc

  The following queries will not be affected by the change:

      FOR doc IN docs FILTER doc.value == 1 RETURN doc
      FOR doc IN docs FILTER doc.value == "foo" RETURN doc
      FOR doc IN docs FILTER doc.value == [ 1, 2, 3 ] RETURN doc
      FOR doc IN docs FILTER doc.value == { foo: "bar" } RETURN doc

* INCOMPATIBLE CHANGE: removed undocumented method `collection.saveOrReplace`

  this feature was never advertised nor documented nor tested.

* INCOMPATIBLE CHANGE: removed undocumented REST API method `/_api/simple/BY-EXAMPLE-HASH`

  this feature was never advertised nor documented nor tested.

* added explicit startup parameter `--server.reuse-address`

  This flag can be used to control whether sockets should be acquired with the SO_REUSEADDR
  flag.

  Regardless of this setting, sockets on Windows are always acquired using the
  SO_EXCLUSIVEADDRUSE flag.

* removed undocumented REST API method GET `/_admin/database-name`

* added user validation API at POST `/_api/user/<username>`

* slightly improved users management API in `/_api/user`:

  Previously, when creating a new user via HTTP POST, the username needed to be
  passed in an attribute `username`. When users were returned via this API,
  the usernames were returned in an attribute named `user`. This was slightly
  confusing and was changed in 2.0 as follows:

  - when adding a user via HTTP POST, the username can be specified in an attribute
  `user`. If this attribute is not used, the API will look into the attribute `username`
  as before and use that value.
  - when users are returned via HTTP GET, the usernames are still returned in an
    attribute `user`.

  This change should be fully downwards-compatible with the previous version of the API.

* added AQL SLICE function to extract slices from lists

* made module loader more node compatible

* the startup option `--javascript.package-path` for arangosh is now deprecated and does
  nothing. Using it will not cause an error, but the option is ignored.

* added coffee script support

* Several UI improvements.

* Exchanged icons in the graphviewer toolbar

* always start networking and HTTP listeners when starting the server (even in
  console mode)

* allow vertex and edge filtering with user-defined functions in TRAVERSAL,
  TRAVERSAL_TREE and SHORTEST_PATH AQL functions:

      // using user-defined AQL functions for edge and vertex filtering
      RETURN TRAVERSAL(friends, friendrelations, "friends/john", "outbound", {
        followEdges: "myfunctions::checkedge",
        filterVertices: "myfunctions::checkvertex"
      })

      // using the following custom filter functions
      var aqlfunctions = require("org/arangodb/aql/functions");
      aqlfunctions.register("myfunctions::checkedge", function (config, vertex, edge, path) {
        return (edge.type !== 'dislikes'); // don't follow these edges
      }, false);

      aqlfunctions.register("myfunctions::checkvertex", function (config, vertex, path) {
        if (vertex.isDeleted || ! vertex.isActive) {
          return [ "prune", "exclude" ]; // exclude these and don't follow them
        }
        return [ ]; // include everything else
      }, false);

* fail if invalid `strategy`, `order` or `itemOrder` attribute values
  are passed to the AQL TRAVERSAL function. Omitting these attributes
  is not considered an error, but specifying an invalid value for any
  of these attributes will make an AQL query fail.

* issue #751: Create database through API should return HTTP status code 201

  By default, the server now returns HTTP 201 (created) when creating a new
  database successfully. To keep compatibility with older ArangoDB versions, the
  startup parameter `--server.default-api-compatibility` can be set to a value
  of `10400` to indicate API compatibility with ArangoDB 1.4. The compatibility
  can also be enforced by setting the `X-Arango-Version` HTTP header in a
  client request to this API on a per-request basis.

* allow direct access from the `db` object to collections whose names start
  with an underscore (e.g. db._users).

  Previously, access to such collections via the `db` object was possible from
  arangosh, but not from arangod (and thus Foxx and actions). The only way
  to access such collections from these places was via the `db._collection(<name>)`
  workaround.

* allow `\n` (as well as `\r\n`) as line terminator in batch requests sent to
  `/_api/batch` HTTP API.

* use `--data-binary` instead of `--data` parameter in generated cURL examples

* issue #703: Also show path of logfile for fm.config()

* issue #675: Dropping a collection used in "graph" module breaks the graph

* added "static" Graph.drop() method for graphs API

* fixed issue #695: arangosh server.password error

* use pretty-printing in `--console` mode by default

* simplified ArangoDB startup options

  Some startup options are now superfluous or their usage is simplified. The
  following options have been changed:

  * `--javascript.modules-path`: this option has been removed. The modules paths
    are determined by arangod and arangosh automatically based on the value of
    `--javascript.startup-directory`.

    If the option is set on startup, it is ignored so startup will not abort with
    an error `unrecognized option`.

  * `--javascript.action-directory`: this option has been removed. The actions
    directory is determined by arangod automatically based on the value of
    `--javascript.startup-directory`.

    If the option is set on startup, it is ignored so startup will not abort with
    an error `unrecognized option`.

  * `--javascript.package-path`: this option is still available but it is not
    required anymore to set the standard package paths (e.g. `js/npm`). arangod
    will automatically use this standard package path regardless of whether it
    was specified via the options.

    It is possible to use this option to add additional package paths to the
    standard value.

  Configuration files included with arangod are adjusted accordingly.

* layout of the graphs tab adapted to better fit with the other tabs

* database selection is moved to the bottom right corner of the web interface

* removed priority queue index type

  this feature was never advertised nor documented nor tested.

* display internal attributes in document source view of web interface

* removed separate shape collections

  When upgrading to ArangoDB 2.0, existing collections will be converted to include
  shapes and attribute markers in the datafiles instead of using separate files for
  shapes.

  When a collection is converted, existing shapes from the SHAPES directory will
  be written to a new datafile in the collection directory, and the SHAPES directory
  will be removed afterwards.

  This saves up to 2 MB of memory and disk space for each collection
  (savings are higher, the less different shapes there are in a collection).
  Additionally, one less file descriptor per opened collection will be used.

  When creating a new collection, the amount of sync calls may be reduced. The same
  may be true for documents with yet-unknown shapes. This may help performance
  in these cases.

* added AQL functions `NTH` and `POSITION`

* added signal handler for arangosh to save last command in more cases

* added extra prompt placeholders for arangosh:
  - `%e`: current endpoint
  - `%u`: current user

* added arangosh option `--javascript.gc-interval` to control amount of
  garbage collection performed by arangosh

* fixed issue #651: Allow addEdge() to take vertex ids in the JS library

* removed command-line option `--log.format`

  In previous versions, this option did not have an effect for most log messages, so
  it got removed.

* removed C++ logger implementation

  Logging inside ArangoDB is now done using the LOG_XXX() macros. The LOGGER_XXX()
  macros are gone.

* added collection status "loading"


v1.4.16 (XXXX-XX-XX)
--------------------

* fixed too eager datafile deletion

  this issue could have caused a crash when the compaction had marked datafiles as obsolete
  and they were removed while "old" temporary query results still pointed to the old datafile
  positions

* fixed issue #826: Replication fails when a collection's configuration changes


v1.4.15 (2014-04-19)
--------------------

* bugfix for AQL query optimizer

  the following type of query was too eagerly optimized, leading to errors in code-generation:

      LET a = (FOR i IN [] RETURN i) LET b = (FOR i IN [] RETURN i) RETURN 1

  the problem occurred when both lists in the subqueries were empty. In this case invalid code
  was generated and the query couldn't be executed.


v1.4.14 (2014-04-05)
--------------------

* fixed race conditions during shape / attribute insertion

  A race condition could have led to spurious `cannot find attribute #xx` or
  `cannot find shape #xx` (where xx is a number) warning messages being logged
  by the server. This happened when a new attribute was inserted and at the same
  time was queried by another thread.

  Also fixed a race condition that may have occurred when a thread tried to
  access the shapes / attributes hash tables while they were resized. In this
  cases, the shape / attribute may have been hashed to a wrong slot.

* fixed a memory barrier / cpu synchronization problem with libev, affecting
  Windows with Visual Studio 2013 (probably earlier versions are affected, too)

  The issue is described in detail here:
  http://lists.schmorp.de/pipermail/libev/2014q1/002318.html


v1.4.13 (2014-03-14)
--------------------

* added diagnostic output for Foxx application upload

* allow dump & restore from ArangoDB 1.4 with an ArangoDB 2.0 server

* allow startup options `temp-path` and `default-language` to be specified from the arangod
  configuration file and not only from the command line

* fixed too eager compaction

  The compaction will now wait for several seconds before trying to re-compact the same
  collection. Additionally, some other limits have been introduced for the compaction.


v1.4.12 (2014-03-05)
--------------------

* fixed display bug in web interface which caused the following problems:
  - documents were displayed in web interface as being empty
  - document attributes view displayed many attributes with content "undefined"
  - document source view displayed many attributes with name "TYPEOF" and value "undefined"
  - an alert popping up in the browser with message "Datatables warning..."

* re-introduced old-style read-write locks to supports Windows versions older than
  Windows 2008R2 and Windows 7. This should re-enable support for Windows Vista and
  Windows 2008.


v1.4.11 (2014-02-27)
--------------------

* added SHORTEST_PATH AQL function

  this calculates the shortest paths between two vertices, using the Dijkstra
  algorithm, employing a min-heap

  By default, ArangoDB does not know the distance between any two vertices and
  will use a default distance of 1. A custom distance function can be registered
  as an AQL user function to make the distance calculation use any document
  attributes or custom logic:

      RETURN SHORTEST_PATH(cities, motorways, "cities/CGN", "cities/MUC", "outbound", {
        paths: true,
        distance: "myfunctions::citydistance"
      })

      // using the following custom distance function
      var aqlfunctions = require("org/arangodb/aql/functions");
      aqlfunctions.register("myfunctions::distance", function (config, vertex1, vertex2, edge) {
        return Math.sqrt(Math.pow(vertex1.x - vertex2.x) + Math.pow(vertex1.y - vertex2.y));
      }, false);

* fixed bug in Graph.pathTo function

* fixed small memleak in AQL optimizer

* fixed access to potentially uninitialized variable when collection had a cap constraint


v1.4.10 (2014-02-21)
--------------------

* fixed graph constructor to allow graph with some parameter to be used

* added node.js "events" and "stream"

* updated npm packages

* added loading of .json file

* Fixed http return code in graph api with waitForSync parameter.

* Fixed documentation in graph, simple and index api.

* removed 2 tests due to change in ruby library.

* issue #756: set access-control-expose-headers on CORS response

  the following headers are now whitelisted by ArangoDB in CORS responses:
  - etag
  - content-encoding
  - content-length
  - location
  - server
  - x-arango-errors
  - x-arango-async-id


v1.4.9 (2014-02-07)
-------------------

* return a document's current etag in response header for HTTP HEAD requests on
  documents that return an HTTP 412 (precondition failed) error. This allows
  retrieving the document's current revision easily.

* added AQL function `SKIPLIST` to directly access skiplist indexes from AQL

  This is a shortcut method to use a skiplist index for retrieving specific documents in
  indexed order. The function capability is rather limited, but it may be used
  for several cases to speed up queries. The documents are returned in index order if
  only one condition is used.

      /* return all documents with mycollection.created > 12345678 */
      FOR doc IN SKIPLIST(mycollection, { created: [[ '>', 12345678 ]] })
        RETURN doc

      /* return first document with mycollection.created > 12345678 */
      FOR doc IN SKIPLIST(mycollection, { created: [[ '>', 12345678 ]] }, 0, 1)
        RETURN doc

      /* return all documents with mycollection.created between 12345678 and 123456790 */
      FOR doc IN SKIPLIST(mycollection, { created: [[ '>', 12345678 ], [ '<=', 123456790 ]] })
        RETURN doc

      /* return all documents with mycollection.a equal 1 and .b equal 2 */
      FOR doc IN SKIPLIST(mycollection, { a: [[ '==', 1 ]], b: [[ '==', 2 ]] })
        RETURN doc

  The function requires a skiplist index with the exact same attributes to
  be present on the specified collection. All attributes present in the skiplist
  index must be specified in the conditions specified for the `SKIPLIST` function.
  Attribute declaration order is important, too: attributes must be specified in the
  same order in the condition as they have been declared in the skiplist index.

* added command-line option `--server.disable-authentication-unix-sockets`

  with this option, authentication can be disabled for all requests coming
  in via UNIX domain sockets, enabling clients located on the same host as
  the ArangoDB server to connect without authentication.
  Other connections (e.g. TCP/IP) are not affected by this option.

  The default value for this option is `false`.
  Note: this option is only supported on platforms that support Unix domain
  sockets.

* call global arangod instance destructor on shutdown

* issue #755: TRAVERSAL does not use strategy, order and itemOrder options

  these options were not honored when configuring a traversal via the AQL
  TRAVERSAL function. Now, these options are used if specified.

* allow vertex and edge filtering with user-defined functions in TRAVERSAL,
  TRAVERSAL_TREE and SHORTEST_PATH AQL functions:

      // using user-defined AQL functions for edge and vertex filtering
      RETURN TRAVERSAL(friends, friendrelations, "friends/john", "outbound", {
        followEdges: "myfunctions::checkedge",
        filterVertices: "myfunctions::checkvertex"
      })

      // using the following custom filter functions
      var aqlfunctions = require("org/arangodb/aql/functions");
      aqlfunctions.register("myfunctions::checkedge", function (config, vertex, edge, path) {
        return (edge.type !== 'dislikes'); // don't follow these edges
      }, false);

      aqlfunctions.register("myfunctions::checkvertex", function (config, vertex, path) {
        if (vertex.isDeleted || ! vertex.isActive) {
          return [ "prune", "exclude" ]; // exclude these and don't follow them
        }
        return [ ]; // include everything else
      }, false);

* issue #748: add vertex filtering to AQL's TRAVERSAL[_TREE]() function


v1.4.8 (2014-01-31)
-------------------

* install foxx apps in the web interface

* fixed a segfault in the import API


v1.4.7 (2014-01-23)
-------------------

* issue #744: Add usage example arangoimp from Command line

* issue #738: added __dirname, __filename pseudo-globals. Fixes #733. (@by pluma)

* mount all Foxx applications in system apps directory on startup


v1.4.6 (2014-01-20)
-------------------

* issue #736: AQL function to parse collection and key from document handle

* added fm.rescan() method for Foxx-Manager

* fixed issue #734: foxx cookie and route problem

* added method `fm.configJson` for arangosh

* include `startupPath` in result of API `/_api/foxx/config`


v1.4.5 (2014-01-15)
-------------------

* fixed issue #726: Alternate Windows Install Method

* fixed issue #716: dpkg -P doesn't remove everything

* fixed bugs in description of HTTP API `_api/index`

* fixed issue #732: Rest API GET revision number

* added missing documentation for several methods in HTTP API `/_api/edge/...`

* fixed typos in description of HTTP API `_api/document`

* defer evaluation of AQL subqueries and logical operators (lazy evaluation)

* Updated font in WebFrontend, it now contains a version that renders properly on Windows

* generally allow function return values as call parameters to AQL functions

* fixed potential deadlock in global context method execution

* added override file "arangod.conf.local" (and co)


v1.4.4 (2013-12-24)
-------------------

* uid and gid are now set in the scripts, there is no longer a separate config file for
  arangod when started from a script

* foxx-manager is now an alias for arangosh

* arango-dfdb is now an alias for arangod, moved from bin to sbin

* changed from readline to linenoise for Windows

* added --install-service and --uninstall-service for Windows

* removed --daemon and --supervisor for Windows

* arangosh and arangod now uses the config-file which maps the binary name, i. e. if you
  rename arangosh to foxx-manager it will use the config file foxx-manager.conf

* fixed lock file for Windows

* fixed issue #711, #687: foxx-manager throws internal errors

* added `--server.ssl-protocol` option for client tools
  this allows connecting from arangosh, arangoimp, arangoimp etc. to an ArangoDB
  server that uses a non-default value for `--server.ssl-protocol`. The default
  value for the SSL protocol is 4 (TLSv1). If the server is configured to use a
  different protocol, it was not possible to connect to it with the client tools.

* added more detailed request statistics

  This adds the number of async-executed HTTP requests plus the number of HTTP
  requests per individual HTTP method type.

* added `--force` option for arangorestore
  this option allows continuing a restore operation even if the server reports errors
  in the middle of the restore operation

* better error reporting for arangorestore
  in case the server returned an HTTP error, arangorestore previously reported this
  error as `internal error` without any details only. Now server-side errors are
  reported by arangorestore with the server's error message

* include more system collections in dumps produced by arangodump
  previously some system collections were intentionally excluded from dumps, even if the
  dump was run with `--include-system-collections`. for example, the collections `_aal`,
  `_modules`, `_routing`, and `_users` were excluded. This makes sense in a replication
  context but not always in a dump context.
  When specifying `--include-system-collections`, arangodump will now include the above-
  mentioned collections in the dump, too. Some other system collections are still excluded
  even when the dump is run with `--include-system-collections`, for example `_replication`
  and `_trx`.

* fixed issue #701: ArangoStatement undefined in arangosh

* fixed typos in configuration files


v1.4.3 (2013-11-25)
-------------------

* fixed a segfault in the AQL optimizer, occurring when a constant non-list value was
  used on the right-hand side of an IN operator that had a collection attribute on the
  left-hand side

* issue #662:

  Fixed access violation errors (crashes) in the Windows version, occurring under some
  circumstances when accessing databases with multiple clients in parallel

* fixed issue #681: Problem with ArchLinux PKGBUILD configuration


v1.4.2 (2013-11-20)
-------------------

* fixed issue #669: Tiny documentation update

* ported Windows version to use native Windows API SRWLocks (slim read-write locks)
  and condition variables instead of homemade versions

  MSDN states the following about the compatibility of SRWLocks and Condition Variables:

      Minimum supported client:
      Windows Server 2008 [desktop apps | Windows Store apps]

      Minimum supported server:
      Windows Vista [desktop apps | Windows Store apps]

* fixed issue #662: ArangoDB on Windows hanging

  This fixes a deadlock issue that occurred on Windows when documents were written to
  a collection at the same time when some other thread tried to drop the collection.

* fixed file-based logging in Windows

  the logger complained on startup if the specified log file already existed

* fixed startup of server in daemon mode (`--daemon` startup option)

* fixed a segfault in the AQL optimizer

* issue #671: Method graph.measurement does not exist

* changed Windows condition variable implementation to use Windows native
  condition variables

  This is an attempt to fix spurious Windows hangs as described in issue #662.

* added documentation for JavaScript traversals

* added --code-page command-line option for Windows version of arangosh

* fixed a problem when creating edges via the web interface.

  The problem only occurred if a collection was created with type "document
  collection" via the web interface, and afterwards was dropped and re-created
  with type "edge collection". If the web interface page was not reloaded,
  the old collection type (document) was cached, making the subsequent creation
  of edges into the (seeming-to-be-document) collection fail.

  The fix is to not cache the collection type in the web interface. Users of
  an older version of the web interface can reload the collections page if they
  are affected.

* fixed a caching problem in arangosh: if a collection was created using the web
  interface, and then removed via arangosh, arangosh did not actually drop the
  collection due to caching.

  Because the `drop` operation was not carried out, this caused misleading error
  messages when trying to re-create the collection (e.g. `cannot create collection:
  duplicate name`).

* fixed ALT-introduced characters for arangosh console input on Windows

  The Windows readline port was not able to handle characters that are built
  using CTRL or ALT keys. Regular characters entered using the CTRL or ALT keys
  were silently swallowed and not passed to the terminal input handler.

  This did not seem to cause problems for the US keyboard layout, but was a
  severe issue for keyboard layouts that require the ALT (or ALT-GR) key to
  construct characters. For example, entering the character `{` with a German
  keyboard layout requires pressing ALT-GR + 9.

* fixed issue #665: Hash/skiplist combo madness bit my ass

  this fixes a problem with missing/non-deterministic rollbacks of inserts in
  case of a unique constraint violation into a collection with multiple secondary
  indexes (with at least one of them unique)

* fixed issue #664: ArangoDB installer on Windows requires drive c:

* partly fixed issue #662: ArangoDB on Windows hanging

  This fixes dropping databases on Windows. In previous 1.4 versions on Windows,
  one shape collection file was not unloaded and removed when dropping a database,
  leaving one directory and one shape collection file in the otherwise-dropped
  database directory.

* fixed issue #660: updated documentation on indexes


v1.4.1 (2013-11-08)
-------------------

* performance improvements for skip-list deletes


v1.4.1-rc1 (2013-11-07)
-----------------------

* fixed issue #635: Web-Interface should have a "Databases" Menu for Management

* fixed issue #624: Web-Interface is missing a Database selector

* fixed segfault in bitarray query

* fixed issue #656: Cannot create unique index through web interface

* fixed issue #654: bitarray index makes server down

* fixed issue #653: Slow query

* fixed issue #650: Randomness of any() should be improved

* made AQL `DOCUMENT()` function polymorphic and work with just one parameter.

  This allows using the `DOCUMENT` function like this:

      DOCUMENT('users/john')
      DOCUMENT([ 'users/john', 'users/amy' ])

  in addition to the existing use cases:

      DOCUMENT(users, 'users/john')
      DOCUMENT(users, 'john')
      DOCUMENT(users, [ 'users/john' ])
      DOCUMENT(users, [ 'users/john', 'users/amy' ])
      DOCUMENT(users, [ 'john', 'amy' ])

* simplified usage of ArangoDB batch API

  It is not necessary anymore to send the batch boundary in the HTTP `Content-Type`
  header. Previously, the batch API expected the client to send a Content-Type header
  of`multipart/form-data; boundary=<some boundary value>`. This is still supported in
  ArangoDB 2.0, but clients can now also omit this header. If the header is not
  present in a client request, ArangoDB will ignore the request content type and
  read the MIME boundary from the beginning of the request body.

  This also allows using the batch API with the Swagger "Try it out" feature (which is
  not too good at sending a different or even dynamic content-type request header).

* added API method GET `/_api/database/user`

  This returns the list of databases a specific user can see without changing the
  username/passwd.

* issue #424: Documentation about IDs needs to be upgraded


v1.4.0 (2013-10-29)
-------------------

* fixed issue #648: /batch API is missing from Web Interface API Documentation (Swagger)

* fixed issue #647: Icon tooltips missing

* fixed issue #646: index creation in web interface

* fixed issue #645: Allow jumping from edge to linked vertices

* merged PR for issue #643: Some minor corrections and a link to "Downloads"

* fixed issue #642: Completion of error handling

* fixed issue #639: compiling v1.4 on maverick produces warnings on -Wstrict-null-sentinel

* fixed issue #634: Web interface bug: Escape does not always propagate

* fixed issue #620: added startup option `--server.default-api-compatibility`

  This adds the following changes to the ArangoDB server and clients:
  - the server provides a new startup option `--server.default-api-compatibility`.
    This option can be used to determine the compatibility of (some) server API
    return values. The value for this parameter is a server version number,
    calculated as follows: `10000 * major + 100 * minor` (e.g. `10400` for ArangoDB
    1.3). The default value is `10400` (1.4), the minimum allowed value is `10300`
    (1.3).

    When setting this option to a value lower than the current server version,
    the server might respond with old-style results to "old" clients, increasing
    compatibility with "old" (non-up-to-date) clients.

  - the server will on each incoming request check for an HTTP header
    `x-arango-version`. Clients can optionally set this header to the API
    version number they support. For example, if a client sends the HTTP header
    `x-arango-version: 10300`, the server will pick this up and might send ArangoDB
    1.3-style responses in some situations.

    Setting either the startup parameter or using the HTTP header (or both) allows
    running "old" clients with newer versions of ArangoDB, without having to adjust
    the clients too much.

  - the `location` headers returned by the server for the APIs `/_api/document/...`
    and `/_api/collection/...` will have different values depending on the used API
    version. If the API compatibility is `10300`, the `location` headers returned
    will look like this:

        location: /_api/document/....

    whereas when an API compatibility of `10400` or higher is used, the `location`
    headers will look like this:

        location: /_db/<database name>/_api/document/...

  Please note that even in the presence of this, old API versions still may not
  be supported forever by the server.

* fixed issue #643: Some minor corrections and a link to "Downloads" by @frankmayer

* started issue #642: Completion of error handling

* fixed issue #639: compiling v1.4 on maverick produces warnings on
  -Wstrict-null-sentinel

* fixed issue #621: Standard Config needs to be fixed

* added function to manage indexes (web interface)

* improved server shutdown time by signaling shutdown to applicationserver,
  logging, cleanup and compactor threads

* added foxx-manager `replace` command

* added foxx-manager `installed` command (a more intuitive alias for `list`)

* fixed issue #617: Swagger API is missing '/_api/version'

* fixed issue #615: Swagger API: Some commands have no parameter entry forms

* fixed issue #614: API : Typo in : Request URL /_api/database/current

* fixed issue #609: Graph viz tool - different background color

* fixed issue #608: arangosh config files - eventually missing in the manual

* fixed issue #607: Admin interface: no core documentation

* fixed issue #603: Aardvark Foxx App Manager

* fixed a bug in type-mapping between AQL user functions and the AQL layer

  The bug caused errors like the following when working with collection documents
  in an AQL user function:

      TypeError: Cannot assign to read only property '_id' of #<ShapedJson>

* create less system collections when creating a new database

  This is achieved by deferring collection creation until the collections are actually
  needed by ArangoDB. The following collections are affected by the change:
  - `_fishbowl`
  - `_structures`


v1.4.0-beta2 (2013-10-14)
-------------------------

* fixed compaction on Windows

  The compaction on Windows did not ftruncate the cleaned datafiles to a smaller size.
  This has been fixed so not only the content of the files is cleaned but also files
  are re-created with potentially smaller sizes.

* only the following system collections will be excluded from replication from now on:
  - `_replication`
  - `_trx`
  - `_users`
  - `_aal`
  - `_fishbowl`
  - `_modules`
  - `_routing`

  Especially the following system collections will now be included in replication:
  - `_aqlfunctions`
  - `_graphs`

  In previous versions of ArangoDB, all system collections were excluded from the
  replication.

  The change also caused a change in the replication logger and applier:
  in previous versions of ArangoDB, only a collection's id was logged for an operation.
  This has not caused problems for non-system collections but for system collections
  there ids might differ. In addition to a collection id ArangoDB will now also log the
  name of a collection for each replication event.

  The replication applier will now look for the collection name attribute in logged
  events preferably.

* added database selection to arango-dfdb

* provide foxx-manager, arangodump, and arangorestore in Windows build

* ArangoDB 1.4 will refuse to start if option `--javascript.app-path` is not set.

* added startup option `--server.allow-method-override`

  This option can be set to allow overriding the HTTP request method in a request using
  one of the following custom headers:

  - x-http-method-override
  - x-http-method
  - x-method-override

  This allows bypassing proxies and tools that would otherwise just let certain types of
  requests pass. Enabling this option may impose a security risk, so it should only be
  used in very controlled environments.

  The default value for this option is `false` (no method overriding allowed).

* added "details" URL parameter for bulk import API

  Setting the `details` URL parameter to `true` in a call to POST `/_api/import` will make
  the import return details about non-imported documents in the `details` attribute. If
  `details` is `false` or omitted, no `details` attribute will be present in the response.
  This is the same behavior that previous ArangoDB versions exposed.

* added "complete" option for bulk import API

  Setting the `complete` URL parameter to `true` in a call to POST `/_api/import` will make
  the import completely fail if at least one of documents cannot be imported successfully.

  It defaults to `false`, which will make ArangoDB continue importing the other documents
  from the import even if some documents cannot be imported. This is the same behavior that
  previous ArangoDB versions exposed.

* added missing swagger documentation for `/_api/log`

* calling `/_api/logs` (or `/_admin/logs`) is only permitted from the `_system` database now.

  Calling this API method for/from other database will result in an HTTP 400.

' ported fix from https://github.com/novus/nvd3/commit/0894152def263b8dee60192f75f66700cea532cc

  This prevents JavaScript errors from occurring in Chrome when in the admin interface,
  section "Dashboard".

* show current database name in web interface (bottom right corner)

* added missing documentation for /_api/import in swagger API docs

* allow specification of database name for replication sync command replication applier

  This allows syncing from a master database with a different name than the slave database.

* issue #601: Show DB in prompt

  arangosh now displays the database name as part of the prompt by default.

  Can change the prompt by using the `--prompt` option, e.g.

      > arangosh --prompt "my db is named \"%d\"> "


v1.4.0-beta1 (2013-10-01)
-------------------------

* make the Foxx manager use per-database app directories

  Each database now has its own subdirectory for Foxx applications. Each database
  can thus use different Foxx applications if required. A Foxx app for a specific
  database resides in `<app-path>/databases/<database-name>/<app-name>`.

  System apps are shared between all databases. They reside in `<app-path>/system/<app-name>`.

* only trigger an engine reset in development mode for URLs starting with `/dev/`

  This prevents ArangoDB from reloading all Foxx applications when it is not
  actually necessary.

* changed error code from 10 (bad parameter) to 1232 (invalid key generator) for
  errors that are due to an invalid key generator specification when creating a new
  collection

* automatic detection of content-type / mime-type for Foxx assets based on filenames,
  added possibility to override auto detection

* added endpoint management API at `/_api/endpoint`

* changed HTTP return code of PUT `/_api/cursor` from 400 to 404 in case a
  non-existing cursor is referred to

* issue #360: added support for asynchronous requests

  Incoming HTTP requests with the headers `x-arango-async: true` or
  `x-arango-async: store` will be answered by the server instantly with a generic
  HTTP 202 (Accepted) response.

  The actual requests will be queued and processed by the server asynchronously,
  allowing the client to continue sending other requests without waiting for the
  server to process the actually requested operation.

  The exact point in time when a queued request is executed is undefined. If an
  error occurs during execution of an asynchronous request, the client will not
  be notified by the server.

  The maximum size of the asynchronous task queue can be controlled using the new
  option `--scheduler.maximal-queue-size`. If the queue contains this many number of
  tasks and a new asynchronous request comes in, the server will reject it with an
  HTTP 500 (internal server error) response.

  Results of incoming requests marked with header `x-arango-async: true` will be
  discarded by the server immediately. Clients have no way of accessing the result
  of such asynchronously executed request. This is just _fire and forget_.

  To later retrieve the result of an asynchronously executed request, clients can
  mark a request with the header `x-arango-async: keep`. This makes the server
  store the result of the request in memory until explicitly fetched by a client
  via the `/_api/job` API. The `/_api/job` API also provides methods for basic
  inspection of which pending or already finished requests there are on the server,
  plus ways for garbage collecting unneeded results.

* Added new option `--scheduler.maximal-queue-size`.

* issue #590: Manifest Lint

* added data dump and restore tools, arangodump and arangorestore.

  arangodump can be used to create a logical dump of an ArangoDB database, or
  just dedicated collections. It can be used to dump both a collection's structure
  (properties and indexes) and data (documents).

  arangorestore can be used to restore data from a dump created with arangodump.
  arangorestore currently does not re-create any indexes, and doesn't yet handle
  referenced documents in edges properly when doing just partial restores.
  This will be fixed until 1.4 stable.

* introduced `--server.database` option for arangosh, arangoimp, and arangob.

  The option allows these client tools to use a certain database for their actions.
  In arangosh, the current database can be switched at any time using the command

      db._useDatabase(<name>);

  When no database is specified, all client tools will assume they should use the
  default database `_system`. This is done for downwards-compatibility reasons.

* added basic multi database support (alpha)

  New databases can be created using the REST API POST `/_api/database` and the
  shell command `db._createDatabase(<name>)`.

  The default database in ArangoDB is called `_system`. This database is always
  present and cannot be deleted by the user. When an older version of ArangoDB is
  upgraded to 1.4, the previously only database will automatically become the
  `_system` database.

  New databases can be created with the above commands, and can be deleted with the
  REST API DELETE `/_api/database/<name>` or the shell command `db._dropDatabase(<name>);`.

  Deleting databases is still unstable in ArangoDB 1.4 alpha and might crash the
  server. This will be fixed until 1.4 stable.

  To access a specific database via the HTTP REST API, the `/_db/<name>/` prefix
  can be used in all URLs. ArangoDB will check if an incoming request starts with
  this prefix, and will automatically pick the database name from it. If the prefix
  is not there, ArangoDB will assume the request is made for the default database
  (`_system`). This is done for downwards-compatibility reasons.

  That means, the following URL pathnames are logically identical:

      /_api/document/mycollection/1234
      /_db/_system/document/mycollection/1234

  To access a different database (e.g. `test`), the URL pathname would look like this:

      /_db/test/document/mycollection/1234

  New databases can also be created and existing databases can only be dropped from
  within the default database (`_system`). It is not possible to drop the `_system`
  database itself.

  Cross-database operations are unintended and unsupported. The intention of the
  multi-database feature is to have the possibility to have a few databases managed
  by ArangoDB in parallel, but to only access one database at a time from a connection
  or a request.

  When accessing the web interface via the URL pathname `/_admin/html/` or `/_admin/aardvark`,
  the web interface for the default database (`_system`) will be displayed.
  To access the web interface for a different database, the database name can be
  put into the URLs as a prefix, e.g. `/_db/test/_admin/html` or
  `/_db/test/_admin/aardvark`.

  All internal request handlers and also all user-defined request handlers and actions
  (including Foxx) will only get to see the unprefixed URL pathnames (i.e. excluding
  any database name prefix). This is to ensure downwards-compatibility.

  To access the name of the requested database from any action (including Foxx), use
  use `req.database`.

  For example, when calling the URL `/myapp/myaction`, the content of `req.database`
  will be `_system` (the default database because no database got specified) and the
  content of `req.url` will be `/myapp/myaction`.

  When calling the URL `/_db/test/myapp/myaction`, the content of `req.database` will be
  `test`, and the content of `req.url` will still be `/myapp/myaction`.

* Foxx now excludes files starting with . (dot) when bundling assets

  This mitigates problems with editor swap files etc.

* made the web interface a Foxx application

  This change caused the files for the web interface to be moved from `html/admin` to
  `js/apps/aardvark` in the file system.

  The base URL for the admin interface changed from `_admin/html/index.html` to
  `_admin/aardvark/index.html`.

  The "old" redirection to `_admin/html/index.html` will now produce a 404 error.

  When starting ArangoDB with the `--upgrade` option, this will automatically be remedied
  by putting in a redirection from `/` to `/_admin/aardvark/index.html`, and from
  `/_admin/html/index.html` to `/_admin/aardvark/index.html`.

  This also obsoletes the following configuration (command-line) options:
  - `--server.admin-directory`
  - `--server.disable-admin-interface`

  when using these now obsolete options when the server is started, no error is produced
  for downwards-compatibility.

* changed User-Agent value sent by arangoimp, arangosh, and arangod from "VOC-Agent" to
  "ArangoDB"

* changed journal file creation behavior as follows:

  Previously, a journal file for a collection was always created when a collection was
  created. When a journal filled up and became full, the current journal was made a
  datafile, and a new (empty) journal was created automatically. There weren't many
  intended situations when a collection did not have at least one journal.

  This is changed now as follows:
  - when a collection is created, no journal file will be created automatically
  - when there is a write into a collection without a journal, the journal will be
    created lazily
  - when there is a write into a collection with a full journal, a new journal will
    be created automatically

  From the end user perspective, nothing should have changed, except that there is now
  less disk usage for empty collections. Disk usage of infrequently updated collections
  might also be reduced significantly by running the `rotate()` method of a collection,
  and not writing into a collection subsequently.

* added method `collection.rotate()`

  This allows premature rotation of a collection's current journal file into a (read-only)
  datafile. The purpose of using `rotate()` is to prematurely allow compaction (which is
  performed on datafiles only) on data, even if the journal was not filled up completely.

  Using `rotate()` may make sense in the following scenario:

      c = db._create("test");
      for (i = 0; i < 1000; ++i) {
        c.save(...); // insert lots of data here
      }

      ...
      c.truncate(); // collection is now empty
      // only data in datafiles will be compacted by following compaction runs
      // all data in the current journal would not be compacted

      // calling rotate will make the current journal a datafile, and thus make it
      // eligible for compaction
      c.rotate();

  Using `rotate()` may also be useful when data in a collection is known to not change
  in the immediate future. After having completed all write operations on a collection,
  performing a `rotate()` will reduce the size of the current journal to the actually
  required size (remember that journals are pre-allocated with a specific size) before
  making the journal a datafile. Thus `rotate()` may cause disk space savings, even if
  the datafiles does not qualify for compaction after rotation.

  Note: rotating the journal is asynchronous, so that the actual rotation may be executed
  after `rotate()` returns to the caller.

* changed compaction to merge small datafiles together (up to 3 datafiles are merged in
  a compaction run)

  In the regular case, this should leave less small datafiles stay around on disk and allow
  using less file descriptors in total.

* added AQL MINUS function

* added AQL UNION_DISTINCT function (more efficient than combination of `UNIQUE(UNION())`)

* updated mruby to 2013-08-22

* issue #587: Add db._create() in help for startup arangosh

* issue #586: Share a link on installation instructions in the User Manual

* issue #585: Bison 2.4 missing on Mac for custom build

* issue #584: Web interface images broken in devel

* issue #583: Small documentation update

* issue #581: Parameter binding for attributes

* issue #580: Small improvements (by @guidoreina)

* issue #577: Missing documentation for collection figures in implementor manual

* issue #576: Get disk usage for collections and graphs

  This extends the result of the REST API for /_api/collection/figures with
  the attributes `compactors.count`, `compactors.fileSize`, `shapefiles.count`,
  and `shapefiles.fileSize`.

* issue #575: installing devel version on mac (low prio)

* issue #574: Documentation (POST /_admin/routing/reload)

* issue #558: HTTP cursors, allow count to ignore LIMIT


v1.4.0-alpha1 (2013-08-02)
--------------------------

* added replication. check online manual for details.

* added server startup options `--server.disable-replication-logger` and
  `--server.disable-replication-applier`

* removed action deployment tool, this now handled with Foxx and its manager or
  by kaerus node utility

* fixed a server crash when using byExample / firstExample inside a transaction
  and the collection contained a usable hash/skiplist index for the example

* defineHttp now only expects a single context

* added collection detail dialog (web interface)

  Shows collection properties, figures (datafiles, journals, attributes, etc.)
  and indexes.

* added documents filter (web interface)

  Allows searching for documents based on attribute values. One or many filter
  conditions can be defined, using comparison operators such as '==', '<=', etc.

* improved AQL editor (web interface)

  Editor supports keyboard shortcuts (Submit, Undo, Redo, Select).
  Editor allows saving and reusing of user-defined queries.
  Added example queries to AQL editor.
  Added comment button.

* added document import (web interface)

  Allows upload of JSON-data from files. Files must have an extension of .json.

* added dashboard (web interface)

  Shows the status of replication and multiple system charts, e.g.
  Virtual Memory Size, Request Time, HTTP Connections etc.

* added API method `/_api/graph` to query all graphs with all properties.

* added example queries in web interface AQL editor

* added arango.reconnect(<host>) method for arangosh to dynamically switch server or
  user name

* added AQL range operator `..`

  The `..` operator can be used to easily iterate over a sequence of numeric
  values. It will produce a list of values in the defined range, with both bounding
  values included.

  Example:

      2010..2013

  will produce the following result:

      [ 2010, 2011, 2012, 2013 ]

* added AQL RANGE function

* added collection.first(count) and collection.last(count) document access functions

  These functions allow accessing the first or last n documents in a collection. The order
  is determined by document insertion/update time.

* added AQL INTERSECTION function

* INCOMPATIBLE CHANGE: changed AQL user function namespace resolution operator from `:` to `::`

  AQL user-defined functions were introduced in ArangoDB 1.3, and the namespace resolution
  operator for them was the single colon (`:`). A function call looked like this:

      RETURN mygroup:myfunc()

  The single colon caused an ambiguity in the AQL grammar, making it indistinguishable from
  named attributes or the ternary operator in some cases, e.g.

      { mygroup:myfunc ? mygroup:myfunc }

  The change of the namespace resolution operator from `:` to `::` fixes this ambiguity.

  Existing user functions in the database will be automatically fixed when starting ArangoDB
  1.4 with the `--upgrade` option. However, queries using user-defined functions need to be
  adjusted on the client side to use the new operator.

* allow multiple AQL LET declarations separated by comma, e.g.
  LET a = 1, b = 2, c = 3

* more useful AQL error messages

  The error position (line/column) is more clearly indicated for parse errors.
  Additionally, if a query references a collection that cannot be found, the error
  message will give a hint on the collection name

* changed return value for AQL `DOCUMENT` function in case document is not found

  Previously, when the AQL `DOCUMENT` function was called with the id of a document and
  the document could not be found, it returned `undefined`. This value is not part of the
  JSON type system and this has caused some problems.
  Starting with ArangoDB 1.4, the `DOCUMENT` function will return `null` if the document
  looked for cannot be found.

  In case the function is called with a list of documents, it will continue to return all
  found documents, and will not return `null` for non-found documents. This has not changed.

* added single line comments for AQL

  Single line comments can be started with a double forward slash: `//`.
  They end at the end of the line, or the end of the query string, whichever is first.

* fixed documentation issues #567, #568, #571.

* added collection.checksum(<withData>) method to calculate CRC checksums for
  collections

  This can be used to
  - check if data in a collection has changed
  - compare the contents of two collections on different ArangoDB instances

* issue #565: add description line to aal.listAvailable()

* fixed several out-of-memory situations when double freeing or invalid memory
  accesses could happen

* less msyncing during the creation of collections

  This is achieved by not syncing the initial (standard) markers in shapes collections.
  After all standard markers are written, the shapes collection will get synced.

* renamed command-line option `--log.filter` to `--log.source-filter` to avoid
  misunderstandings

* introduced new command-line option `--log.content-filter` to optionally restrict
  logging to just specific log messages (containing the filter string, case-sensitive).

  For example, to filter on just log entries which contain `ArangoDB`, use:

      --log.content-filter "ArangoDB"

* added optional command-line option `--log.requests-file` to log incoming HTTP
  requests to a file.

  When used, all HTTP requests will be logged to the specified file, containing the
  client IP address, HTTP method, requests URL, HTTP response code, and size of the
  response body.

* added a signal handler for SIGUSR1 signal:

  when ArangoDB receives this signal, it will respond all further incoming requests
  with an HTTP 503 (Service Unavailable) error. This will be the case until another
  SIGUSR1 signal is caught. This will make ArangoDB start serving requests regularly
  again. Note: this is not implemented on Windows.

* limited maximum request URI length to 16384 bytes:

  Incoming requests with longer request URIs will be responded to with an HTTP
  414 (Request-URI Too Long) error.

* require version 1.0 or 1.1 in HTTP version signature of requests sent by clients:

  Clients sending requests with a non-HTTP 1.0 or non-HTTP 1.1 version number will
  be served with an HTTP 505 (HTTP Version Not Supported) error.

* updated manual on indexes:

  using system attributes such as `_id`, `_key`, `_from`, `_to`, `_rev` in indexes is
  disallowed and will be rejected by the server. This was the case since ArangoDB 1.3,
  but was not properly documented.

* issue #563: can aal become a default object?

  aal is now a prefab object in arangosh

* prevent certain system collections from being renamed, dropped, or even unloaded.

  Which restrictions there are for which system collections may vary from release to
  release, but users should in general not try to modify system collections directly
  anyway.

  Note: there are no such restrictions for user-created collections.

* issue #559: added Foxx documentation to user manual

* added server startup option `--server.authenticate-system-only`. This option can be
  used to restrict the need for HTTP authentication to internal functionality and APIs,
  such as `/_api/*` and `/_admin/*`.
  Setting this option to `true` will thus force authentication for the ArangoDB APIs
  and the web interface, but allow unauthenticated requests for other URLs (including
  user defined actions and Foxx applications).
  The default value of this option is `false`, meaning that if authentication is turned
  on, authentication is still required for *all* incoming requests. Only by setting the
  option to `true` this restriction is lifted and authentication becomes required for
  URLs starting with `/_` only.

  Please note that authentication still needs to be enabled regularly by setting the
  `--server.disable-authentication` parameter to `false`. Otherwise no authentication
  will be required for any URLs as before.

* protect collections against unloading when there are still document barriers around.

* extended cap constraints to optionally limit the active data size in a collection to
  a specific number of bytes.

  The arguments for creating a cap constraint are now:
  `collection.ensureCapConstraint(<count>, <byteSize>);`

  It is supported to specify just a count as in ArangoDB 1.3 and before, to specify
  just a fileSize, or both. The first met constraint will trigger the automated
  document removal.

* added `db._exists(doc)` and `collection.exists(doc)` for easy document existence checks

* added API `/_api/current-database` to retrieve information about the database the
  client is currently connected to (note: the API `/_api/current-database` has been
  removed in the meantime. The functionality is accessible via `/_api/database/current`
  now).

* ensure a proper order of tick values in datafiles/journals/compactors.
  any new files written will have the _tick values of their markers in order. for
  older files, there are edge cases at the beginning and end of the datafiles when
  _tick values are not properly in order.

* prevent caching of static pages in PathHandler.
  whenever a static page is requested that is served by the general PathHandler, the
  server will respond to HTTP GET requests with a "Cache-Control: max-age=86400" header.

* added "doCompact" attribute when creating collections and to collection.properties().
  The attribute controls whether collection datafiles are compacted.

* changed the HTTP return code from 400 to 404 for some cases when there is a referral
  to a non-existing collection or document.

* introduced error code 1909 `too many iterations` that is thrown when graph traversals
  hit the `maxIterations` threshold.

* optionally limit traversals to a certain number of iterations
  the limitation can be achieved via the traversal API by setting the `maxIterations`
  attribute, and also via the AQL `TRAVERSAL` and `TRAVERSAL_TREE` functions by setting
  the same attribute. If traversals are not limited by the end user, a server-defined
  limit for `maxIterations` may be used to prevent server-side traversals from running
  endlessly.

* added graph traversal API at `/_api/traversal`

* added "API" link in web interface, pointing to REST API generated with Swagger

* moved "About" link in web interface into "links" menu

* allow incremental access to the documents in a collection from out of AQL
  this allows reading documents from a collection chunks when a full collection scan
  is required. memory usage might be must lower in this case and queries might finish
  earlier if there is an additional LIMIT statement

* changed AQL COLLECT to use a stable sort, so any previous SORT order is preserved

* issue #547: Javascript error in the web interface

* issue #550: Make AQL graph functions support key in addition to id

* issue #526: Unable to escape when an errorneous command is entered into the js shell

* issue #523: Graph and vertex methods for the javascript api

* issue #517: Foxx: Route parameters with capital letters fail

* issue #512: Binded Parameters for LIMIT


v1.3.3 (2013-08-01)
-------------------

* issue #570: updateFishbowl() fails once

* updated and fixed generated examples

* issue #559: added Foxx documentation to user manual

* added missing error reporting for errors that happened during import of edges


v1.3.2 (2013-06-21)
-------------------

* fixed memleak in internal.download()

* made the shape-collection journal size adaptive:
  if too big shapes come in, a shape journal will be created with a big-enough size
  automatically. the maximum size of a shape journal is still restricted, but to a
  very big value that should never be reached in practice.

* fixed a segfault that occurred when inserting documents with a shape size bigger
  than the default shape journal size (2MB)

* fixed a locking issue in collection.truncate()

* fixed value overflow in accumulated filesizes reported by collection.figures()

* issue #545: AQL FILTER unnecessary (?) loop

* issue #549: wrong return code with --daemon


v1.3.1 (2013-05-24)
-------------------

* removed currently unused _ids collection

* fixed usage of --temp-path in aranogd and arangosh

* issue #540: suppress return of temporary internal variables in AQL

* issue #530: ReferenceError: ArangoError is not a constructor

* issue #535: Problem with AQL user functions javascript API

* set --javascript.app-path for test execution to prevent startup error

* issue #532: Graph _edgesCache returns invalid data?

* issue #531: Arangod errors

* issue #529: Really weird transaction issue

* fixed usage of --temp-path in aranogd and arangosh


v1.3.0 (2013-05-10)
-------------------

* fixed problem on restart ("datafile-xxx is not sealed") when server was killed
  during a compaction run

* fixed leak when using cursors with very small batchSize

* issue #508: `unregistergroup` function not mentioned in http interface docs

* issue #507: GET /_api/aqlfunction returns code inside parentheses

* fixed issue #489: Bug in aal.install

* fixed issue 505: statistics not populated on MacOS


v1.3.0-rc1 (2013-04-24)
-----------------------

* updated documentation for 1.3.0

* added node modules and npm packages

* changed compaction to only compact datafiles with more at least 10% of dead
  documents (byte size-wise)

* issue #498: fixed reload of authentication info when using
  `require("org/arangodb/users").reload()`

* issue #495: Passing an empty array to create a document results in a
  "phantom" document

* added more precision for requests statistics figures

* added "sum" attribute for individual statistics results in statistics API
  at /_admin/statistics

* made "limit" an optional parameter in AQL function NEAR().
  limit can now be either omitted completely, or set to 0. If so, an internal
  default value (currently 100) will be applied for the limit.

* issue #481

* added "attributes.count" to output of `collection.figures()`
  this also affects the REST API /_api/collection/<name>/figures

* added IndexedPropertyGetter for ShapedJson objects

* added API for user-defined AQL functions

* issue #475: A better error message for deleting a non-existent graph

* issue #474: Web interface problems with the JS Shell

* added missing documentation for AQL UNION function

* added transaction support.
  This provides ACID transactions for ArangoDB. Transactions can be invoked
  using the `db._executeTransaction()` function, or the `/_api/transaction`
  REST API.

* switched to semantic versioning (at least for alpha & alpha naming)

* added saveOrReplace() for server-side JS

v1.3.alpha1 (2013-04-05)
------------------------

* cleanup of Module, Package, ArangoApp and modules "internal", "fs", "console"

* use Error instead of string in throw to allow stack-trace

* issue #454: error while creation of Collection

* make `collection.count()` not recalculate the number of documents on the fly, but
  use some internal document counters.

* issue #457: invalid string value in web interface

* make datafile id (datafile->_fid) identical to the numeric part of the filename.
  E.g. the datafile `journal-123456.db` will now have a datafile marker with the same
  fid (i.e. `123456`) instead of a different value. This change will only affect
  datafiles that are created with 1.3 and not any older files.
  The intention behind this change is to make datafile debugging easier.

* consistently discard document attributes with reserved names (system attributes)
  but without any known meaning, for example `_test`, `_foo`, ...

  Previously, these attributes were saved with the document regularly in some cases,
  but were discarded in other cases.
  Now these attributes are discarded consistently. "Real" system attributes such as
  `_key`, `_from`, `_to` are not affected and will work as before.

  Additionally, attributes with an empty name (``) are discarded when documents are
  saved.

  Though using reserved or empty attribute names in documents was not really and
  consistently supported in previous versions of ArangoDB, this change might cause
  an incompatibility for clients that rely on this feature.

* added server startup flag `--database.force-sync-properties` to force syncing of
  collection properties on collection creation, deletion and on property update.
  The default value is true to mimic the behavior of previous versions of ArangoDB.
  If set to false, collection properties are written to disk but no call to sync()
  is made.

* added detailed output of server version and components for REST APIs
  `/_admin/version` and `/_api/version`. To retrieve this extended information,
  call the REST APIs with URL parameter `details=true`.

* issue #443: For git-based builds include commit hash in version

* adjust startup log output to be more compact, less verbose

* set the required minimum number of file descriptors to 256.
  On server start, this number is enforced on systems that have rlimit. If the limit
  cannot be enforced, starting the server will fail.
  Note: 256 is considered to be the absolute minimum value. Depending on the use case
  for ArangoDB, a much higher number of file descriptors should be used.

  To avoid checking & potentially changing the number of maximum open files, use the
  startup option `--server.descriptors-minimum 0`

* fixed shapedjson to json conversion for special numeric values (NaN, +inf, -inf).
  Before, "NaN", "inf", or "-inf" were written into the JSONified output, but these
  values are not allowed in JSON. Now, "null" is written to the JSONified output as
  required.

* added AQL functions VARIANCE_POPULATION(), VARIANCE_SAMPLE(), STDDEV_POPULATION(),
  STDDEV_SAMPLE(), AVERAGE(), MEDIAN() to calculate statistical values for lists

* added AQL SQRT() function

* added AQL TRIM(), LEFT() and RIGHT() string functions

* fixed issue #436: GET /_api/document on edge

* make AQL REVERSE() and LENGTH() functions work on strings, too

* disabled DOT generation in `make doxygen`. this speeds up docs generation

* renamed startup option `--dispatcher.report-intervall` to `--dispatcher.report-interval`

* renamed startup option `--scheduler.report-intervall` to `--scheduler.report-interval`

* slightly changed output of REST API method /_admin/log.
  Previously, the log messages returned also contained the date and log level, now
  they will only contain the log message, and no date and log level information.
  This information can be re-created by API users from the `timestamp` and `level`
  attributes of the result.

* removed configure option `--enable-zone-debug`
  memory zone debugging is now automatically turned on when compiling with ArangoDB
  `--enable-maintainer-mode`

* removed configure option `--enable-arangob`
  arangob is now always included in the build


v1.2.3 (XXXX-XX-XX)
-------------------

* added optional parameter `edgexamples` for AQL function EDGES() and NEIGHBORS()

* added AQL function NEIGHBORS()

* added freebsd support

* fixed firstExample() query with `_id` and `_key` attributes

* issue triAGENS/ArangoDB-PHP#55: AQL optimizer may have mis-optimized duplicate
  filter statements with limit


v1.2.2 (2013-03-26)
-------------------

* fixed save of objects with common sub-objects

* issue #459: fulltext internal memory allocation didn't scale well
  This fix improves loading times for collections with fulltext indexes that have
  lots of equal words indexed.

* issue #212: auto-increment support

  The feature can be used by creating a collection with the extra `keyOptions`
  attribute as follows:

      db._create("mycollection", { keyOptions: { type: "autoincrement", offset: 1, increment: 10, allowUserKeys: true } });

  The `type` attribute will make sure the keys will be auto-generated if no
  `_key` attribute is specified for a document.

  The `allowUserKeys` attribute determines whether users might still supply own
  `_key` values with documents or if this is considered an error.

  The `increment` value determines the actual increment value, whereas the `offset`
  value can be used to seed to value sequence with a specific starting value.
  This will be useful later in a multi-master setup, when multiple servers can use
  different auto-increment seed values and thus generate non-conflicting auto-increment values.

  The default values currently are:

  - `allowUserKeys`: `true`
  - `offset`: `0`
  - `increment`: `1`

  The only other available key generator type currently is `traditional`.
  The `traditional` key generator will auto-generate keys in a fashion as ArangoDB
  always did (some increasing integer value, with a more or less unpredictable
  increment value).

  Note that for the `traditional` key generator there is only the option to disallow
  user-supplied keys and give the server the sole responsibility for key generation.
  This can be achieved by setting the `allowUserKeys` property to `false`.

  This change also introduces the following errors that API implementors may want to check
  the return values for:

  - 1222: `document key unexpected`: will be raised when a document is created with
    a `_key` attribute, but the underlying collection was set up with the `keyOptions`
    attribute `allowUserKeys: false`.

  - 1225: `out of keys`: will be raised when the auto-increment key generator runs
    out of keys. This may happen when the next key to be generated is 2^64 or higher.
    In practice, this will only happen if the values for `increment` or `offset` are
    not set appropriately, or if users are allowed to supply own keys, those keys
    are near the 2^64 threshold, and later the auto-increment feature kicks in and
    generates keys that cross that threshold.

    In practice it should not occur with proper configuration and proper usage of the
    collections.

  This change may also affect the following REST APIs:
  - POST `/_api/collection`: the server does now accept the optional `keyOptions`
    attribute in the second parameter
  - GET `/_api/collection/properties`: will return the `keyOptions` attribute as part
    of the collection's properties. The previous optional attribute `createOptions`
    is now gone.

* fixed `ArangoStatement.explain()` method with bind variables

* fixed misleading "cursor not found" error message in arangosh that occurred when
  `count()` was called for client-side cursors

* fixed handling of empty attribute names, which may have crashed the server under
  certain circumstances before

* fixed usage of invalid pointer in error message output when index description could
  not be opened


v1.2.1 (2013-03-14)
-------------------

* issue #444: please darken light color in arangosh

* issue #442: pls update post install info on osx

* fixed conversion of special double values (NaN, -inf, +inf) when converting from
  shapedjson to JSON

* fixed compaction of markers (location of _key was not updated correctly in memory,
  leading to _keys pointing to undefined memory after datafile rotation)

* fixed edge index key pointers to use document master pointer plus offset instead
  of direct _key address

* fixed case when server could not create any more journal or compactor files.
  Previously a wrong status code may have been returned, and not being able to create
  a new compactor file may have led to an infinite loop with error message
  "could not create compactor".

* fixed value truncation for numeric filename parts when renaming datafiles/journals


v1.2.0 (2013-03-01)
-------------------

* by default statistics are now switch off; in order to enable comment out
  the "disable-statistics = yes" line in "arangod.conf"

* fixed issue #435: csv parser skips data at buffer border

* added server startup option `--server.disable-statistics` to turn off statistics
  gathering without recompilation of ArangoDB.
  This partly addresses issue #432.

* fixed dropping of indexes without collection name, e.g.
  `db.xxx.dropIndex("123456");`
  Dropping an index like this failed with an assertion error.

* fixed issue #426: arangoimp should be able to import edges into edge collections

* fixed issue #425: In case of conflict ArangoDB returns HTTP 400 Bad request
  (with 1207 Error) instead of HTTP 409 Conflict

* fixed too greedy token consumption in AQL for negative values:
  e.g. in the statement `RETURN { a: 1 -2 }` the minus token was consumed as part
  of the value `-2`, and not interpreted as the binary arithmetic operator


v1.2.beta3 (2013-02-22)
-----------------------

* issue #427: ArangoDB Importer Manual has no navigation links (previous|home|next)

* issue #319: Documentation missing for Emergency console and incomplete for datafile debugger.

* issue #370: add documentation for reloadRouting and flushServerModules

* issue #393: added REST API for user management at /_api/user

* issue #393, #128: added simple cryptographic functions for user actions in module "crypto":
  * require("org/arangodb/crypto").md5()
  * require("org/arangodb/crypto").sha256()
  * require("org/arangodb/crypto").rand()

* added replaceByExample() Javascript and REST API method

* added updateByExample() Javascript and REST API method

* added optional "limit" parameter for removeByExample() Javascript and REST API method

* fixed issue #413

* updated bundled V8 version from 3.9.4 to 3.16.14.1
  Note: the Windows version used a more recent version (3.14.0.1) and was not updated.

* fixed issue #404: keep original request url in request object


v1.2.beta2 (2013-02-15)
-----------------------

* fixed issue #405: 1.2 compile warnings

* fixed issue #333: [debian] Group "arangodb" is not used when starting vie init.d script

* added optional parameter 'excludeSystem' to GET /_api/collection
  This parameter can be used to disable returning system collections in the list
  of all collections.

* added AQL functions KEEP() and UNSET()

* fixed issue #348: "HTTP Interface for Administration and Monitoring"
  documentation errors.

* fix stringification of specific positive int64 values. Stringification of int64
  values with the upper 32 bits cleared and the 33rd bit set were broken.

* issue #395:  Collection properties() function should return 'isSystem' for
  Javascript and REST API

* make server stop after upgrade procedure when invoked with `--upgrade option`.
  When started with the `--upgrade` option, the server will perfom
  the upgrade, and then exit with a status code indicating the result of the
  upgrade (0 = success, 1 = failure). To start the server regularly in either
  daemon or console mode, the `--upgrade` option must not be specified.
  This change was introduced to allow init.d scripts check the result of
  the upgrade procedure, even in case an upgrade was successful.
  this was introduced as part of issue #391.

* added AQL function EDGES()

* added more crash-protection when reading corrupted collections at startup

* added documentation for AQL function CONTAINS()

* added AQL function LIKE()

* replaced redundant error return code 1520 (Unable to open collection) with error code
  1203 (Collection not found). These error codes have the same meanings, but one of
  them was returned from AQL queries only, the other got thrown by other parts of
  ArangoDB. Now, error 1203 (Collection not found) is used in AQL too in case a
  non-existing collection is used.

v1.2.beta1 (2013-02-01)
-----------------------

* fixed issue #382: [Documentation error] Maschine... should be Machine...

* unified history file locations for arangod, arangosh, and arangoirb.
  - The readline history for arangod (emergency console) is now stored in file
    $HOME/.arangod. It was stored in $HOME/.arango before.
  - The readline history for arangosh is still stored in $HOME/.arangosh.
  - The readline history for arangoirb is now stored in $HOME/.arangoirb. It was
    stored in $HOME/.arango-mrb before.

* fixed issue #381: _users user should have a unique constraint

* allow negative list indexes in AQL to access elements from the end of a list,
  e.g. ```RETURN values[-1]``` will return the last element of the `values` list.

* collection ids, index ids, cursor ids, and document revision ids created and
  returned by ArangoDB are now returned as strings with numeric content inside.
  This is done to prevent some value overrun/truncation in any part of the
  complete client/server workflow.
  In ArangoDB 1.1 and before, these values were previously returned as
  (potentially very big) integer values. This may cause problems (clipping, overrun,
  precision loss) for clients that do not support big integers natively and store
  such values in IEEE754 doubles internally. This type loses precision after about
  52 bits and is thus not safe to hold an id.
  Javascript and 32 bit-PHP are examples for clients that may cause such problems.
  Therefore, ids are now returned by ArangoDB as strings, with the string
  content being the integer value as before.

  Example for documents ("_rev" attribute):
  - Document returned by ArangoDB 1.1: { "_rev": 1234, ... }
  - Document returned by ArangoDB 1.2: { "_rev": "1234", ... }

  Example for collections ("id" attribute / "_id" property):
  - Collection returned by ArangoDB 1.1: { "id": 9327643, "name": "test", ... }
  - Collection returned by ArangoDB 1.2: { "id": "9327643", "name": "test", ... }

  Example for cursors ("id" attribute):
  - Collection returned by ArangoDB 1.1: { "id": 11734292, "hasMore": true, ... }
  - Collection returned by ArangoDB 1.2: { "id": "11734292", "hasMore": true, ... }

* global variables are not automatically available anymore when starting the
  arangod Javascript emergency console (i.e. ```arangod --console```).

  Especially, the variables `db`, `edges`, and `internal` are not available
  anymore. `db` and `internal` can be made available in 1.2 by
  ```var db = require("org/arangodb").db;``` and
  ```var internal = require("internal");```, respectively.
  The reason for this change is to get rid of global variables in the server
  because this will allow more specific inclusion of functionality.

  For convenience, the global variable `db` is still available by default in
  arangosh. The global variable `edges`, which since ArangoDB 1.1 was kind of
  a redundant wrapper of `db`, has been removed in 1.2 completely.
  Please use `db` instead, and if creating an edge collection, use the explicit
  ```db._createEdgeCollection()``` command.

* issue #374: prevent endless redirects when calling admin interface with
  unexpected URLs

* issue #373: TRAVERSAL() `trackPaths` option does not work. Instead `paths` does work

* issue #358: added support for CORS

* honor optional waitForSync property for document removal, replace, update, and
  save operations in arangosh. The waitForSync parameter for these operations
  was previously honored by the REST API and on the server-side, but not when
  the waitForSync parameter was specified for a document operation in arangosh.

* calls to db.collection.figures() and /_api/collection/<collection>/figures now
  additionally return the number of shapes used in the collection in the
  extra attribute "shapes.count"

* added AQL TRAVERSAL_TREE() function to return a hierarchical result from a traversal

* added AQL TRAVERSAL() function to return the results from a traversal

* added AQL function ATTRIBUTES() to return the attribute names of a document

* removed internal server-side AQL functions from global scope.

  Now the AQL internal functions can only be accessed via the exports of the
  ahuacatl module, which can be included via ```require("org/arangodb/ahuacatl")```.
  It shouldn't be necessary for clients to access this module at all, but
  internal code may use this module.

  The previously global AQL-related server-side functions were moved to the
  internal namespace. This produced the following function name changes on
  the server:

     old name              new name
     ------------------------------------------------------
     AHUACATL_RUN       => require("internal").AQL_QUERY
     AHUACATL_EXPLAIN   => require("internal").AQL_EXPLAIN
     AHUACATL_PARSE     => require("internal").AQL_PARSE

  Again, clients shouldn't have used these functions at all as there is the
  ArangoStatement object to execute AQL queries.

* fixed issue #366: Edges index returns strange description

* added AQL function MATCHES() to check a document against a list of examples

* added documentation and tests for db.collection.removeByExample

* added --progress option for arangoimp. This will show the percentage of the input
  file that has been processed by arangoimp while the import is still running. It can
  be used as a rough indicator of progress for the entire import.

* make the server log documents that cannot be imported via /_api/import into the
  logfile using the warning log level. This may help finding illegal documents in big
  import runs.

* check on server startup whether the database directory and all collection directories
  are writable. if not, the server startup will be aborted. this prevents serious
  problems with collections being non-writable and this being detected at some pointer
  after the server has been started

* allow the following AQL constructs: FUNC(...)[...], FUNC(...).attribute

* fixed issue #361: Bug in Admin Interface. Header disappears when clicking new collection

* Added in-memory only collections

  Added collection creation parameter "isVolatile":
  if set to true, the collection is created as an in-memory only collection,
  meaning that all document data of that collection will reside in memory only,
  and will not be stored permanently to disk.
  This means that all collection data will be lost when the collection is unloaded
  or the server is shut down.
  As this collection type does not have datafile disk overhead for the regular
  document operations, it may be faster than normal disk-backed collections. The
  actual performance gains strongly depend on the underlying OS, filesystem, and
  settings though.
  This collection type should be used for caches only and not for any sensible data
  that cannot be re-created otherwise.
  Some platforms, namely Windows, currently do not support this collection type.
  When creating an in-memory collection on such platform, an error message will be
  returned by ArangoDB telling the user the platform does not support it.

  Note: in-memory collections are an experimental feature. The feature might
  change drastically or even be removed altogether in a future version of ArangoDB.

* fixed issue #353: Please include "pretty print" in Emergency Console

* fixed issue #352: "pretty print" console.log
  This was achieved by adding the dump() function for the "internal" object

* reduced insertion time for edges index
  Inserting into the edges index now avoids costly comparisons in case of a hash
  collision, reducing the prefilling/loading timer for bigger edge collections

* added fulltext queries to AQL via FULLTEXT() function. This allows search
  fulltext indexes from an AQL query to find matching documents

* added fulltext index type. This index type allows indexing words and prefixes of
  words from a specific document attribute. The index can be queries using a
  SimpleQueryFull object, the HTTP REST API at /_api/simple/fulltext, or via AQL

* added collection.revision() method to determine whether a collection has changed.
  The revision method returns a revision string that can be used by client programs
  for equality/inequality comparisons. The value returned by the revision method
  should be treated by clients as an opaque string and clients should not try to
  figure out the sense of the revision id. This is still useful enough to check
  whether data in a collection has changed.

* issue #346: adaptively determine NUMBER_HEADERS_PER_BLOCK

* issue #338: arangosh cursor positioning problems

* issue #326: use limit optimization with filters

* issue #325: use index to avoid sorting

* issue #324: add limit optimization to AQL

* removed arango-password script and added Javascript functionality to add/delete
  users instead. The functionality is contained in module `users` and can be invoked
  as follows from arangosh and arangod:
  * require("users").save("name", "passwd");
  * require("users").replace("name", "newPasswd");
  * require("users").remove("name");
  * require("users").reload();
  These functions are intentionally not offered via the web interface.
  This also addresses issue #313

* changed print output in arangosh and the web interface for JSON objects.
  Previously, printing a JSON object in arangosh resulted in the attribute values
  being printed as proper JSON, but attribute names were printed unquoted and
  unescaped. This was fine for the purpose of arangosh, but lead to invalid
  JSON being produced. Now, arangosh will produce valid JSON that can be used
  to send it back to ArangoDB or use it with arangoimp etc.

* fixed issue #300: allow importing documents via the REST /_api/import API
  from a JSON list, too.
  So far, the API only supported importing from a format that had one JSON object
  on each line. This is sometimes inconvenient, e.g. when the result of an AQL
  query or any other list is to be imported. This list is a JSON list and does not
  necessary have a document per line if pretty-printed.
  arangoimp now supports the JSON list format, too. However, the format requires
  arangoimp and the server to read the entire dataset at once. If the dataset is
  too big (bigger than --max-upload-size) then the import will be rejected. Even if
  increased, the entire list must fit in memory on both the client and the server,
  and this may be more resource-intensive than importing individual lines in chunks.

* removed unused parameter --reuse-ids for arangoimp. This parameter did not have
  any effect in 1.2, was never publicly announced and did evil (TM) things.

* fixed issue #297 (partly): added whitespace between command line and
  command result in arangosh, added shell colors for better usability

* fixed issue #296: system collections not usable from AQL

* fixed issue #295: deadlock on shutdown

* fixed issue #293: AQL queries should exploit edges index

* fixed issue #292: use index when filtering on _key in AQL

* allow user-definable document keys
  users can now define their own document keys by using the _key attribute
  when creating new documents or edges. Once specified, the value of _key is
  immutable.
  The restrictions for user-defined key values are:
  * the key must be at most 254 bytes long
  * it must consist of the letters a-z (lower or upper case), the digits 0-9,
    the underscore (_) or dash (-) characters only
  * any other characters, especially multi-byte sequences, whitespace or
    punctuation characters cannot be used inside key values

  Specifying a document key is optional when creating new documents. If no
  document key is specified, ArangoDB will create a document key itself.
  There are no guarantees about the format and pattern of auto-generated document
  keys other than the above restrictions.
  Clients should therefore treat auto-generated document keys as opaque values.
  Keys can be used to look up and reference documents, e.g.:
  * saving a document: `db.users.save({ "_key": "fred", ... })`
  * looking up a document: `db.users.document("fred")`
  * referencing other documents: `edges.relations.save("users/fred", "users/john", ...)`

  This change is downwards-compatible to ArangoDB 1.1 because in ArangoDB 1.1
  users were not able to define their own keys. If the user does not supply a _key
  attribute when creating a document, ArangoDB 1.2 will still generate a key of
  its own as ArangoDB 1.1 did. However, all documents returned by ArangoDB 1.2 will
  include a _key attribute and clients should be able to handle that (e.g. by
  ignoring it if not needed). Documents returned will still include the _id attribute
  as in ArangoDB 1.1.

* require collection names everywhere where a collection id was allowed in
  ArangoDB 1.1 & 1.0
  This change requires clients to use a collection name in place of a collection id
  at all places the client deals with collections.
  Examples:
  * creating edges: the _from and _to attributes must now contain collection names instead
    of collection ids: `edges.relations.save("test/my-key1", "test/my-key2", ...)`
  * retrieving edges: the returned _from and _to attributes now will contain collection
    names instead of ids, too: _from: `test/fred` instead of `1234/3455`
  * looking up documents: db.users.document("fred") or db._document("users/fred")

  Collection names must be used in REST API calls instead of collection ids, too.
  This change is thus not completely downwards-compatible to ArangoDB 1.1. ArangoDB 1.1
  required users to use collection ids in many places instead of collection names.
  This was unintuitive and caused overhead in cases when just the collection name was
  known on client-side but not its id. This overhead can now be avoided so clients can
  work with the collection names directly. There is no need to work with collection ids
  on the client side anymore.
  This change will likely require adjustments to API calls issued by clients, and also
  requires a change in how clients handle the _id value of returned documents. Previously,
  the _id value of returned documents contained the collection id, a slash separator and
  the document number. Since 1.2, _id will contain the collection name, a slash separator
  and the document key. The same applies to the _from and _to attribute values of edges
  that are returned by ArangoDB.

  Also removed (now unnecessary) location header in responses of the collections REST API.
  The location header was previously returned because it was necessary for clients.
  When clients created a collection, they specified the collection name. The collection
  id was generated on the server, but the client needed to use the server-generated
  collection id for further API calls, e.g. when creating edges etc. Therefore, the
  full collection URL, also containing the collection id, was returned by the server in
  responses to the collection API, in the HTTP location header.
  Returning the location header has become unnecessary in ArangoDB 1.2 because users
  can access collections by name and do not need to care about collection ids.


v1.1.3 (2013-XX-XX)
-------------------

* fix case when an error message was looked up for an error code but no error
  message was found. In this case a NULL ptr was returned and not checked everywhere.
  The place this error popped up was when inserting into a non-unique hash index
  failed with a specific, invalid error code.

* fixed issue #381:  db._collection("_users").getIndexes();

* fixed issue #379: arango-password fatal issue javscript.startup-directory

* fixed issue #372: Command-Line Options for the Authentication and Authorization


v1.1.2 (2013-01-20)
-------------------

* upgraded to mruby 2013-01-20 583983385b81c21f82704b116eab52d606a609f4

* fixed issue #357: Some spelling and grammar errors

* fixed issue #355: fix quotes in pdf manual

* fixed issue #351: Strange arangosh error message for long running query

* fixed randomly hanging connections in arangosh on MacOS

* added "any" query method: this returns a random document from a collection. It
  is also available via REST HTTP at /_api/simple/any.

* added deployment tool

* added getPeerVertex

* small fix for logging of long messages: the last character of log messages longer
  than 256 bytes was not logged.

* fixed truncation of human-readable log messages for web interface: the trailing \0
  byte was not appended for messages longer than 256 bytes

* fixed issue #341: ArangoDB crashes when stressed with Batch jobs
  Contrary to the issue title, this did not have anything to do with batch jobs but
  with too high memory usage. The memory usage of ArangoDB is now reduced for cases
   when there are lots of small collections with few documents each

* started with issue #317: Feature Request (from Google Groups): DATE handling

* backported issue #300: Extend arangoImp to Allow importing result set-like
  (list of documents) formatted files

* fixed issue #337: "WaitForSync" on new collection does not work on Win/X64

* fixed issue #336: Collections REST API docs

* fixed issue #335: mmap errors due to wrong memory address calculation

* fixed issue #332: arangoimp --use-ids parameter seems to have no impact

* added option '--server.disable-authentication' for arangosh as well. No more passwd
  prompts if not needed

* fixed issue #330: session logging for arangosh

* fixed issue #329: Allow passing script file(s) as parameters for arangosh to run

* fixed issue #328: 1.1 compile warnings

* fixed issue #327: Javascript parse errors in front end


v1.1.1 (2012-12-18)
-------------------

* fixed issue #339: DELETE /_api/cursor/cursor-identifier return incollect errorNum

  The fix for this has led to a signature change of the function actions.resultNotFound().
  The meaning of parameter #3 for This function has changed from the error message string
  to the error code. The error message string is now parameter #4.
  Any client code that uses this function in custom actions must be adjusted.

* fixed issue #321: Problem upgrading arangodb 1.0.4 to 1.1.0 with Homebrew (OSX 10.8.2)

* fixed issue #230: add navigation and search for online documentation

* fixed issue #315: Strange result in PATH

* fixed issue #323: Wrong function returned in error message of AQL CHAR_LENGTH()

* fixed some log errors on startup / shutdown due to pid file handling and changing
  of directories


v1.1.0 (2012-12-05)
-------------------

* WARNING:
  arangod now performs a database version check at startup. It will look for a file
  named "VERSION" in its database directory. If the file is not present, arangod will
  perform an automatic upgrade of the database directory. This should be the normal
  case when upgrading from ArangoDB 1.0 to ArangoDB 1.1.

  If the VERSION file is present but is from an older version of ArangoDB, arangod
  will refuse to start and ask the user to run a manual upgrade first. A manual upgrade
  can be performed by starting arangod with the option `--upgrade`.

  This upgrade procedure shall ensure that users have full control over when they
  perform any updates/upgrades of their data, and can plan backups accordingly. The
  procedure also guarantees that the server is not run without any required system
  collections or with in incompatible data state.

* added AQL function DOCUMENT() to retrieve a document by its _id value

* fixed issue #311: fixed segfault on unload

* fixed issue #309: renamed stub "import" button from web interface

* fixed issue #307: added WaitForSync column in collections list in in web interface

* fixed issue #306: naming in web interface

* fixed issue #304: do not clear AQL query text input when switching tabs in
  web interface

* fixed issue #303: added documentation about usage of var keyword in web interface

* fixed issue #301: PATCH does not work in web interface

# fixed issue #269: fix make distclean & clean

* fixed issue #296: system collections not usable from AQL

* fixed issue #295: deadlock on shutdown

* added collection type label to web interface

* fixed issue #290: the web interface now disallows creating non-edges in edge collections
  when creating collections via the web interface, the collection type must also be
  specified (default is document collection)

* fixed issue #289: tab-completion does not insert any spaces

* fixed issue #282: fix escaping in web interface

* made AQL function NOT_NULL take any number of arguments. Will now return its
  first argument that is not null, or null if all arguments are null. This is downwards
  compatible.

* changed misleading AQL function name NOT_LIST() to FIRST_LIST() and slightly changed
  the behavior. The function will now return its first argument that is a list, or null
  if none of the arguments are lists.
  This is mostly downwards-compatible. The only change to the previous implementation in
  1.1-beta will happen if two arguments were passed and the 1st and 2nd arguments were
  both no lists. In previous 1.1, the 2nd argument was returned as is, but now null
  will be returned.

* add AQL function FIRST_DOCUMENT(), with same behavior as FIRST_LIST(), but working
  with documents instead of lists.

* added UPGRADING help text

* fixed issue #284: fixed Javascript errors when adding edges/vertices without own
  attributes

* fixed issue #283: AQL LENGTH() now works on documents, too

* fixed issue #281: documentation for skip lists shows wrong example

* fixed AQL optimizer bug, related to OR-combined conditions that filtered on the
  same attribute but with different conditions

* fixed issue #277: allow usage of collection names when creating edges
  the fix of this issue also implies validation of collection names / ids passed to
  the REST edge create method. edges with invalid collection ids or names in the
  "from" or "to" values will be rejected and not saved


v1.1.beta2 (2012-11-13)
-----------------------

* fixed arangoirb compilation

* fixed doxygen


v1.1.beta1 (2012-10-24)
-----------------------

* fixed AQL optimizer bug

* WARNING:
  - the user has changed from "arango" to "arangodb", the start script has changed from
    "arangod" to "arangodb", the database directory has changed from "/var/arangodb" to
    "/var/lib/arangodb" to be compliant with various Linux policies

  - In 1.1, we have introduced types for collections: regular documents go into document
    collections, and edges go into edge collections. The prefixing (db.xxx vs. edges.xxx)
    works slightly different in 1.1: edges.xxx can still be used to access collections,
    however, it will not determine the type of existing collections anymore. To create an
    edge collection 1.1, you can use db._createEdgeCollection() or edges._create().
    And there's of course also db._createDocumentCollection().
    db._create() is also still there and will create a document collection by default,
    whereas edges._create() will create an edge collection.

  - the admin web interface that was previously available via the simple URL suffix /
    is now available via a dedicated URL suffix only: /_admin/html
    The reason for this is that routing and URLs are now subject to changes by the end user,
    and only URLs parts prefixed with underscores (e.g. /_admin or /_api) are reserved
    for ArangoDB's internal usage.

* the server now handles requests with invalid Content-Length header values as follows:
  - if Content-Length is negative, the server will respond instantly with HTTP 411
    (length required)

  - if Content-Length is positive but shorter than the supplied body, the server will
    respond with HTTP 400 (bad request)

  - if Content-Length is positive but longer than the supplied body, the server will
    wait for the client to send the missing bytes. The server allows 90 seconds for this
    and will close the connection if the client does not send the remaining data

  - if Content-Length is bigger than the maximum allowed size (512 MB), the server will
    fail with HTTP 413 (request entity too large).

  - if the length of the HTTP headers is greater than the maximum allowed size (1 MB),
    the server will fail with HTTP 431 (request header fields too large)

* issue #265: allow optional base64 encoding/decoding of action response data

* issue #252: create _modules collection using arango-upgrade (note: arango-upgrade was
  finally replaced by the `--upgrade` option for arangod)

* issue #251: allow passing arbitrary options to V8 engine using new command line option:
  --javascript.v8-options. Using this option, the Harmony features or other settings in
  v8 can be enabled if the end user requires them

* issue #248: allow AQL optimizer to pull out completely uncorrelated subqueries to the
  top level, resulting in less repeated evaluation of the subquery

* upgraded to Doxygen 1.8.0

* issue #247: added AQL function MERGE_RECURSIVE

* issue #246: added clear() function in arangosh

* issue #245: Documentation: Central place for naming rules/limits inside ArangoDB

* reduced size of hash index elements by 50 %, allowing more index elements to fit in
  memory

* issue #235: GUI Shell throws Error:ReferenceError: db is not defined

* issue #229: methods marked as "under construction"

* issue #228: remove unfinished APIs (/_admin/config/*)

* having the OpenSSL library installed is now a prerequisite to compiling ArangoDB
  Also removed the --enable-ssl configure option because ssl is always required.

* added AQL functions TO_LIST, NOT_LIST

* issue #224: add optional Content-Id for batch requests

* issue #221: more documentation on AQL explain functionality. Also added
  ArangoStatement.explain() client method

* added db._createStatement() method on server as well (was previously available
  on the client only)

* issue #219: continue in case of "document not found" error in PATHS() function

* issue #213: make waitForSync overridable on specific actions

* changed AQL optimizer to use indexes in more cases. Previously, indexes might
  not have been used when in a reference expression the inner collection was
  specified last. Example: FOR u1 IN users FOR u2 IN users FILTER u1._id == u2._id
  Previously, this only checked whether an index could be used for u2._id (not
  possible). It was not checked whether an index on u1._id could be used (possible).
  Now, for expressions that have references/attribute names on both sides of the
  above as above, indexes are checked for both sides.

* issue #204: extend the CSV import by TSV and by user configurable
  separator character(s)

* issue #180: added support for batch operations

* added startup option --server.backlog-size
  this allows setting the value of the backlog for the listen() system call.
  the default value is 10, the maximum value is platform-dependent

* introduced new configure option "--enable-maintainer-mode" for
  ArangoDB maintainers. this option replaces the previous compile switches
  --with-boost-test, --enable-bison, --enable-flex and --enable-errors-dependency
  the individual configure options have been removed. --enable-maintainer-mode
  turns them all on.

* removed potentially unused configure option --enable-memfail

* fixed issue #197: HTML web interface calls /_admin/user-manager/session

* fixed issue #195: VERSION file in database directory

* fixed issue #193: REST API HEAD request returns a message body on 404

* fixed issue #188: intermittent issues with 1.0.0
  (server-side cursors not cleaned up in all cases, pthreads deadlock issue)

* issue #189: key store should use ISO datetime format bug

* issue #187: run arango-upgrade on server start (note: arango-upgrade was finally
  replaced by the `--upgrade` option for arangod)n

* fixed issue #183: strange unittest error

* fixed issue #182: manual pages

* fixed issue #181: use getaddrinfo

* moved default database directory to "/var/lib/arangodb" in accordance with
  http://www.pathname.com/fhs/pub/fhs-2.3.html

* fixed issue #179: strange text in import manual

* fixed issue #178: test for aragoimp is missing

* fixed issue #177: a misleading error message was returned if unknown variables
  were used in certain positions in an AQL query.

* fixed issue #176: explain how to use AQL from the arangosh

* issue #175: re-added hidden (and deprecated) option --server.http-port. This
  option is only there to be downwards-compatible to Arango 1.0.

* fixed issue #174: missing Documentation for `within`

* fixed issue #170: add db.<coll_name>.all().toArray() to arangosh help screen

* fixed issue #169: missing argument in Simple Queries

* added program arango-upgrade. This program must be run after installing ArangoDB
  and after upgrading from a previous version of ArangoDB. The arango-upgrade script
  will ensure all system collections are created and present in the correct state.
  It will also perform any necessary data updates.
  Note: arango-upgrade was finally replaced by the `--upgrade` option for arangod.

* issue #153: edge collection should be a flag for a collection
  collections now have a type so that the distinction between document and edge
  collections can now be done at runtime using a collection's type value.
  A collection's type can be queried in Javascript using the <collection>.type() method.

  When new collections are created using db._create(), they will be document
  collections by default. When edge._create() is called, an edge collection will be created.
  To explicitly create a collection of a specific/different type, use the methods
  _createDocumentCollection() or _createEdgeCollection(), which are available for
  both the db and the edges object.
  The Javascript objects ArangoEdges and ArangoEdgesCollection have been removed
  completely.
  All internal and test code has been adjusted for this, and client code
  that uses edges.* should also still work because edges is still there and creates
  edge collections when _create() is called.

  INCOMPATIBLE CHANGE: Client code might still need to be changed in the following aspect:
  Previously, collections did not have a type so documents and edges could be inserted
  in the same collection. This is now disallowed. Edges can only be inserted into
  edge collections now. As there were no collection types in 1.0, ArangoDB will perform
  an automatic upgrade when migrating from 1.0 to 1.1.
  The automatic upgrade will check every collection and determine its type as follows:
  - if among the first 50 documents in the collection there are documents with
    attributes "_from" and "_to", the collection is typed as an edge collection
  - if among the first 50 documents in the collection there are no documents with
    attributes "_from" and "_to", the collection is made as a document collection

* issue #150: call V8 garbage collection on server periodically

* issue #110: added support for partial updates

  The REST API for documents now offers an HTTP PATCH method to partially update
  documents. Overwriting/replacing documents is still available via the HTTP PUT method
  as before. The Javascript API in the shell also offers a new update() method in extension to
  the previously existing replace() method.


v1.0.4 (2012-11-12)
-------------------

* issue #275: strange error message in arangosh 1.0.3 at startup


v1.0.3 (2012-11-08)
-------------------

* fixed AQL optimizer bug

* issue #273: fixed segfault in arangosh on HTTP 40x

* issue #265: allow optional base64 encoding/decoding of action response data

* issue #252: _modules collection not created automatically


v1.0.2 (2012-10-22)
-------------------

* repository CentOS-X.Y moved to CentOS-X, same for Debian

* bugfix for rollback from edges

* bugfix for hash indexes

* bugfix for StringBuffer::erase_front

* added autoload for modules

* added AQL function TO_LIST


v1.0.1 (2012-09-30)
-------------------

* draft for issue #165: front-end application howto

* updated mruby to cf8fdea4a6598aa470e698e8cbc9b9b492319d

* fix for issue #190: install doesn't create log directory

* fix for issue #194: potential race condition between creating and dropping collections

* fix for issue #193: REST API HEAD request returns a message body on 404

* fix for issue #188: intermittent issues with 1.0.0

* fix for issue #163: server cannot create collection because of abandoned files

* fix for issue #150: call V8 garbage collection on server periodically


v1.0.0 (2012-08-17)
-------------------

* fix for issue #157: check for readline and ncurses headers, not only libraries


v1.0.beta4 (2012-08-15)
-----------------------

* fix for issue #152: fix memleak for barriers


v1.0.beta3 (2012-08-10)
-----------------------

* fix for issue #151: Memleak, collection data not removed

* fix for issue #149: Inconsistent port for admin interface

* fix for issue #163: server cannot create collection because of abandoned files

* fix for issue #157: check for readline and ncurses headers, not only libraries

* fix for issue #108: db.<collection>.truncate() inefficient

* fix for issue #109: added startup note about cached collection names and how to
  refresh them

* fix for issue #156: fixed memleaks in /_api/import

* fix for issue #59: added tests for /_api/import

* modified return value for calls to /_api/import: now, the attribute "empty" is
  returned as well, stating the number of empty lines in the input. Also changed the
  return value of the error code attribute ("errorNum") from 1100 ("corrupted datafile")
  to 400 ("bad request") in case invalid/unexpected JSON data was sent to the server.
  This error code is more appropriate as no datafile is broken but just input data is
  incorrect.

* fix for issue #152: Memleak for barriers

* fix for issue #151: Memleak, collection data not removed

* value of --database.maximal-journal-size parameter is now validated on startup. If
  value is smaller than the minimum value (currently 1048576), an error is thrown and
  the server will not start. Before this change, the global value of maximal journal
  size was not validated at server start, but only on collection level

* increased sleep value in statistics creation loop from 10 to 500 microseconds. This
  reduces accuracy of statistics values somewhere after the decimal points but saves
  CPU time.

* avoid additional sync() calls when writing partial shape data (attribute name data)
  to disk. sync() will still be called when the shape marker (will be written after
  the attributes) is written to disk

* issue #147: added flag --database.force-sync-shapes to force synching of shape data
  to disk. The default value is true so it is the same behavior as in version 1.0.
  if set to false, shape data is synched to disk if waitForSync for the collection is
  set to true, otherwise, shape data is not synched.

* fix for issue #145: strange issue on Travis: added epsilon for numeric comparison in
  geo index

* fix for issue #136: adjusted message during indexing

* issue #131: added timeout for HTTP keep-alive connections. The default value is 300
  seconds. There is a startup parameter server.keep-alive-timeout to configure the value.
  Setting it to 0 will disable keep-alive entirely on the server.

* fix for issue #137: AQL optimizer should use indexes for ref accesses with
  2 named attributes


v1.0.beta2 (2012-08-03)
-----------------------

* fix for issue #134: improvements for centos RPM

* fixed problem with disable-admin-interface in config file


v1.0.beta1 (2012-07-29)
-----------------------

* fixed issue #118: We need a collection "debugger"

* fixed issue #126: Access-Shaper must be cached

* INCOMPATIBLE CHANGE: renamed parameters "connect-timeout" and "request-timeout"
  for arangosh and arangoimp to "--server.connect-timeout" and "--server.request-timeout"

* INCOMPATIBLE CHANGE: authorization is now required on the server side
  Clients sending requests without HTTP authorization will be rejected with HTTP 401
  To allow backwards compatibility, the server can be started with the option
  "--server.disable-authentication"

* added options "--server.username" and "--server.password" for arangosh and arangoimp
  These parameters must be used to specify the user and password to be used when
  connecting to the server. If no password is given on the command line, arangosh/
  arangoimp will interactively prompt for a password.
  If no user name is specified on the command line, the default user "root" will be
  used.

* added startup option "--server.ssl-cipher-list" to determine which ciphers to
  use in SSL context. also added SSL_OP_CIPHER_SERVER_PREFERENCE to SSL default
  options so ciphers are tried in server and not in client order

* changed default SSL protocol to TLSv1 instead of SSLv2

* changed log-level of SSL-related messages

* added SSL connections if server is compiled with OpenSSL support. Use --help-ssl

* INCOMPATIBLE CHANGE: removed startup option "--server.admin-port".
  The new endpoints feature (see --server.endpoint) allows opening multiple endpoints
  anyway, and the distinction between admin and "other" endpoints can be emulated
  later using privileges.

* INCOMPATIBLE CHANGE: removed startup options "--port", "--server.port", and
  "--server.http-port" for arangod.
  These options have been replaced by the new "--server.endpoint" parameter

* INCOMPATIBLE CHANGE: removed startup option "--server" for arangosh and arangoimp.
  These options have been replaced by the new "--server.endpoint" parameter

* Added "--server.endpoint" option to arangod, arangosh, and arangoimp.
  For arangod, this option allows specifying the bind endpoints for the server
  The server can be bound to one or multiple endpoints at once. For arangosh
  and arangoimp, the option specifies the server endpoint to connect to.
  The following endpoint syntax is currently supported:
  - tcp://host:port or http@tcp://host:port (HTTP over IPv4)
  - tcp://[host]:port or http@tcp://[host]:port (HTTP over IPv6)
  - ssl://host:port or http@tcp://host:port (HTTP over SSL-encrypted IPv4)
  - ssl://[host]:port or http@tcp://[host]:port (HTTP over SSL-encrypted IPv6)
  - unix:///path/to/socket or http@unix:///path/to/socket (HTTP over UNIX socket)

  If no port is specified, the default port of 8529 will be used.

* INCOMPATIBLE CHANGE: removed startup options "--server.require-keep-alive" and
  "--server.secure-require-keep-alive".
  The server will now behave as follows which should be more conforming to the
  HTTP standard:
  * if a client sends a "Connection: close" header, the server will close the
    connection
  * if a client sends a "Connection: keep-alive" header, the server will not
    close the connection
  * if a client does not send any "Connection" header, the server will assume
    "keep-alive" if the request was an HTTP/1.1 request, and "close" if the
    request was an HTTP/1.0 request

* (minimal) internal optimizations for HTTP request parsing and response header
  handling

* fixed Unicode unescaping bugs for \f and surrogate pairs in BasicsC/strings.c

* changed implementation of TRI_BlockCrc32 algorithm to use 8 bytes at a time

* fixed issue #122: arangod doesn't start if <log.file> cannot be created

* fixed issue #121: wrong collection size reported

* fixed issue #98: Unable to change journalSize

* fixed issue #88: fds not closed

* fixed escaping of document data in HTML admin front end

* added HTTP basic authentication, this is always turned on

* added server startup option --server.disable-admin-interface to turn off the
  HTML admin interface

* honor server startup option --database.maximal-journal-size when creating new
  collections without specific journalsize setting. Previously, these
  collections were always created with journal file sizes of 32 MB and the
  --database.maximal-journal-size setting was ignored

* added server startup option --database.wait-for-sync to control the default
  behavior

* renamed "--unit-tests" to "--javascript.unit-tests"


v1.0.alpha3 (2012-06-30)
------------------------

* fixed issue #116: createCollection=create option doesn't work

* fixed issue #115: Compilation issue under OSX 10.7 Lion & 10.8 Mountain Lion
  (homebrew)

* fixed issue #114: image not found

* fixed issue #111: crash during "make unittests"

* fixed issue #104: client.js -> ARANGO_QUIET is not defined


v1.0.alpha2 (2012-06-24)
------------------------

* fixed issue #112: do not accept document with duplicate attribute names

* fixed issue #103: Should we cleanup the directory structure

* fixed issue #100: "count" attribute exists in cursor response with "count:
  false"

* fixed issue #84 explain command

* added new MRuby version (2012-06-02)

* added --log.filter

* cleanup of command line options:
** --startup.directory => --javascript.startup-directory
** --quite => --quiet
** --gc.interval => --javascript.gc-interval
** --startup.modules-path => --javascript.modules-path
** --action.system-directory => --javascript.action-directory
** --javascript.action-threads => removed (is now the same pool as --server.threads)

* various bug-fixes

* support for import

* added option SKIP_RANGES=1 for make unittests

* fixed several range-related assertion failures in the AQL query optimizer

* fixed AQL query optimizations for some edge cases (e.g. nested subqueries with
  invalid constant filter expressions)


v1.0.alpha1 (2012-05-28)
------------------------

Alpha Release of ArangoDB 1.0<|MERGE_RESOLUTION|>--- conflicted
+++ resolved
@@ -1,15 +1,13 @@
 devel
 -----
 
-<<<<<<< HEAD
 * in AQL, the semantics of objects as *keyExpression*s in UPDATE, REPLACE and
   REMOVE has changed. Additional attributes (in excess of `_key`) now must match
   the document that is to be updated, replaced or removed, respectively, or a
   document not found error is returned.
-=======
+
 * Bugfix: The AQL syntax variants `UPDATE/REPLACE k WITH d` now correctly take
   _rev from k instead of d (when ignoreRevs is false) and ignore d._rev.
->>>>>>> 5a9326e3
 
 * Added load balancer support and user-restriction to async jobs API.
 
