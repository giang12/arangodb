--- conflicted
+++ resolved
@@ -133,13 +133,8 @@
     let filtered = {};
     let localOptions = _.cloneDeep(options);
 
-<<<<<<< HEAD
-    if (tu.filterTestcaseByOptions(test, options, filtered)) {
-      let instanceInfo = { rootDir: pu.TOP_DIR };
-=======
     if (tu.filterTestcaseByOptions(test, localOptions, filtered)) {
       let instanceInfo = {};
->>>>>>> 33e3ead8
       count += 1;
 
       runArangodRecovery(instanceInfo, localOptions, test, true, count);
