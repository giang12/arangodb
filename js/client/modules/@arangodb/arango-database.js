/* jshint strict: false */

// //////////////////////////////////////////////////////////////////////////////
// / @brief ArangoDatabase
// /
// / @file
// /
// / DISCLAIMER
// /
// / Copyright 2013 triagens GmbH, Cologne, Germany
// /
// / Licensed under the Apache License, Version 2.0 (the "License")
// / you may not use this file except in compliance with the License.
// / You may obtain a copy of the License at
// /
// /     http://www.apache.org/licenses/LICENSE-2.0
// /
// / Unless required by applicable law or agreed to in writing, software
// / distributed under the License is distributed on an "AS IS" BASIS,
// / WITHOUT WARRANTIES OR CONDITIONS OF ANY KIND, either express or implied.
// / See the License for the specific language governing permissions and
// / limitations under the License.
// /
// / Copyright holder is triAGENS GmbH, Cologne, Germany
// /
// / @author Achim Brandt
// / @author Dr. Frank Celler
// / @author Copyright 2012-2013, triAGENS GmbH, Cologne, Germany
// //////////////////////////////////////////////////////////////////////////////

var internal = require('internal');
var arangosh = require('@arangodb/arangosh');

// //////////////////////////////////////////////////////////////////////////////
// / @brief constructor
// //////////////////////////////////////////////////////////////////////////////

var ArangoCollection;

function ArangoDatabase (connection) {
  this._connection = connection;
  this._collectionConstructor = ArangoCollection;
  this._properties = null;

  this._registerCollection = function (name, obj) {
    // store the collection in our own list
    this[name] = obj;
  };
}

exports.ArangoDatabase = ArangoDatabase;

// load after exporting ArangoDatabase
ArangoCollection = require('@arangodb/arango-collection').ArangoCollection;
var ArangoError = require('@arangodb').ArangoError;
var ArangoStatement = require('@arangodb/arango-statement').ArangoStatement;

// //////////////////////////////////////////////////////////////////////////////
// / @brief index id regex
// //////////////////////////////////////////////////////////////////////////////

ArangoDatabase.indexRegex = /^([a-zA-Z0-9\-_]+)\/([0-9]+)$/;

// //////////////////////////////////////////////////////////////////////////////
// / @brief key regex
// //////////////////////////////////////////////////////////////////////////////

ArangoDatabase.keyRegex = /^([a-zA-Z0-9_:\-@\.\(\)\+,=;\$!\*'%])+$/;

// //////////////////////////////////////////////////////////////////////////////
// / @brief append the waitForSync parameter to a URL
// //////////////////////////////////////////////////////////////////////////////

ArangoDatabase.prototype._appendSyncParameter = function (url, waitForSync) {
  if (waitForSync) {
    if (url.indexOf('?') === -1) {
      url += '?';
    } else {
      url += '&';
    }
    url += 'waitForSync=true';
  }
  return url;
};

// //////////////////////////////////////////////////////////////////////////////
// / @brief append some boolean parameter to a URL
// //////////////////////////////////////////////////////////////////////////////

ArangoDatabase.prototype._appendBoolParameter = function (url, name, val) {
  if (url.indexOf('?') === -1) {
    url += '?';
  } else {
    url += '&';
  }
  url += name + (val ? '=true' : '=false');
  return url;
};

// //////////////////////////////////////////////////////////////////////////////
// / @brief return the base url for collection usage
// //////////////////////////////////////////////////////////////////////////////

ArangoDatabase.prototype._collectionurl = function (id) {
  if (id === undefined) {
    return '/_api/collection';
  }

  return '/_api/collection/' + encodeURIComponent(id);
};

// //////////////////////////////////////////////////////////////////////////////
// / @brief return the base url for document usage
// //////////////////////////////////////////////////////////////////////////////

ArangoDatabase.prototype._documenturl = function (id, expectedName) {
  var s = id.split('/');

  if (s.length !== 2) {
    throw new ArangoError({
      error: true,
      code: internal.errors.ERROR_HTTP_BAD_PARAMETER.code,
      errorNum: internal.errors.ERROR_ARANGO_DOCUMENT_HANDLE_BAD.code,
      errorMessage: internal.errors.ERROR_ARANGO_DOCUMENT_HANDLE_BAD.message
    });
  } else if (expectedName !== undefined && expectedName !== '' && s[0] !== expectedName) {
    throw new ArangoError({
      error: true,
      code: internal.errors.ERROR_HTTP_BAD_PARAMETER.code,
      errorNum: internal.errors.ERROR_ARANGO_CROSS_COLLECTION_REQUEST.code,
      errorMessage: internal.errors.ERROR_ARANGO_CROSS_COLLECTION_REQUEST.message
    });
  }

  if (ArangoDatabase.keyRegex.exec(s[1]) === null) {
    throw new ArangoError({
      error: true,
      code: internal.errors.ERROR_HTTP_BAD_PARAMETER.code,
      errorNum: internal.errors.ERROR_ARANGO_DOCUMENT_HANDLE_BAD.code,
      errorMessage: internal.errors.ERROR_ARANGO_DOCUMENT_HANDLE_BAD.message
    });
  }

  return '/_api/document/' + encodeURIComponent(s[0]) + '/' + encodeURIComponent(s[1]);
};

// //////////////////////////////////////////////////////////////////////////////
// / @brief return the base url for index usage
// //////////////////////////////////////////////////////////////////////////////

ArangoDatabase.prototype._indexurl = function (id, expectedName) {
  if (typeof id === 'string') {
    var pa = ArangoDatabase.indexRegex.exec(id);

    if (pa === null && expectedName !== undefined) {
      id = expectedName + '/' + id;
    }
  } else if (typeof id === 'number' && expectedName !== undefined) {
    // stringify a numeric id
    id = expectedName + '/' + id;
  }

  var s = id.split('/');

  if (s.length !== 2) {
    // invalid index handle
    throw new ArangoError({
      error: true,
      code: internal.errors.ERROR_HTTP_BAD_PARAMETER.code,
      errorNum: internal.errors.ERROR_ARANGO_INDEX_HANDLE_BAD.code,
      errorMessage: internal.errors.ERROR_ARANGO_INDEX_HANDLE_BAD.message
    });
  } else if (expectedName !== undefined && expectedName !== '' && s[0] !== expectedName) {
    // index handle does not match collection name
    throw new ArangoError({
      error: true,
      code: internal.errors.ERROR_HTTP_BAD_PARAMETER.code,
      errorNum: internal.errors.ERROR_ARANGO_CROSS_COLLECTION_REQUEST.code,
      errorMessage: internal.errors.ERROR_ARANGO_CROSS_COLLECTION_REQUEST.message
    });
  }

  return '/_api/index/' + encodeURIComponent(s[0]) + '/' + encodeURIComponent(s[1]);
};

// //////////////////////////////////////////////////////////////////////////////
// / @brief prints the help for ArangoDatabase
// //////////////////////////////////////////////////////////////////////////////

var helpArangoDatabase = arangosh.createHelpHeadline('ArangoDatabase (db) help') +
  'Administration Functions:                                                 ' + '\n' +
  '  _help()                               this help                         ' + '\n' +
  '  _flushCache()                         flush and refill collection cache ' + '\n' +
  '                                                                          ' + '\n' +
  'Collection Functions:                                                     ' + '\n' +
  '  _collections()                        list all collections              ' + '\n' +
  '  _collection(<name>)                   get collection by identifier/name ' + '\n' +
  '  _create(<name>, <properties>)         creates a new collection          ' + '\n' +
  '  _createEdgeCollection(<name>)         creates a new edge collection     ' + '\n' +
  '  _drop(<name>)                         delete a collection               ' + '\n' +
  '                                                                          ' + '\n' +
  'Document Functions:                                                       ' + '\n' +
  '  _document(<id>)                       get document by handle (_id)      ' + '\n' +
  '  _replace(<id>, <data>, <overwrite>)   overwrite document                ' + '\n' +
  '  _update(<id>, <data>, <overwrite>,    partially update document         ' + '\n' +
  '          <keepNull>)                                                     ' + '\n' +
  '  _remove(<id>)                         delete document                   ' + '\n' +
  '  _exists(<id>)                         checks whether a document exists  ' + '\n' +
  '  _truncate()                           delete all documents              ' + '\n' +
  '                                                                          ' + '\n' +
  'Database Management Functions:                                            ' + '\n' +
  '  _createDatabase(<name>)               creates a new database            ' + '\n' +
  '  _dropDatabase(<name>)                 drops an existing database        ' + '\n' +
  '  _useDatabase(<name>)                  switches into an existing database' + '\n' +
  '  _drop(<name>)                         delete a collection               ' + '\n' +
  '  _name()                               name of the current database      ' + '\n' +
  '                                                                          ' + '\n' +
  'Query / Transaction Functions:                                            ' + '\n' +
  '  _executeTransaction(<transaction>)    execute transaction               ' + '\n' +
  '  _query(<query>)                       execute AQL query                 ' + '\n' +
  '  _createStatement(<data>)              create and return AQL query       ';

ArangoDatabase.prototype._help = function () {
  internal.print(helpArangoDatabase);
};

// //////////////////////////////////////////////////////////////////////////////
// / @brief return a string representation of the database object
// //////////////////////////////////////////////////////////////////////////////

ArangoDatabase.prototype.toString = function () {
  return '[object ArangoDatabase "' + this._name() + '"]';
};

// //////////////////////////////////////////////////////////////////////////////
// / @brief return all collections from the database
// //////////////////////////////////////////////////////////////////////////////

ArangoDatabase.prototype._collections = function () {
  var requestResult = this._connection.GET(this._collectionurl());

  arangosh.checkRequestResult(requestResult);

  if (requestResult.result !== undefined) {
    var collections = requestResult.result;
    var result = [];
    var i;

    // add all collentions to object
    for (i = 0;  i < collections.length;  ++i) {
      var collection = new this._collectionConstructor(this, collections[i]);
      this._registerCollection(collection._name, collection);
      result.push(collection);
    }

    return result.sort(function (l, r) {
      // we assume no two collections have the same name
      if (l.name().toLowerCase() < r.name().toLowerCase()) {
        return -1;
      }
      return 1;
    });
  }

  return undefined;
};

// //////////////////////////////////////////////////////////////////////////////
// / @brief return a single collection, identified by its id or name
// //////////////////////////////////////////////////////////////////////////////

ArangoDatabase.prototype._collection = function (id) {
  var url;

  if (typeof id === 'number') {
    url = this._collectionurl(id) + '?useId=true';
  } else {
    url = this._collectionurl(id);
  }

  var requestResult = this._connection.GET(url);

  // return null in case of not found
  if (requestResult !== null
    && requestResult.error === true
    && requestResult.errorNum === internal.errors.ERROR_ARANGO_COLLECTION_NOT_FOUND.code) {
    return null;
  }

  // check all other errors and throw them
  arangosh.checkRequestResult(requestResult);

  var name = requestResult.name;

  if (name !== undefined) {
    this._registerCollection(name, new this._collectionConstructor(this, requestResult));
    return this[name];
  }

  return null;
};

// //////////////////////////////////////////////////////////////////////////////
// / @brief creates a new collection
// //////////////////////////////////////////////////////////////////////////////

ArangoDatabase.prototype._create = function (name, properties, type) {
  var body = {
    'name': name,
    'type': ArangoCollection.TYPE_DOCUMENT
  };

  if (properties !== undefined) {
    [ 'waitForSync', 'journalSize', 'isSystem', 'isVolatile',
      'doCompact', 'keyOptions', 'shardKeys', 'numberOfShards',
      'distributeShardsLike', 'indexBuckets', 'id',
      'replicationFactor' ].forEach(function (p) {
      if (properties.hasOwnProperty(p)) {
        body[p] = properties[p];
      }
    });
  }

  if (type !== undefined) {
    body.type = type;
  }

  var requestResult = this._connection.POST(this._collectionurl(),
    JSON.stringify(body));

  arangosh.checkRequestResult(requestResult);

  var nname = requestResult.name;

  if (nname !== undefined) {
    this._registerCollection(nname, new this._collectionConstructor(this, requestResult));
    return this[nname];
  }

  return undefined;
};

// //////////////////////////////////////////////////////////////////////////////
// / @brief creates a new document collection
// //////////////////////////////////////////////////////////////////////////////

ArangoDatabase.prototype._createDocumentCollection = function (name, properties) {
  return this._create(name, properties, ArangoCollection.TYPE_DOCUMENT);
};

// //////////////////////////////////////////////////////////////////////////////
// / @brief creates a new edges collection
// //////////////////////////////////////////////////////////////////////////////

ArangoDatabase.prototype._createEdgeCollection = function (name, properties) {
  return this._create(name, properties, ArangoCollection.TYPE_EDGE);
};

// //////////////////////////////////////////////////////////////////////////////
// / @brief truncates a collection
// //////////////////////////////////////////////////////////////////////////////

ArangoDatabase.prototype._truncate = function (id) {
  var name;

  if (typeof id !== 'string') {
    id = id._id;
  }

  for (name in this) {
    if (this.hasOwnProperty(name)) {
      var collection = this[name];

      if (collection instanceof this._collectionConstructor) {
        if (collection._id === id || collection._name === id) {
          return collection.truncate();
        }
      }
    }
  }

  return undefined;
};

// //////////////////////////////////////////////////////////////////////////////
// / @brief drops a collection
// //////////////////////////////////////////////////////////////////////////////

ArangoDatabase.prototype._drop = function (id, options) {
  var name;

  for (name in this) {
    if (this.hasOwnProperty(name)) {
      var collection = this[name];

      if (collection instanceof this._collectionConstructor) {
        if (collection._id === id || collection._name === id) {
          return collection.drop(options);
        }
      }
    }
  }

  var c = this._collection(id);
  if (c) {
    return c.drop(options);
  }
  return undefined;
};

// //////////////////////////////////////////////////////////////////////////////
// / @brief flush the local cache
// / this is called by connection.reconnect()
// //////////////////////////////////////////////////////////////////////////////

ArangoDatabase.prototype._flushCache = function () {
  var name;

  for (name in this) {
    if (this.hasOwnProperty(name)) {
      var collection = this[name];

      if (collection instanceof this._collectionConstructor) {
        // reset the collection status
        collection._status = null;
        this[name] = undefined;
      }
    }
  }

  try {
    // repopulate cache
    this._collections();
  } catch (err) {}

  this._properties = null;
};

// //////////////////////////////////////////////////////////////////////////////
// / @brief query the database properties
// //////////////////////////////////////////////////////////////////////////////

ArangoDatabase.prototype._queryProperties = function (force) {
  if (force || this._properties === null) {
    var url = '/_api/database/current';
    var requestResult = this._connection.GET(url);

    arangosh.checkRequestResult(requestResult);
    this._properties = requestResult.result;
  }

  return this._properties;
};

// //////////////////////////////////////////////////////////////////////////////
// / @brief return the database id
// //////////////////////////////////////////////////////////////////////////////

ArangoDatabase.prototype._id = function () {
  return this._queryProperties().id;
};

// //////////////////////////////////////////////////////////////////////////////
// / @brief return whether or not the current database is the system database
// //////////////////////////////////////////////////////////////////////////////

ArangoDatabase.prototype._isSystem = function () {
  return this._queryProperties().isSystem;
};

// //////////////////////////////////////////////////////////////////////////////
// / @brief get the name of the current database
// //////////////////////////////////////////////////////////////////////////////

ArangoDatabase.prototype._name = function () {
  return this._queryProperties().name;
};

// //////////////////////////////////////////////////////////////////////////////
// / @brief get the path of the current database
// //////////////////////////////////////////////////////////////////////////////

ArangoDatabase.prototype._path = function () {
  return this._queryProperties().path;
};

// //////////////////////////////////////////////////////////////////////////////
// / @brief returns one index
// //////////////////////////////////////////////////////////////////////////////

ArangoDatabase.prototype._index = function (id) {
  if (id.hasOwnProperty('id')) {
    id = id.id;
  }

  var requestResult = this._connection.GET(this._indexurl(id));

  arangosh.checkRequestResult(requestResult);

  return requestResult;
};

// //////////////////////////////////////////////////////////////////////////////
// / @brief deletes one index
// //////////////////////////////////////////////////////////////////////////////

ArangoDatabase.prototype._dropIndex = function (id) {
  if (id.hasOwnProperty('id')) {
    id = id.id;
  }

  var requestResult = this._connection.DELETE(this._indexurl(id));

  if (requestResult !== null
    && requestResult.error === true
    && requestResult.errorNum === internal.errors.ERROR_ARANGO_INDEX_NOT_FOUND.code) {
    return false;
  }

  arangosh.checkRequestResult(requestResult);

  return true;
};

// //////////////////////////////////////////////////////////////////////////////
// / @brief returns the database version
// //////////////////////////////////////////////////////////////////////////////

ArangoDatabase.prototype._version = function (details) {
<<<<<<< HEAD
  var appendix = '';
  if (details) {
    appendix = '?details=true';
  }
  var requestResult = this._connection.GET('/_api/version' + appendix);
=======
  var requestResult = this._connection.GET('/_api/version' +
                        (details ? '?details=true' : ''));
>>>>>>> 8353b6b4

  arangosh.checkRequestResult(requestResult);

  return details ? requestResult : requestResult.version;
};

// //////////////////////////////////////////////////////////////////////////////
// / @brief return a single document from the collection, identified by its id
// //////////////////////////////////////////////////////////////////////////////

ArangoDatabase.prototype._document = function (id) {
  var rev = null;
  var requestResult;

  if (typeof id === 'object') {
    if (id.hasOwnProperty('_rev')) {
      rev = id._rev;
    }
    if (id.hasOwnProperty('_id')) {
      id = id._id;
    }
  }

  if (rev === null) {
    requestResult = this._connection.GET(this._documenturl(id));
  } else {
    requestResult = this._connection.GET(this._documenturl(id),
      {'if-match': JSON.stringify(rev) });
  }

  if (requestResult !== null && requestResult.error === true) {
    if (requestResult.errorNum === internal.errors.ERROR_HTTP_PRECONDITION_FAILED.code) {
      requestResult.errorNum = internal.errors.ERROR_ARANGO_CONFLICT.code;
    }
  }

  arangosh.checkRequestResult(requestResult);

  return requestResult;
};

// //////////////////////////////////////////////////////////////////////////////
// / @brief checks whether a document exists, identified by its id
// //////////////////////////////////////////////////////////////////////////////

ArangoDatabase.prototype._exists = function (id) {
  var rev = null;
  var requestResult;

  if (typeof id === 'object') {
    if (id.hasOwnProperty('_rev')) {
      rev = id._rev;
    }
    if (id.hasOwnProperty('_id')) {
      id = id._id;
    }
  }

  if (rev === null) {
    requestResult = this._connection.HEAD(this._documenturl(id));
  } else {
    requestResult = this._connection.HEAD(this._documenturl(id),
      {'if-match': JSON.stringify(rev) });
  }

  if (requestResult !== null && requestResult.error === true) {
    if (requestResult.errorNum === internal.errors.ERROR_HTTP_NOT_FOUND.code) {
      return false;
    }
    if (requestResult.errorNum === internal.errors.ERROR_HTTP_PRECONDITION_FAILED.code) {
      requestResult.errorNum = internal.errors.ERROR_ARANGO_CONFLICT.code;
    }
  }

  arangosh.checkRequestResult(requestResult);

  return true;
};

// //////////////////////////////////////////////////////////////////////////////
// / @brief delete a document in the collection, identified by its id
// //////////////////////////////////////////////////////////////////////////////

ArangoDatabase.prototype._remove = function (id, overwrite, waitForSync) {
  var rev = null;
  var requestResult;

  if (typeof id === 'object') {
    if (Array.isArray(id)) {
      throw new ArangoError({
        error: true,
        code: internal.errors.ERROR_ARANGO_DOCUMENT_HANDLE_BAD.code,
        errorNum: internal.errors.ERROR_ARANGO_DOCUMENT_HANDLE_BAD.code,
        errorMessage: internal.errors.ERROR_ARANGO_DOCUMENT_HANDLE_BAD.message
      });
    }
    if (id.hasOwnProperty('_rev')) {
      rev = id._rev;
    }
    if (id.hasOwnProperty('_id')) {
      id = id._id;
    }
  }

  var params = '';
  var ignoreRevs = false;
  var options;

  if (typeof overwrite === 'object') {
    if (typeof waitForSync !== 'undefined') {
      throw 'too many arguments';
    }
    // we assume the caller uses new signature (id, data, options)
    options = overwrite;
    if (options.hasOwnProperty('overwrite') && options.overwrite) {
      ignoreRevs = true;
    }
    if (options.hasOwnProperty('waitForSync')) {
      waitForSync = options.waitForSync;
    }
  } else {
    if (overwrite) {
      ignoreRevs = true;
    }
    options = {};
  }

  var url = this._documenturl(id) + params;
  url = this._appendSyncParameter(url, waitForSync);
  url = this._appendBoolParameter(url, 'ignoreRevs', ignoreRevs);
  url = this._appendBoolParameter(url, 'returnOld', options.returnOld);

  if (rev === null || ignoreRevs) {
    requestResult = this._connection.DELETE(url);
  } else {
    requestResult = this._connection.DELETE(url,
      {'if-match': JSON.stringify(rev) });
  }

  if (requestResult !== null && requestResult.error === true) {
    if (requestResult.errorNum === internal.errors.ERROR_HTTP_PRECONDITION_FAILED.code) {
      requestResult.errorNum = internal.errors.ERROR_ARANGO_CONFLICT.code;
    }
  }

  arangosh.checkRequestResult(requestResult);

  return options.silent ? true : requestResult;
};

// //////////////////////////////////////////////////////////////////////////////
// / @brief replace a document in the collection, identified by its id
// //////////////////////////////////////////////////////////////////////////////

ArangoDatabase.prototype._replace = function (id, data, overwrite, waitForSync) {
  var rev = null;
  var requestResult;

  if (typeof id === 'object') {
    if (Array.isArray(id)) {
      throw new ArangoError({
        error: true,
        code: internal.errors.ERROR_ARANGO_DOCUMENT_TYPE_INVALID.code,
        errorNum: internal.errors.ERROR_ARANGO_DOCUMENT_TYPE_INVALID.code,
        errorMessage: internal.errors.ERROR_ARANGO_DOCUMENT_TYPE_INVALID.message
      });
    }
    if (id.hasOwnProperty('_rev')) {
      rev = id._rev;
    }
    if (id.hasOwnProperty('_id')) {
      id = id._id;
    }
  }

  var params = '';
  var ignoreRevs = false;
  var options;

  if (typeof overwrite === 'object') {
    if (typeof waitForSync !== 'undefined') {
      throw 'too many arguments';
    }
    // we assume the caller uses new signature (id, data, options)
    options = overwrite;
    if (options.hasOwnProperty('overwrite') && options.overwrite) {
      ignoreRevs = true;
    }
    if (options.hasOwnProperty('waitForSync')) {
      waitForSync = options.waitForSync;
    }
  } else {
    if (overwrite) {
      ignoreRevs = true;
    }
    options = {};
  }
  var url = this._documenturl(id) + params;
  url = this._appendSyncParameter(url, waitForSync);
  url = this._appendBoolParameter(url, 'ignoreRevs', true);
  url = this._appendBoolParameter(url, 'returnOld', options.returnOld);
  url = this._appendBoolParameter(url, 'returnNew', options.returnNew);

  if (rev === null || ignoreRevs) {
    requestResult = this._connection.PUT(url, JSON.stringify(data));
  } else {
    requestResult = this._connection.PUT(url, JSON.stringify(data),
      {'if-match': JSON.stringify(rev) });
  }

  if (requestResult !== null && requestResult.error === true) {
    if (requestResult.errorNum === internal.errors.ERROR_HTTP_PRECONDITION_FAILED.code) {
      requestResult.errorNum = internal.errors.ERROR_ARANGO_CONFLICT.code;
    }
  }

  arangosh.checkRequestResult(requestResult);

  return options.silent ? true : requestResult;
};

// //////////////////////////////////////////////////////////////////////////////
// / @brief update a document in the collection, identified by its id
// //////////////////////////////////////////////////////////////////////////////

ArangoDatabase.prototype._update = function (id, data, overwrite, keepNull, waitForSync) {
  var rev = null;
  var requestResult;

  if (typeof id === 'object') {
    if (Array.isArray(id)) {
      throw new ArangoError({
        error: true,
        code: internal.errors.ERROR_ARANGO_DOCUMENT_TYPE_INVALID.code,
        errorNum: internal.errors.ERROR_ARANGO_DOCUMENT_TYPE_INVALID.code,
        errorMessage: internal.errors.ERROR_ARANGO_DOCUMENT_TYPE_INVALID.message
      });
    }
    if (id.hasOwnProperty('_rev')) {
      rev = id._rev;
    }
    if (id.hasOwnProperty('_id')) {
      id = id._id;
    }
  }

  var params = '';
  var ignoreRevs = false;
  var options;
  if (typeof overwrite === 'object') {
    if (typeof keepNull !== 'undefined') {
      throw 'too many arguments';
    }
    // we assume the caller uses new signature (id, data, options)
    options = overwrite;
    if (!options.hasOwnProperty('keepNull')) {
      options.keepNull = true;
    }
    params = '?keepNull=' + options.keepNull;
    if (!options.hasOwnProperty('mergeObjects')) {
      options.mergeObjects = true;
    }
    params += '&mergeObjects=' + options.mergeObjects;

    if (options.hasOwnProperty('overwrite') && options.overwrite) {
      ignoreRevs = true;
    }
  } else {
    // set default value for keepNull
    var keepNullValue = ((typeof keepNull === 'undefined') ? true : keepNull);
    params = '?keepNull=' + (keepNullValue ? 'true' : 'false');

    if (overwrite) {
      ignoreRevs = true;
    }
    options = {};
  }
  var url = this._documenturl(id) + params;
  url = this._appendSyncParameter(url, waitForSync);
  url = this._appendBoolParameter(url, 'ignoreRevs', true);
  url = this._appendBoolParameter(url, 'returnOld', options.returnOld);
  url = this._appendBoolParameter(url, 'returnNew', options.returnNew);

  if (rev === null || ignoreRevs) {
    requestResult = this._connection.PATCH(url, JSON.stringify(data));
  } else {
    requestResult = this._connection.PATCH(url, JSON.stringify(data),
      {'if-match': JSON.stringify(rev) });
  }

  if (requestResult !== null && requestResult.error === true) {
    if (requestResult.errorNum === internal.errors.ERROR_HTTP_PRECONDITION_FAILED.code) {
      requestResult.errorNum = internal.errors.ERROR_ARANGO_CONFLICT.code;
    }
  }

  arangosh.checkRequestResult(requestResult);

  return options.silent ? true : requestResult;
};

// //////////////////////////////////////////////////////////////////////////////
// / @brief factory method to create a new statement
// //////////////////////////////////////////////////////////////////////////////

ArangoDatabase.prototype._createStatement = function (data) {
  return new ArangoStatement(this, data);
};

// //////////////////////////////////////////////////////////////////////////////
// / @brief factory method to create and execute a new statement
// //////////////////////////////////////////////////////////////////////////////

ArangoDatabase.prototype._query = function (query, bindVars, cursorOptions, options) {
  if (typeof query === 'object' && query !== null && arguments.length === 1) {
    return new ArangoStatement(this, query).execute();
  }

  var data = {
    query: query,
    bindVars: bindVars || undefined,
    count: (cursorOptions && cursorOptions.count) || false,
    batchSize: (cursorOptions && cursorOptions.batchSize) || undefined,
    options: options || undefined,
    cache: (options && options.cache) || undefined
  };

  return new ArangoStatement(this, data).execute();
};

// //////////////////////////////////////////////////////////////////////////////
// / @brief explains a query
// //////////////////////////////////////////////////////////////////////////////

ArangoDatabase.prototype._explain = function (query, bindVars, options) {
  if (typeof query === 'object' && typeof query.toAQL === 'function') {
    query = { query: query.toAQL() };
  }

  if (arguments.length > 1) {
    query = { query: query, bindVars: bindVars, options: options };
  }

  require('@arangodb/aql/explainer').explain(query);
};

// //////////////////////////////////////////////////////////////////////////////
// / @brief create a new database
// //////////////////////////////////////////////////////////////////////////////

ArangoDatabase.prototype._createDatabase = function (name, options, users) {
  var data = {
    name: name,
    options: options || { },
    users: users || []
  };

  var requestResult = this._connection.POST('/_api/database', JSON.stringify(data));

  if (requestResult !== null && requestResult.error === true) {
    throw new ArangoError(requestResult);
  }

  arangosh.checkRequestResult(requestResult);

  return requestResult.result;
};

// //////////////////////////////////////////////////////////////////////////////
// / @brief drop an existing database
// //////////////////////////////////////////////////////////////////////////////

ArangoDatabase.prototype._dropDatabase = function (name) {
  var requestResult = this._connection.DELETE('/_api/database/' + encodeURIComponent(name));

  if (requestResult !== null && requestResult.error === true) {
    throw new ArangoError(requestResult);
  }

  arangosh.checkRequestResult(requestResult);

  return requestResult.result;
};

// //////////////////////////////////////////////////////////////////////////////
// / @brief list all existing databases
// //////////////////////////////////////////////////////////////////////////////

ArangoDatabase.prototype._databases = function () {
  var requestResult = this._connection.GET('/_api/database');

  if (requestResult !== null && requestResult.error === true) {
    throw new ArangoError(requestResult);
  }

  arangosh.checkRequestResult(requestResult);

  return requestResult.result;
};

// //////////////////////////////////////////////////////////////////////////////
// / @brief uses a database
// //////////////////////////////////////////////////////////////////////////////

ArangoDatabase.prototype._useDatabase = function (name) {
  if (internal.printBrowser) {
    throw new ArangoError({
      error: true,
      code: internal.errors.ERROR_NOT_IMPLEMENTED.code,
      errorNum: internal.errors.ERROR_NOT_IMPLEMENTED.code,
      errorMessage: '_useDatabase() is not supported in the web interface'
    });
  }

  var old = this._connection.getDatabaseName();

  // no change
  if (name === old) {
    return true;
  }

  this._connection.setDatabaseName(name);

  try {
    // re-query properties
    this._queryProperties(true);
    this._flushCache();
  } catch (err) {
    this._connection.setDatabaseName(old);

    if (err.hasOwnProperty('errorNum')) {
      throw err;
    }

    throw new ArangoError({
      error: true,
      code: internal.errors.ERROR_BAD_PARAMETER.code,
      errorNum: internal.errors.ERROR_BAD_PARAMETER.code,
      errorMessage: "cannot use database '" + name + "'"
    });
  }

  return true;
};

// //////////////////////////////////////////////////////////////////////////////
// / @brief lists all endpoints
// //////////////////////////////////////////////////////////////////////////////

ArangoDatabase.prototype._endpoints = function () {
  var requestResult = this._connection.GET('/_api/endpoint');

  if (requestResult !== null && requestResult.error === true) {
    throw new ArangoError(requestResult);
  }

  arangosh.checkRequestResult(requestResult);

  return requestResult;
};

// //////////////////////////////////////////////////////////////////////////////
// / @brief execute a transaction
// //////////////////////////////////////////////////////////////////////////////

ArangoDatabase.prototype._executeTransaction = function (data) {
  if (!data || typeof (data) !== 'object') {
    throw new ArangoError({
      error: true,
      code: internal.errors.ERROR_HTTP_BAD_PARAMETER.code,
      errorNum: internal.errors.ERROR_BAD_PARAMETER.code,
      errorMessage: 'usage: _executeTransaction(<object>)'
    });
  }

  if (!data.collections || typeof (data.collections) !== 'object') {
    throw new ArangoError({
      error: true,
      code: internal.errors.ERROR_HTTP_BAD_PARAMETER.code,
      errorNum: internal.errors.ERROR_BAD_PARAMETER.code,
      errorMessage: 'missing/invalid collections definition for transaction'
    });
  }

  if (!data.action ||
    (typeof (data.action) !== 'string' && typeof (data.action) !== 'function')) {
    throw new ArangoError({
      error: true,
      code: internal.errors.ERROR_HTTP_BAD_PARAMETER.code,
      errorNum: internal.errors.ERROR_BAD_PARAMETER.code,
      errorMessage: 'missing/invalid action definition for transaction'
    });
  }

  if (typeof (data.action) === 'function') {
    data.action = String(data.action);
  }

  var requestResult = this._connection.POST('/_api/transaction',
    JSON.stringify(data));

  if (requestResult !== null && requestResult.error === true) {
    throw new ArangoError(requestResult);
  }

  arangosh.checkRequestResult(requestResult);

  return requestResult.result;
};<|MERGE_RESOLUTION|>--- conflicted
+++ resolved
@@ -527,16 +527,8 @@
 // //////////////////////////////////////////////////////////////////////////////
 
 ArangoDatabase.prototype._version = function (details) {
-<<<<<<< HEAD
-  var appendix = '';
-  if (details) {
-    appendix = '?details=true';
-  }
-  var requestResult = this._connection.GET('/_api/version' + appendix);
-=======
   var requestResult = this._connection.GET('/_api/version' +
                         (details ? '?details=true' : ''));
->>>>>>> 8353b6b4
 
   arangosh.checkRequestResult(requestResult);
 
