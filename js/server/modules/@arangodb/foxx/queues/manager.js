'use strict';
// //////////////////////////////////////////////////////////////////////////////
// / DISCLAIMER
// /
// / Copyright 2014 triAGENS GmbH, Cologne, Germany
// / Copyright 2015 ArangoDB GmbH, Cologne, Germany
// /
// / Licensed under the Apache License, Version 2.0 (the "License")
// / you may not use this file except in compliance with the License.
// / You may obtain a copy of the License at
// /
// /     http://www.apache.org/licenses/LICENSE-2.0
// /
// / Unless required by applicable law or agreed to in writing, software
// / distributed under the License is distributed on an "AS IS" BASIS,
// / WITHOUT WARRANTIES OR CONDITIONS OF ANY KIND, either express or implied.
// / See the License for the specific language governing permissions and
// / limitations under the License.
// /
// / Copyright holder is ArangoDB GmbH, Cologne, Germany
// /
// / @author Alan Plum
// //////////////////////////////////////////////////////////////////////////////

const cluster = require('@arangodb/cluster');
const isCluster = cluster.isCluster();
const tasks = require('@arangodb/tasks');
const db = require('@arangodb').db;
const foxxManager = require('@arangodb/foxx/manager');

const coordinatorId = (
  isCluster && cluster.isCoordinator()
  ? cluster.coordinatorId()
  : undefined
);

var runInDatabase = function () {
  var busy = false;
  db._executeTransaction({
    collections: {
      read: ['_queues', '_jobs'],
      exclusive: ['_jobs']
    },
    action: function () {
      db._queues.all().toArray()
        .forEach(function (queue) {
          var numBusy = db._jobs.byExample({
            queue: queue._key,
            status: 'progress'
          }).count();

          if (numBusy >= queue.maxWorkers) {
            busy = true;
            return;
          }

          var now = Date.now();
          var max = queue.maxWorkers - numBusy;
          var queueName = queue._key;
          var query = global.aqlQuery`
          FOR job IN _jobs
            FILTER ((job.queue      == ${queueName}) &&
                    (job.status     == 'pending') &&
                    (job.delayUntil <= ${now}))
            SORT job.delayUntil ASC LIMIT ${max} RETURN job`;

          var jobs = db._query(query).toArray();

          if (jobs.length > 0) {
            busy = true;
          }

          jobs.forEach(function (job) {
            const update = {
              status: 'progress'
            };
            if (isCluster) {
              update.startedBy = coordinatorId;
            }
            db._jobs.update(job, update);
            tasks.register({
              command: function (cfg) {
                var db = require('@arangodb').db;
                var initialDatabase = db._name();
                db._useDatabase(cfg.db);
                try {
                  require('@arangodb/foxx/queues/worker').work(cfg.job);
                } catch (e) {}
                db._useDatabase(initialDatabase);
              },
              offset: 0,
              isSystem: true,
              params: {
                job: Object.assign({}, job, {
                  status: 'progress'
                }),
                db: db._name()
              }
            });
          });
        });
    }
  });
  if (!busy) {
    require('@arangodb/foxx/queues')._updateQueueDelay();
  }
};

const resetDeadJobs = function () {
  const queues = require('@arangodb/foxx/queues');

  const initialDatabase = db._name();
  db._databases().forEach(function (name) {
    try {
      db._useDatabase(name);
      db._jobs.toArray().filter(function (job) {
        return job.status === 'progress';
      }).forEach(function (job) {
        db._jobs.update(job._id, {status: 'pending'});
      });
      if (!isCluster) {
        queues._updateQueueDelay();
      } else {
        global.KEYSPACE_CREATE('queue-control', 1, true);
      }
    } catch (e) {
      // noop
    }
  });
  db._useDatabase(initialDatabase);
};

const resetDeadJobsOnFirstRun = function () {
  const foxxmasterInitialized
    = global.KEY_GET('queue-control', 'foxxmasterInitialized') || 0;
  const foxxmasterSince = global.ArangoServerState.getFoxxmasterSince();

  if (foxxmasterSince <= 0) {
    console.error(
      "It's unknown since when this is a Foxxmaster. "
      + 'This is probably a bug in the Foxx queues, please report this error.'
    );
  }
  if (foxxmasterInitialized > foxxmasterSince) {
    console.error(
      'HLC seems to have decreased, which can never happen. '
      + 'This is probably a bug in the Foxx queues, please report this error.'
    );
  }

  if (foxxmasterInitialized < foxxmasterSince) {
    // We've not run this (successfully) since we got to be Foxxmaster.
    resetDeadJobs();
    global.KEY_SET('queue-control', 'foxxmasterInitialized', foxxmasterSince);
  }
};

exports.manage = function () {
  if (!global.ArangoServerState.isFoxxmaster()) {
    return;
  }

  if (global.ArangoServerState.getFoxxmasterQueueupdate()) {
    if (!isCluster) {
      // On a Foxxmaster change FoxxmasterQueueupdate is set to true
      // we use this to signify a Leader change to this server
      foxxManager.healAll(true);
    }
    // Reset jobs before updating the queue delay. Don't continue on errors,
    // but retry later.
<<<<<<< HEAD
     resetDeadJobsOnFirstRun();
=======
    resetDeadJobsOnFirstRun();
>>>>>>> b1e30937
    if (isCluster) {
      var foxxQueues = require('@arangodb/foxx/queues');
      foxxQueues._updateQueueDelay();
    } 
    // do not call again immediately
    global.ArangoServerState.setFoxxmasterQueueupdate(false);
  }

  var initialDatabase = db._name();
  var now = Date.now();

  // fetch list of databases from cache
  var databases = global.KEY_GET('queue-control', 'databases') || [];
  var expires = global.KEY_GET('queue-control', 'databases-expire') || 0;

  if (expires < now || databases.length === 0) {
    databases = db._databases();
    global.KEY_SET('queue-control', 'databases', databases);
    // make list of databases expire in 30 seconds from now
    global.KEY_SET('queue-control', 'databases-expire', Date.now() + 30 * 1000);
  }

  databases.forEach(function (database) {
    try {
      db._useDatabase(database);
      global.KEYSPACE_CREATE('queue-control', 1, true);
      var delayUntil = global.KEY_GET('queue-control', 'delayUntil') || 0;

      if (delayUntil === -1 || delayUntil > Date.now()) {
        return;
      }

      var queues = db._collection('_queues');
      var jobs = db._collection('_jobs');

      if (!queues || !jobs || !queues.count() || !jobs.count()) {
        global.KEY_SET('queue-control', 'delayUntil', -1);
      } else {
        runInDatabase();
      }
    } catch (e) {
      // noop
    }
  });

  // switch back into previous database
  try {
    db._useDatabase(initialDatabase);
  } catch (err) {
    db._useDatabase('_system');
  }
};

exports.run = function () {
  var options = require('internal').options();

  // disable foxx queues
  if (options['foxx.queues'] === false) {
    return;
  }

  var queues = require('@arangodb/foxx/queues');
  queues.create('default');

  // wakeup/poll interval for Foxx queues
  var period = 1;
  if (options.hasOwnProperty('foxx.queues-poll-interval')) {
    period = options['foxx.queues-poll-interval'];
  }

  global.KEYSPACE_CREATE('queue-control', 1, true);
  if (!isCluster) {
    resetDeadJobs();
  }

  if (tasks.register !== undefined) {
    tasks.register({
      command: function () {
        require('@arangodb/foxx/queues/manager').manage();
      },
      period: period,
      isSystem: true
    });
  }
};<|MERGE_RESOLUTION|>--- conflicted
+++ resolved
@@ -168,11 +168,7 @@
     }
     // Reset jobs before updating the queue delay. Don't continue on errors,
     // but retry later.
-<<<<<<< HEAD
-     resetDeadJobsOnFirstRun();
-=======
     resetDeadJobsOnFirstRun();
->>>>>>> b1e30937
     if (isCluster) {
       var foxxQueues = require('@arangodb/foxx/queues');
       foxxQueues._updateQueueDelay();
