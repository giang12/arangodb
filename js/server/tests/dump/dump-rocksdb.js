--- conflicted
+++ resolved
@@ -408,24 +408,21 @@
       assertEqual(Object.keys(props.links).length, 1);
       assertTrue(props.hasOwnProperty("links"));
       assertTrue(props.links.hasOwnProperty("UnitTestsDumpViewCollection"));
-<<<<<<< HEAD
-
-      var res = db._query("FOR doc IN VIEW " + view.name() + " FILTER doc.value >= 0 RETURN doc").toArray();
-      assertEqual(10000, res.length);
-
-      res = db._query("FOR doc IN VIEW " + view.name() + " FILTER doc.value >= 5000 RETURN doc").toArray();
-      assertEqual(5000, res.length);
-
-      res = db._query("FOR doc IN VIEW " + view.name() + " FILTER doc.value >= 9000 RETURN doc").toArray();
-      assertEqual(1000, res.length);
-
-      res = db._query("FOR doc IN VIEW " + view.name() + " FILTER doc.value >= 10000 RETURN doc").toArray();
-      assertEqual(0, res.length);
-=======
       assertTrue(props.links.UnitTestsDumpViewCollection.hasOwnProperty("includeAllFields"));
       assertTrue(props.links.UnitTestsDumpViewCollection.hasOwnProperty("fields"));
       assertTrue(props.links.UnitTestsDumpViewCollection.includeAllFields);
->>>>>>> 54e607aa
+
+      var res = db._query("FOR doc IN VIEW " + view.name() + " FILTER doc.value >= 0 RETURN doc").toArray();
+      assertEqual(10000, res.length);
+
+      res = db._query("FOR doc IN VIEW " + view.name() + " FILTER doc.value >= 5000 RETURN doc").toArray();
+      assertEqual(5000, res.length);
+
+      res = db._query("FOR doc IN VIEW " + view.name() + " FILTER doc.value >= 9000 RETURN doc").toArray();
+      assertEqual(1000, res.length);
+
+      res = db._query("FOR doc IN VIEW " + view.name() + " FILTER doc.value >= 10000 RETURN doc").toArray();
+      assertEqual(0, res.length);
     }
 
   };
