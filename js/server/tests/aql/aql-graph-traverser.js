/*jshint esnext: true */
/*global assertEqual, assertTrue, fail, AQL_EXECUTE, AQL_EXPLAIN, AQL_EXECUTEJSON */

////////////////////////////////////////////////////////////////////////////////
/// @brief Spec for the AQL FOR x IN GRAPH name statement
///
/// @file
///
/// DISCLAIMER
///
/// Copyright 2014 ArangoDB GmbH, Cologne, Germany
///
/// Licensed under the Apache License, Version 2.0 (the "License");
/// you may not use this file except in compliance with the License.
/// You may obtain a copy of the License at
///
///     http://www.apache.org/licenses/LICENSE-2.0
///
/// Unless required by applicable law or agreed to in writing, software
/// distributed under the License is distributed on an "AS IS" BASIS,
/// WITHOUT WARRANTIES OR CONDITIONS OF ANY KIND, either express or implied.
/// See the License for the specific language governing permissions and
/// limitations under the License.
///
/// Copyright holder is ArangoDB GmbH, Cologne, Germany
///
/// @author Michael Hackstein
/// @author Copyright 2015, ArangoDB GmbH, Cologne, Germany
////////////////////////////////////////////////////////////////////////////////

"use strict";

const jsunity = require("jsunity");

const internal = require("internal");
const db = internal.db;
const errors = require("@arangodb").errors;
const gm = require("@arangodb/general-graph");
const vn = "UnitTestVertexCollection";
const en = "UnitTestEdgeCollection";
const isCluster = require("@arangodb/cluster").isCluster();
var _ = require("lodash");
var vertex = {};
var edge = {};
var vc;
var ec;
var mmfilesEngine = (db._engine().name === "mmfiles");
var rocksDBEngine = (db._engine().name === "rocksdb");

var cleanup = function () {
  db._drop(vn);
  db._drop(en);
  vertex = {};
  edge = {};
};

var createBaseGraph = function () {
  vc = db._create(vn, {numberOfShards: 4});
  ec = db._createEdgeCollection(en, {numberOfShards: 4});
  vertex.A = vc.save({_key: "A"})._id;
  vertex.B = vc.save({_key: "B"})._id;
  vertex.C = vc.save({_key: "C"})._id;
  vertex.D = vc.save({_key: "D"})._id;
  vertex.E = vc.save({_key: "E"})._id;
  vertex.F = vc.save({_key: "F"})._id;
  
  edge.AB = ec.save(vertex.A, vertex.B, {})._id;
  edge.BC = ec.save(vertex.B, vertex.C, {})._id;
  edge.CD = ec.save(vertex.C, vertex.D, {})._id;
  edge.CF = ec.save(vertex.C, vertex.F, {})._id;
  edge.EB = ec.save(vertex.E, vertex.B, {})._id;
  edge.FE = ec.save(vertex.F, vertex.E, {})._id;
};

function limitSuite () {
  const gn = "UnitTestGraph";
  var c;

  return {

    setUpAll: function() {
      db._drop(gn + "v");
      db._drop(gn + "e");
      db._drop(gn + "e2");

      var i;

      var c = db._create(gn + "v");
      for (i = 0; i < 10000; ++i) {
        c.insert({_key: "test" + i });
      }

      c = db._createEdgeCollection(gn + "e");
      for (i = 0; i < 10000; ++i) {
        c.insert({ _from: gn + "v/test" + i, _to: gn + "v/test" + i });
      }

      c = db._createEdgeCollection(gn + "e2");
      c.insert({ _from: gn + "v/test1", _to: gn + "v/test0" });
      c.insert({ _from: gn + "v/test2", _to: gn + "v/test0" });
      c.insert({ _from: gn + "v/test2", _to: gn + "v/test1" });
    },

    tearDownAll: function () {
      db._drop(gn + "v");
      db._drop(gn + "e");
      db._drop(gn + "e2");
    },

    testLimits: function() {
      var queries = [
        [ "FOR v IN " + gn + "v FOR e IN 1..1 OUTBOUND v._id " + gn + "e LIMIT 0, 10000 RETURN e", 10000 ], 
        [ "FOR v IN " + gn + "v FOR e IN 1..1 OUTBOUND v._id " + gn + "e LIMIT 0, 1000 RETURN e", 1000 ], 
        [ "FOR v IN " + gn + "v FOR e IN 1..1 OUTBOUND v._id " + gn + "e LIMIT 0, 100 RETURN e", 100 ], 
        [ "FOR v IN " + gn + "v FOR e IN 1..1 OUTBOUND v._id " + gn + "e LIMIT 0, 10 RETURN e", 10 ], 
        [ "FOR v IN " + gn + "v FOR e IN 1..1 OUTBOUND v._id " + gn + "e LIMIT 10, 10 RETURN e", 10 ], 
        [ "FOR v IN " + gn + "v FOR e IN 1..1 OUTBOUND v._id " + gn + "e LIMIT 10, 100 RETURN e", 100 ], 
        [ "FOR v IN " + gn + "v FOR e IN 1..1 OUTBOUND v._id " + gn + "e LIMIT 10, 1000 RETURN e", 1000 ], 
        [ "FOR v IN " + gn + "v FOR e IN 1..1 OUTBOUND v._id " + gn + "e LIMIT 10, 10000 RETURN e", 9990 ], 
        [ "FOR v IN " + gn + "v FOR e IN 1..1 OUTBOUND v._id " + gn + "e LIMIT 1000, 1 RETURN e", 1 ], 
        [ "FOR v IN " + gn + "v FOR e IN 1..1 OUTBOUND v._id " + gn + "e LIMIT 1000, 10 RETURN e", 10 ], 
        [ "FOR v IN " + gn + "v FOR e IN 1..1 OUTBOUND v._id " + gn + "e LIMIT 1000, 100 RETURN e", 100 ], 
        [ "FOR v IN " + gn + "v FOR e IN 1..1 OUTBOUND v._id " + gn + "e LIMIT 1000, 1000 RETURN e", 1000 ], 
        [ "FOR v IN " + gn + "v FOR e IN 1..1 OUTBOUND v._id " + gn + "e LIMIT 1000, 10000 RETURN e", 9000 ], 
        [ "FOR v IN " + gn + "v FOR e IN 1..1 OUTBOUND v._id " + gn + "e LIMIT 9990, 1 RETURN e", 1 ], 
        [ "FOR v IN " + gn + "v FOR e IN 1..1 OUTBOUND v._id " + gn + "e LIMIT 9990, 9 RETURN e", 9 ], 
        [ "FOR v IN " + gn + "v FOR e IN 1..1 OUTBOUND v._id " + gn + "e LIMIT 9990, 10 RETURN e", 10 ], 
        [ "FOR v IN " + gn + "v FOR e IN 1..1 OUTBOUND v._id " + gn + "e LIMIT 9990, 11 RETURN e", 10 ], 
        [ "FOR v IN " + gn + "v FOR e IN 1..1 OUTBOUND v._id " + gn + "e LIMIT 9990, 100 RETURN e", 10 ], 
        [ "FOR v IN " + gn + "v FOR e IN 1..1 OUTBOUND v._id " + gn + "e LIMIT 9990, 1000 RETURN e", 10 ], 
        [ "FOR v IN " + gn + "v FOR e IN 1..1 OUTBOUND v._id " + gn + "e LIMIT 9999, 1 RETURN e", 1 ], 
        [ "FOR v IN " + gn + "v FOR e IN 1..1 OUTBOUND v._id " + gn + "e LIMIT 9999, 10 RETURN e", 1 ], 
        [ "FOR v IN " + gn + "v FOR e IN 1..1 OUTBOUND v._id " + gn + "e LIMIT 9999, 100 RETURN e", 1 ], 
        [ "FOR v IN " + gn + "v FOR e IN 1..1 OUTBOUND v._id " + gn + "e LIMIT 9999, 1000 RETURN e", 1 ], 
        [ "FOR v IN " + gn + "v FOR e IN 1..1 OUTBOUND v._id " + gn + "e LIMIT 10000, 0 RETURN e", 0 ], 
        [ "FOR v IN " + gn + "v FOR e IN 1..1 OUTBOUND v._id " + gn + "e LIMIT 10000, 1 RETURN e", 0 ], 
        [ "FOR v IN " + gn + "v FOR e IN 1..1 OUTBOUND v._id " + gn + "e LIMIT 10000, 10 RETURN e", 0 ], 
        [ "FOR v IN " + gn + "v FOR e IN 1..1 OUTBOUND v._id " + gn + "e LIMIT 10000, 1000 RETURN e", 0 ] 
      ];

      queries.forEach(function(query) {
        assertEqual(query[1], AQL_EXECUTE(query[0]).json.length);
      });
    },
    
    testLimitsMultiEdges: function() {
      var queries = [
        [ "WITH " + gn + "v FOR v IN ['" + gn + "v/test0'] FOR e IN 1..1 OUTBOUND v " + gn + "e2 RETURN e", 0 ], 
        [ "WITH " + gn + "v FOR v IN ['" + gn + "v/test0'] FOR e IN 1..1 OUTBOUND v " + gn + "e2 LIMIT 0, 1 RETURN e", 0 ], 
        [ "WITH " + gn + "v FOR v IN ['" + gn + "v/test0'] FOR e IN 1..1 OUTBOUND v " + gn + "e2 LIMIT 1, 1 RETURN e", 0 ], 
        [ "WITH " + gn + "v FOR v IN ['" + gn + "v/test1'] FOR e IN 1..1 OUTBOUND v " + gn + "e2 RETURN e", 1 ], 
        [ "WITH " + gn + "v FOR v IN ['" + gn + "v/test1'] FOR e IN 1..1 OUTBOUND v " + gn + "e2 LIMIT 0, 1 RETURN e", 1 ], 
        [ "WITH " + gn + "v FOR v IN ['" + gn + "v/test1'] FOR e IN 1..1 OUTBOUND v " + gn + "e2 LIMIT 1, 1 RETURN e", 0 ], 
        [ "WITH " + gn + "v FOR v IN ['" + gn + "v/test1'] FOR e IN 1..1 OUTBOUND v " + gn + "e2 LIMIT 2, 1 RETURN e", 0 ], 
        [ "WITH " + gn + "v FOR v IN ['" + gn + "v/test2'] FOR e IN 1..1 OUTBOUND v " + gn + "e2 RETURN e", 2 ], 
        [ "WITH " + gn + "v FOR v IN ['" + gn + "v/test2'] FOR e IN 1..1 OUTBOUND v " + gn + "e2 LIMIT 0, 1 RETURN e", 1 ], 
        [ "WITH " + gn + "v FOR v IN ['" + gn + "v/test2'] FOR e IN 1..1 OUTBOUND v " + gn + "e2 LIMIT 0, 1 RETURN e", 1 ], 
        [ "WITH " + gn + "v FOR v IN ['" + gn + "v/test2'] FOR e IN 1..1 OUTBOUND v " + gn + "e2 LIMIT 0, 2 RETURN e", 2 ], 
        [ "WITH " + gn + "v FOR v IN ['" + gn + "v/test2'] FOR e IN 1..1 OUTBOUND v " + gn + "e2 LIMIT 1, 1 RETURN e", 1 ], 
        [ "WITH " + gn + "v FOR v IN ['" + gn + "v/test2'] FOR e IN 1..1 OUTBOUND v " + gn + "e2 LIMIT 1, 2 RETURN e", 1 ], 
        [ "WITH " + gn + "v FOR v IN ['" + gn + "v/test2'] FOR e IN 1..1 OUTBOUND v " + gn + "e2 LIMIT 2, 1 RETURN e", 0 ]
      ]; 
      
      queries.forEach(function(query) {
        assertEqual(query[1], AQL_EXECUTE(query[0]).json.length, query);
      });
    }

  };
}

function nestedSuite () {
  const gn = "UnitTestGraph";
  var objects, tags, tagged;

  return {

    setUpAll: function() {
      tags = db._create(gn + "tags");
      objects = db._create(gn + "objects");
      tagged = db._createEdgeCollection(gn + "tagged");

      [ "airplane", "bicycle", "train", "car", "boat" ].forEach(function(_key) {
        objects.insert({ _key });
      });

      [ "public", "private", "fast", "slow", "land", "air", "water" ].forEach(function(_key) {
        tags.insert({ _key });
      });

      [
        [ "air", "airplane" ],
        [ "land", "car" ],
        [ "land", "bicycle" ],
        [ "land", "train" ],
        [ "water", "boat" ],
        [ "fast", "airplane" ],
        [ "fast", "car" ],
        [ "slow", "bicycle" ],
        [ "fast", "train" ],
        [ "slow", "boat" ],
        [ "public", "airplane" ],
        [ "private", "car" ],
        [ "private", "bicycle" ],
        [ "public", "train" ],
        [ "public", "boat" ]
      ].forEach(function(edge) {
        tagged.insert({ _from: tags.name() + "/" + edge[0], _to: objects.name() + "/" + edge[1] });
      });
    },

    tearDownAll: function () {
      db._drop(gn + "tags");
      db._drop(gn + "objects");
      db._drop(gn + "tagged");
    },

    testNested: function() {
      var query = "with " + objects.name() + ", " + tags.name() + " for vehicle in any @start1 @@tagged for type in any @start2 @@tagged filter vehicle._id == type._id return vehicle._key";
      
      var result = AQL_EXECUTE(query, { start1: tags.name() + "/land", start2: tags.name() + "/public", "@tagged": tagged.name() }).json;
      assertEqual([ "train" ], result);
      
      result = AQL_EXECUTE(query, { start1: tags.name() + "/air", start2: tags.name() + "/fast", "@tagged": tagged.name() }).json;
      assertEqual([ "airplane" ], result);
      
      result = AQL_EXECUTE(query, { start1: tags.name() + "/air", start2: tags.name() + "/slow", "@tagged": tagged.name() }).json;
      assertEqual([ ], result);
      
      result = AQL_EXECUTE(query, { start1: tags.name() + "/land", start2: tags.name() + "/fast", "@tagged": tagged.name() }).json;
      assertEqual([ "car", "train" ], result.sort());
      
      result = AQL_EXECUTE(query, { start1: tags.name() + "/land", start2: tags.name() + "/private", "@tagged": tagged.name() }).json;
      assertEqual([ "bicycle", "car" ], result.sort());
      
      result = AQL_EXECUTE(query, { start1: tags.name() + "/public", start2: tags.name() + "/slow", "@tagged": tagged.name() }).json;
      assertEqual([ "boat" ], result);
      
      result = AQL_EXECUTE(query, { start1: tags.name() + "/public", start2: tags.name() + "/fast", "@tagged": tagged.name() }).json;
      assertEqual([ "airplane", "train" ], result.sort());
      
      result = AQL_EXECUTE(query, { start1: tags.name() + "/public", start2: tags.name() + "/foo", "@tagged": tagged.name() }).json;
      assertEqual([ ], result);
      
      result = AQL_EXECUTE(query, { start1: tags.name() + "/foo", start2: tags.name() + "/fast", "@tagged": tagged.name() }).json;
      assertEqual([ ], result);
    }
  };
}

function namedGraphSuite () {

  /***********************************************************************
   * Graph under test:
   *
   *  A -> B  ->  C -> D
   *      /|\    \|/
   *       E  <-  F
   *
   *
   *
   *
   *
   *
   *
   *
   *
   *
   *
   *
   *
   ***********************************************************************/

  var g;
  const gn = "UnitTestGraph";
  var ruleName = "optimize-traversals";
  var paramEnabled  = { optimizer: { rules: [ "-all", "+" + ruleName ] } };
  var opts = _.clone(paramEnabled);

  return {

    setUpAll: function() {
      opts.allPlans = true;
      opts.verbosePlans = true;
      cleanup();
      createBaseGraph();
      try {
        gm._drop(gn);
      } catch (e) {
        // It is expected that this graph does not exist.
      }
      g = gm._create(gn, [gm._relation(en, vn, vn)]);
    },

    tearDownAll: function () {
      gm._drop(gn);
      cleanup();
    },

    testFirstEntryIsVertex: function () {
      var query = "FOR x IN OUTBOUND @startId GRAPH @graph RETURN x";
      var bindVars = {
        graph: gn,
        startId: vertex.B
      };
      var result = db._query(query, bindVars).toArray();
      assertEqual(result.length, 1);
      assertEqual(result[0]._id, vertex.C);
      var plans = AQL_EXPLAIN(query, bindVars, opts).plans;
      plans.forEach(function(plan) {
        var jsonResult = AQL_EXECUTEJSON(plan, { optimizer: { rules: [ "-all" ] } }).json;
        assertEqual(jsonResult, result, query);
      });
    },

    testSecondEntryIsEdge: function () {
      var query = "FOR x, e IN OUTBOUND @startId GRAPH @graph RETURN e";
      var bindVars = {
        graph: gn,
        startId: vertex.B
      };
      var result = db._query(query, bindVars).toArray();
      assertEqual(result.length, 1);
      assertEqual(result[0]._id, edge.BC);
      var plans = AQL_EXPLAIN(query, bindVars, opts).plans;
      plans.forEach(function(plan) {
        var jsonResult = AQL_EXECUTEJSON(plan, { optimizer: { rules: [ "-all" ] } }).json;
        assertEqual(jsonResult, result, query);
      });
    },

    testThirdEntryIsPath: function () {
      var query = "FOR x, e, p IN OUTBOUND @startId GRAPH @graph RETURN p";
      var bindVars = {
        graph: gn,
        startId: vertex.B
      };
      var result = db._query(query, bindVars).toArray();
      assertEqual(result.length, 1);
      var entry = result[0];
      assertEqual(entry.vertices.length, 2);
      assertEqual(entry.vertices[0]._id, vertex.B);
      assertEqual(entry.vertices[1]._id, vertex.C);
      assertEqual(entry.edges.length, 1);
      assertEqual(entry.edges[0]._id, edge.BC);
      var plans = AQL_EXPLAIN(query, bindVars, opts).plans;
      plans.forEach(function(plan) {
        var jsonResult = AQL_EXECUTEJSON(plan, { optimizer: { rules: [ "-all" ] } }).json;
        assertEqual(jsonResult, result, query);
      });
    },

    testOutboundDirection: function () {
      var query = "FOR x IN OUTBOUND @startId GRAPH @graph RETURN x._id";
      var bindVars = {
        graph: gn,
        startId: vertex.B
      };
      var result = db._query(query, bindVars).toArray();
      assertEqual(result.length, 1);
      var entry = result[0];
      assertEqual(entry, vertex.C);
      var plans = AQL_EXPLAIN(query, bindVars, opts).plans;
      plans.forEach(function(plan) {
        var jsonResult = AQL_EXECUTEJSON(plan, { optimizer: { rules: [ "-all" ] } }).json;
        assertEqual(jsonResult, result, query);
      });
    },

    testInboundDirection: function () {
      var query = "FOR x IN INBOUND @startId GRAPH @graph RETURN x._id";
      var bindVars = {
        graph: gn,
        startId: vertex.C
      };
      var result = db._query(query, bindVars).toArray();
      assertEqual(result.length, 1);
      var entry = result[0];
      assertEqual(entry, vertex.B);
      var plans = AQL_EXPLAIN(query, bindVars, opts).plans;
      plans.forEach(function(plan) {
        var jsonResult = AQL_EXECUTEJSON(plan, { optimizer: { rules: [ "-all" ] } }).json;
        assertEqual(jsonResult, result, query);
      });
    },

    testAnyDirection: function () {
      var query = "FOR x IN ANY @startId GRAPH @graph SORT x._id ASC RETURN x._id";
      var bindVars = {
        graph: gn,
        startId: vertex.B
      };
      var result = db._query(query, bindVars).toArray();
      assertEqual(result.length, 3);
      var entry = result[0];
      assertEqual(entry, vertex.A);
      entry = result[1];
      assertEqual(entry, vertex.C);
      entry = result[2];
      assertEqual(entry, vertex.E);
      var plans = AQL_EXPLAIN(query, bindVars, opts).plans;
      plans.forEach(function(plan) {
        var jsonResult = AQL_EXECUTEJSON(plan, { optimizer: { rules: [ "-all" ] } }).json;
        assertEqual(jsonResult, result, query);
      });
    },

    testExactNumberSteps: function () {
      var query = "FOR x IN 2 OUTBOUND @startId GRAPH @graph SORT x._id ASC RETURN x._id";
      var bindVars = {
        graph: gn,
        startId: vertex.B
      };
      var result = db._query(query, bindVars).toArray();
      assertEqual(result.length, 2);

      assertEqual(result[0], vertex.D);
      assertEqual(result[1], vertex.F);
      var plans = AQL_EXPLAIN(query, bindVars, opts).plans;
      plans.forEach(function(plan) {
        var jsonResult = AQL_EXECUTEJSON(plan, { optimizer: { rules: [ "-all" ] } }).json;
        assertEqual(jsonResult, result, query);
      });
    },

    testRangeNumberSteps: function () {
      var query = "FOR x IN 2..3 OUTBOUND @startId GRAPH @graph SORT x._id ASC RETURN x._id";
      var bindVars = {
        graph: gn,
        startId: vertex.B
      };
      var result = db._query(query, bindVars).toArray();
      assertEqual(result.length, 3);

      assertEqual(result[0], vertex.D);
      assertEqual(result[1], vertex.E);
      assertEqual(result[2], vertex.F);
      var plans = AQL_EXPLAIN(query, bindVars, opts).plans;
      plans.forEach(function(plan) {
        var jsonResult = AQL_EXECUTEJSON(plan, { optimizer: { rules: [ "-all" ] } }).json;
        assertEqual(jsonResult, result, query);
      });
    },

    testComputedNumberSteps: function () {
      var query = "FOR x IN LENGTH([1,2]) OUTBOUND @startId GRAPH @graph SORT x._id ASC RETURN x._id";
      var bindVars = {
        graph: gn,
        startId: vertex.B
      };
      var result = db._query(query, bindVars).toArray();
      assertEqual(result.length, 2);

      assertEqual(result[0], vertex.D);
      var plans = AQL_EXPLAIN(query, bindVars, opts).plans;
      plans.forEach(function(plan) {
        var jsonResult = AQL_EXECUTEJSON(plan, { optimizer: { rules: [ "-all" ] } }).json;
        assertEqual(jsonResult, result, query);
      });
    },

    testZeroSteps: function () {
      // We only include the start vertex
      var query = "FOR x IN 0 OUTBOUND @startId GRAPH @graph SORT x._id ASC RETURN x._id";
      var bindVars = {
        graph: gn,
        startId: vertex.B
      };
      var result = db._query(query, bindVars).toArray();
      assertEqual(result.length, 1);
      assertEqual(result[0], vertex.B);
      var plans = AQL_EXPLAIN(query, bindVars, opts).plans;
      plans.forEach(function(plan) {
        var jsonResult = AQL_EXECUTEJSON(plan, { optimizer: { rules: [ "-all" ] } }).json;
        assertEqual(jsonResult, result, query);
      });
    },

    testZeroStartRangeSteps: function () {
      // We only include the start vertex
      var query = "FOR x IN 0..1 OUTBOUND @startId GRAPH @graph SORT x._id ASC RETURN x._id";
      var bindVars = {
        graph: gn,
        startId: vertex.B
      };
      var result = db._query(query, bindVars).toArray();
      assertEqual(result.length, 2);
      assertEqual(result[0], vertex.B);
      assertEqual(result[1], vertex.C);
      var plans = AQL_EXPLAIN(query, bindVars, opts).plans;
      plans.forEach(function(plan) {
        var jsonResult = AQL_EXECUTEJSON(plan, { optimizer: { rules: [ "-all" ] } }).json;
        assertEqual(jsonResult, result, query);
      });
    },

    testSort: function () {
      var query = "FOR x IN OUTBOUND @startId GRAPH @graph SORT x._id ASC RETURN x._id";
      var bindVars = {
        graph: gn,
        startId: vertex.C
      };

      var result = db._query(query, bindVars).toArray();
      assertEqual(result.length, 2);
      assertEqual(result[0], vertex.D);
      assertEqual(result[1], vertex.F);

      // Reverse ordering
      query = "FOR x IN OUTBOUND @startId GRAPH @graph SORT x._id DESC RETURN x._id";

      result = db._query(query, bindVars).toArray();
      assertEqual(result.length, 2);
      assertEqual(result[0], vertex.F);
      assertEqual(result[1], vertex.D);

      var plans = AQL_EXPLAIN(query, bindVars, opts).plans;
      plans.forEach(function(plan) {
        var jsonResult = AQL_EXECUTEJSON(plan, { optimizer: { rules: [ "-all" ] } }).json;
        assertEqual(jsonResult, result, query);
      });
    },

    testUniqueEdgesOnPath : function () {
      var query = "FOR x IN 6 OUTBOUND @startId GRAPH @graph RETURN x._id";
      var bindVars = {
        graph: gn,
        startId: vertex.A
      };
      // No result A->B->C->F->E->B (->C) is already used!
      var result = db._query(query, bindVars).toArray();
      assertEqual(result.length, 0);

      query = "FOR x, e, p IN 2 ANY @startId GRAPH @graph SORT x._id ASC " + 
              "RETURN {v: x._id, edges: p.edges, vertices: p.vertices}";
      result = db._query(query, bindVars).toArray();

      // result: A->B->C
      // result: A->B<-E
      // Invalid result: A->B<-A
      assertEqual(result.length, 2);
      assertEqual(result[0].v, vertex.C);
      assertEqual(result[0].edges.length, 2);
      assertEqual(result[0].edges[0]._id, edge.AB);
      assertEqual(result[0].edges[1]._id, edge.BC);

      assertEqual(result[0].vertices.length, 3);
      assertEqual(result[0].vertices[0]._id, vertex.A);
      assertEqual(result[0].vertices[1]._id, vertex.B);
      assertEqual(result[0].vertices[2]._id, vertex.C);
      assertEqual(result[1].v, vertex.E);
      assertEqual(result[1].edges.length, 2);
      assertEqual(result[1].edges[0]._id, edge.AB);
      assertEqual(result[1].edges[1]._id, edge.EB);

      assertEqual(result[1].vertices.length, 3);
      assertEqual(result[1].vertices[0]._id, vertex.A);
      assertEqual(result[1].vertices[1]._id, vertex.B);
      assertEqual(result[1].vertices[2]._id, vertex.E);

      query = `FOR x IN 1 ANY @startId GRAPH @graph
               FOR y IN 1 ANY x GRAPH @graph
               SORT y._id ASC RETURN y._id`;
      result = db._query(query, bindVars).toArray();

      // result: A->B<-A
      // result: A->B->C
      // result: A->B<-E
      // The second traversal resets the path
      assertEqual(result.length, 3);
      assertEqual(result[0], vertex.A);
      assertEqual(result[1], vertex.C);
      assertEqual(result[2], vertex.E);
    }
  };
}

function multiCollectionGraphSuite () {

  /***********************************************************************
   * Graph under test:
   *
   *  A -> B -> C -> D <-E2- V2:G
   *      /|\  \|/   
   *       E <- F
   *
   *
   *
   ***********************************************************************/
  
  var g;
  const gn = "UnitTestGraph";
  const vn2 = "UnitTestVertexCollection2";
  const en2 = "UnitTestEdgeCollection2";
  var ruleName = "optimize-traversals";
  var paramEnabled  = { optimizer: { rules: [ "-all", "+" + ruleName ] } };
  var opts = _.clone(paramEnabled);

  // We always use the same query, the result should be identical.
  var validateResult = function (result) {
    assertEqual(result.length, 1);
    var entry = result[0];
    assertEqual(entry.vertex._id, vertex.C);
    assertEqual(entry.path.vertices.length, 2);
    assertEqual(entry.path.vertices[0]._id, vertex.B);
    assertEqual(entry.path.vertices[1]._id, vertex.C);
    assertEqual(entry.path.edges.length, 1);
    assertEqual(entry.path.edges[0]._id, edge.BC);
  };

  return {

    setUpAll: function() {
      opts.allPlans = true;
      opts.verbosePlans = true;
      cleanup();
      try {
        gm._drop(gn);
      } catch (e) {
        // It is expected that this graph does not exist.
      }
      db._drop(vn2);
      db._drop(en2);
      createBaseGraph();
      g = gm._create(gn, [gm._relation(en, vn, vn), gm._relation(en2, vn2, vn)]);
      db[vn2].save({_key: "G"});
      db[en2].save(vn2 + "/G", vn + "/D", {});
    },

    tearDownAll: function() {
      gm._drop(gn);
      db._drop(vn2);
      db._drop(en2);
      cleanup();
    },

    testNoBindParameterDoubleFor: function () {
      /* this test is intended to trigger the clone functionality. */
      var query = "FOR t IN " + vn +
        " FOR s IN " + vn2 + 
        " FOR x, e, p IN OUTBOUND t " + en + " SORT x._key RETURN {vertex: x, path: p}";
      var result = db._query(query).toArray();
      var plans = AQL_EXPLAIN(query, { }, opts).plans;
      plans.forEach(function(plan) {
        var jsonResult = AQL_EXECUTEJSON(plan, { optimizer: { rules: [ "-all" ] } }).json;
        assertEqual(jsonResult, result, query);
      });
    },

    testNoBindParameterSingleFor: function () {
      var query = "FOR s IN " + vn + " FOR x, e, p IN OUTBOUND s " + en + " SORT x._key RETURN x";
      var result = db._query(query).toArray();
      var plans = AQL_EXPLAIN(query, { }, opts).plans;
      plans.forEach(function(plan) {
        var jsonResult = AQL_EXECUTEJSON(plan, { optimizer: { rules: [ "-all" ] } }).json;
        assertEqual(jsonResult, result, query);
      });
    },

    testNoBindParameterSingleForFilter: function () {
      var query = "FOR s IN " + vn + " FOR x, e, p IN OUTBOUND s " +
        en + " FILTER p.vertices[1]._key == s._key SORT x._key RETURN x";
      var result = db._query(query).toArray();
      assertEqual(result.length, 0);
      var plans = AQL_EXPLAIN(query, { }, opts).plans;
      plans.forEach(function(plan) {
        var jsonResult = AQL_EXECUTEJSON(plan, { optimizer: { rules: [ "-all" ] } }).json;
        assertEqual(jsonResult.length, 0);
      });
    },

    testNoBindParameterV8Function: function () {
      var query = "FOR s IN " + vn + " FOR x, e, p IN OUTBOUND s " +
        en + " FILTER p.vertices[1]._key == NOOPT(V8(RAND())) SORT x._key RETURN x";
      var result = db._query(query).toArray();
      assertEqual(result.length, 0);
      var plans = AQL_EXPLAIN(query, { }, opts).plans;
      plans.forEach(function(plan) {
        var jsonResult = AQL_EXECUTEJSON(plan, { optimizer: { rules: [ "-all" ] } }).json;
        assertEqual(jsonResult.length, 0);
      });
    },


    testNoBindParameter: function () {
      var query = `WITH ${vn}
        FOR x, e, p IN OUTBOUND "${vertex.B}" ${en}
        SORT x._key
        RETURN {vertex: x, path: p}`;
      var result = db._query(query).toArray();
      validateResult(result);
      var plans = AQL_EXPLAIN(query, { }, opts).plans;
      plans.forEach(function(plan) {
        var jsonResult = AQL_EXECUTEJSON(plan, { optimizer: { rules: [ "-all" ] } }).json;
        assertEqual(jsonResult, result, query);
      });
    },

    testStartBindParameter: function () {
      var query = `WITH ${vn}
        FOR x, e, p IN OUTBOUND @startId ${en}
        SORT x._key
        RETURN {vertex: x, path: p}`;
      var bindVars = {
        startId: vertex.B
      };
      var result = db._query(query, bindVars).toArray();
      validateResult(result);
      var plans = AQL_EXPLAIN(query, bindVars, opts).plans;
      plans.forEach(function(plan) {
        var jsonResult = AQL_EXECUTEJSON(plan, { optimizer: { rules: [ "-all" ] } }).json;
        assertEqual(jsonResult, result, query);
      });
    },

    testEdgeCollectionBindParameter: function () {
      var query = `WITH ${vn}
        FOR x, e, p IN OUTBOUND "${vertex.B}" @@eCol
        SORT x._key
        RETURN {vertex: x, path: p}`;
      var bindVars = {
        "@eCol": en
      };
      var result = db._query(query, bindVars).toArray();
      validateResult(result);
      var plans = AQL_EXPLAIN(query, bindVars, opts).plans;
      plans.forEach(function(plan) {
        var jsonResult = AQL_EXECUTEJSON(plan, { optimizer: { rules: [ "-all" ] } }).json;
        assertEqual(jsonResult, result, query);
      });
    },

    testStepsBindParameter: function () {
      var query = `WITH ${vn}
        FOR x, e, p IN @steps OUTBOUND "${vertex.B}" ${en} 
        SORT x._key
        RETURN {vertex: x, path: p}`;
      var bindVars = {
        steps: 1
      };
      var result = db._query(query, bindVars).toArray();
      validateResult(result);
      var plans = AQL_EXPLAIN(query, bindVars, opts).plans;
      plans.forEach(function(plan) {
        var jsonResult = AQL_EXECUTEJSON(plan, { optimizer: { rules: [ "-all" ] } }).json;
        assertEqual(jsonResult, result, query);
      });
    },

    testStepsRangeBindParameter: function () {
      var query = `WITH ${vn}
        FOR x, e, p IN @lsteps..@rsteps OUTBOUND "${vertex.B}" ${en}
        SORT x._key
        RETURN {vertex: x, path: p}`;
      var bindVars = {
        lsteps: 1,
        rsteps: 1
      };
      var result = db._query(query, bindVars).toArray();
      validateResult(result);
      var plans = AQL_EXPLAIN(query, bindVars, opts).plans;
      plans.forEach(function(plan) {
        var jsonResult = AQL_EXECUTEJSON(plan, { optimizer: { rules: [ "-all" ] } }).json;
        assertEqual(jsonResult, result, query);
      });
    },

    testFirstEntryIsVertex: function () {
      var query = `WITH ${vn}
        FOR x IN OUTBOUND @startId @@eCol
        SORT x._key
        RETURN x`;
      var bindVars = {
        "@eCol": en,
        startId: vertex.B
      };
      var result = db._query(query, bindVars).toArray();
      assertEqual(result.length, 1);
      assertEqual(result[0]._id, vertex.C);
      var plans = AQL_EXPLAIN(query, bindVars, opts).plans;
      plans.forEach(function(plan) {
        var jsonResult = AQL_EXECUTEJSON(plan, { optimizer: { rules: [ "-all" ] } }).json;
        assertEqual(jsonResult, result, query);
      });
    },

    testSecondEntryIsEdge: function () {
      var query = `WITH ${vn}
        FOR x, e IN OUTBOUND @startId @@eCol
        SORT x._key
        RETURN e`;
      var bindVars = {
        "@eCol": en,
        startId: vertex.B
      };
      var result = db._query(query, bindVars).toArray();
      assertEqual(result.length, 1);
      assertEqual(result[0]._id, edge.BC);
      var plans = AQL_EXPLAIN(query, bindVars, opts).plans;
      plans.forEach(function(plan) {
        var jsonResult = AQL_EXECUTEJSON(plan, { optimizer: { rules: [ "-all" ] } }).json;
        assertEqual(jsonResult, result, query);
      });
    },

    testThirdEntryIsPath: function () {
      var query = `WITH ${vn}
        FOR x, e, p IN OUTBOUND @startId @@eCol
        SORT x._key
        RETURN p`;
      var bindVars = {
        "@eCol": en,
        startId: vertex.B
      };
      var result = db._query(query, bindVars).toArray();
      assertEqual(result.length, 1);
      var entry = result[0];
      assertEqual(entry.vertices.length, 2);
      assertEqual(entry.vertices[0]._id, vertex.B);
      assertEqual(entry.vertices[1]._id, vertex.C);
      assertEqual(entry.edges.length, 1);
      assertEqual(entry.edges[0]._id, edge.BC);
      var plans = AQL_EXPLAIN(query, bindVars, opts).plans;
      plans.forEach(function(plan) {
        var jsonResult = AQL_EXECUTEJSON(plan, { optimizer: { rules: [ "-all" ] } }).json;
        assertEqual(jsonResult, result, query);
      });
    },

    testOutboundDirection: function () {
      var query = `WITH ${vn}
        FOR x IN OUTBOUND @startId @@eCol
        SORT x._key
        RETURN x._id`;
      var bindVars = {
        "@eCol": en,
        startId: vertex.B
      };
      var result = db._query(query, bindVars).toArray();
      assertEqual(result.length, 1);
      var entry = result[0];
      assertEqual(entry, vertex.C);
      var plans = AQL_EXPLAIN(query, bindVars, opts).plans;
      plans.forEach(function(plan) {
        var jsonResult = AQL_EXECUTEJSON(plan, { optimizer: { rules: [ "-all" ] } }).json;
        assertEqual(jsonResult, result, query);
      });
    },

    testInboundDirection: function () {
      var query = `WITH ${vn}
        FOR x IN INBOUND @startId @@eCol
        SORT x._key
        RETURN x._id`;
      var bindVars = {
        "@eCol": en,
        startId: vertex.C
      };
      var result = db._query(query, bindVars).toArray();
      assertEqual(result.length, 1);
      var entry = result[0];
      assertEqual(entry, vertex.B);
      var plans = AQL_EXPLAIN(query, bindVars, opts).plans;
      plans.forEach(function(plan) {
        var jsonResult = AQL_EXECUTEJSON(plan, { optimizer: { rules: [ "-all" ] } }).json;
        assertEqual(jsonResult, result, query);
      });
    },

    testAnyDirection: function () {
      var query = `WITH ${vn}
        FOR x IN ANY @startId @@eCol
        SORT x._id ASC
        RETURN x._id`;
      var bindVars = {
        "@eCol": en,
        startId: vertex.B
      };
      var result = db._query(query, bindVars).toArray();
      assertEqual(result.length, 3);
      var entry = result[0];
      assertEqual(entry, vertex.A);
      entry = result[1];
      assertEqual(entry, vertex.C);
      entry = result[2];
      assertEqual(entry, vertex.E);
      var plans = AQL_EXPLAIN(query, bindVars, opts).plans;
      plans.forEach(function(plan) {
        var jsonResult = AQL_EXECUTEJSON(plan, { optimizer: { rules: [ "-all" ] } }).json;
        assertEqual(jsonResult, result, query);
      });
    },

    testExactNumberSteps: function () {
      var query = `WITH ${vn}
        FOR x IN 2 OUTBOUND @startId @@eCol
        SORT x._id ASC
        RETURN x._id`;
      var bindVars = {
        "@eCol": en,
        startId: vertex.B
      };
      var result = db._query(query, bindVars).toArray();
      assertEqual(result.length, 2);

      assertEqual(result[0], vertex.D);
      assertEqual(result[1], vertex.F);
      var plans = AQL_EXPLAIN(query, bindVars, opts).plans;
      plans.forEach(function(plan) {
        var jsonResult = AQL_EXECUTEJSON(plan, { optimizer: { rules: [ "-all" ] } }).json;
        assertEqual(jsonResult, result, query);
      });
    },

    testRangeNumberSteps: function () {
      var query = `WITH ${vn}
        FOR x IN 2..3 OUTBOUND @startId @@eCol
        SORT x._id ASC
        RETURN x._id`;
      var bindVars = {
        "@eCol": en,
        startId: vertex.B
      };
      var result = db._query(query, bindVars).toArray();
      assertEqual(result.length, 3);

      assertEqual(result[0], vertex.D);
      assertEqual(result[1], vertex.E);
      assertEqual(result[2], vertex.F);
      var plans = AQL_EXPLAIN(query, bindVars, opts).plans;
      plans.forEach(function(plan) {
        var jsonResult = AQL_EXECUTEJSON(plan, { optimizer: { rules: [ "-all" ] } }).json;
        assertEqual(jsonResult, result, query);
      });
    },

    testComputedNumberSteps: function () {
      var query = `WITH ${vn}
        FOR x IN LENGTH([1,2]) OUTBOUND @startId @@eCol
        SORT x._id ASC
        RETURN x._id`;
      var bindVars = {
        "@eCol": en,
        startId: vertex.B
      };
      var result = db._query(query, bindVars).toArray();
      assertEqual(result.length, 2);

      assertEqual(result[0], vertex.D);
      var plans = AQL_EXPLAIN(query, bindVars, opts).plans;
      plans.forEach(function(plan) {
        var jsonResult = AQL_EXECUTEJSON(plan, { optimizer: { rules: [ "-all" ] } }).json;
        assertEqual(jsonResult, result, query);
      });
    },

    testSort: function () {
      var query = `WITH ${vn}
        FOR x IN OUTBOUND @startId @@eCol
        SORT x._id ASC
        RETURN x._id`;
      var bindVars = {
        "@eCol": en,
        startId: vertex.C
      };

      var result = db._query(query, bindVars).toArray();
      assertEqual(result.length, 2);
      assertEqual(result[0], vertex.D);
      assertEqual(result[1], vertex.F);

      // Reverse ordering
      query = `WITH ${vn}
        FOR x IN OUTBOUND @startId @@eCol
        SORT x._id DESC
        RETURN x._id`;

      result = db._query(query, bindVars).toArray();
      assertEqual(result.length, 2);
      assertEqual(result[0], vertex.F);
      assertEqual(result[1], vertex.D);
      var plans = AQL_EXPLAIN(query, bindVars, opts).plans;
      plans.forEach(function(plan) {
        var jsonResult = AQL_EXECUTEJSON(plan, { optimizer: { rules: [ "-all" ] } }).json;
        assertEqual(jsonResult, result, query);
      });
    },

    testSingleDocumentInput: function () {
      var query = "FOR y IN @@vCol FILTER y._id == @startId "
        + "FOR x IN OUTBOUND y @@eCol SORT x._key RETURN x";
      var bindVars = {
        startId: vertex.B,
        "@eCol": en,
        "@vCol": vn
      };
      var result = db._query(query, bindVars).toArray();
      assertEqual(result.length, 1);
      assertEqual(result[0]._id, vertex.C);
      var plans = AQL_EXPLAIN(query, bindVars, opts).plans;
      plans.forEach(function(plan) {
        var jsonResult = AQL_EXECUTEJSON(plan, { optimizer: { rules: [ "-all" ] } }).json;
        assertEqual(jsonResult, result, query);
      });
    },

    testListDocumentInput: function () {
      var query = `WITH ${vn}
        FOR y IN @@vCol
        FOR x IN OUTBOUND y @@eCol
        SORT x._id ASC
        RETURN x._id`;
      var bindVars = {
        "@eCol": en,
        "@vCol": vn
      };
      var result = db._query(query, bindVars).toArray();
      assertEqual(result.length, 6);
      assertEqual(result[0], vertex.B);
      assertEqual(result[1], vertex.B);
      assertEqual(result[2], vertex.C);
      assertEqual(result[3], vertex.D);
      assertEqual(result[4], vertex.E);
      assertEqual(result[5], vertex.F);
      var plans = AQL_EXPLAIN(query, bindVars, opts).plans;
      plans.forEach(function(plan) {
        var jsonResult = AQL_EXECUTEJSON(plan, { optimizer: { rules: [ "-all" ] } }).json;
        assertEqual(jsonResult, result, query);
      });
    },

    testOtherCollectionAttributeAccessInput: function () {
      var query = `WITH ${vn}
        FOR y IN @@vCol
        FOR x IN OUTBOUND y._id @@eCol
        SORT x._id ASC
        RETURN x._id`;
      var bindVars = {
        "@eCol": en,
        "@vCol": vn
      };
      var result = db._query(query, bindVars).toArray();
      assertEqual(result.length, 6);
      assertEqual(result[0], vertex.B);
      assertEqual(result[1], vertex.B);
      assertEqual(result[2], vertex.C);
      assertEqual(result[3], vertex.D);
      assertEqual(result[4], vertex.E);
      assertEqual(result[5], vertex.F);
    },

    testTraversalAttributeAccessInput: function () {
      var query = `WITH ${vn}
        FOR x IN OUTBOUND @startId @@eCol
        FOR y IN OUTBOUND x._id @@eCol
        SORT y._id ASC
        RETURN y._id`;
      var bindVars = {
        "@eCol": en,
        "startId": vertex.A
      };
      var result = db._query(query, bindVars).toArray();
      assertEqual(result.length, 1);
      assertEqual(result[0], vertex.C);
    },

    testTraversalLetIdInput: function () {
      var query = `WITH ${vn}
        FOR x IN OUTBOUND @startId @@eCol
        LET next = x._id
        FOR y IN OUTBOUND next @@eCol
        SORT y._id ASC
        RETURN y._id`;
      var bindVars = {
        "@eCol": en,
        "startId": vertex.A
      };
      var result = db._query(query, bindVars).toArray();
      assertEqual(result.length, 1);
      assertEqual(result[0], vertex.C);
    },

    testTraversalLetDocInput: function () {
      var query = `WITH ${vn}
        FOR x IN OUTBOUND @startId @@eCol
        LET next = x
        FOR y IN OUTBOUND next @@eCol
        SORT y._id ASC
        RETURN y._id`;
      var bindVars = {
        "@eCol": en,
        "startId": vertex.A
      };
      var result = db._query(query, bindVars).toArray();
      assertEqual(result.length, 1);
      assertEqual(result[0], vertex.C);
    }

  };
}




function multiEdgeCollectionGraphSuite () {

  /***********************************************************************
   * Graph under test:
   *
   *         B<----+       <- B & C via edge collection A
   *               |
   *         D<----A----<C
   *               |
   *               +----<E <- D & E via edge colltion B
   *
   ***********************************************************************/

  var g;
  const gn = "UnitTestGraph";
  const en2 = "UnitTestEdgeCollection2";
  var ruleName = "optimize-traversals";
  var paramEnabled  = { optimizer: { rules: [ "-all", "+" + ruleName ] } };
  var opts = _.clone(paramEnabled);

  return {

    setUpAll: function() {
      opts.allPlans = true;
      opts.verbosePlans = true;
      cleanup();
      try {
        gm._drop(gn);
      } catch (e) {
        // It is expected that this graph does not exist.
      }

      vc  = db._create(vn, {numberOfShards: 4});
      ec  = db._createEdgeCollection(en,  {numberOfShards: 4});
      var ec2 = db._createEdgeCollection(en2, {numberOfShards: 4});

      g = gm._create(gn, [gm._relation(en, vn, vn), gm._relation(en2, vn, vn)]);

      vertex.A = vc.save({_key: "A"})._id;
      vertex.B = vc.save({_key: "B"})._id;
      vertex.C = vc.save({_key: "C"})._id;
      vertex.D = vc.save({_key: "D"})._id;
      vertex.E = vc.save({_key: "E"})._id;

      edge.AB = ec.save(vertex.A, vertex.B, {})._id;
      edge.CA = ec.save(vertex.C, vertex.A, {})._id;
      edge.AD = ec2.save(vertex.A, vertex.D, {})._id;
      edge.EA = ec2.save(vertex.E, vertex.A, {})._id;
    },

    tearDownAll: function() {
      gm._drop(gn);
      db._drop(vn);
      db._drop(en);
      db._drop(en2);
      cleanup();
    },

    testTwoVertexCollectionsInOutbound: function () {
      /* this test is intended to trigger the clone functionality. */
      var expectResult = ['B', 'C', 'D', 'E'];
      var query = "FOR x IN ANY @startId GRAPH @graph SORT x._id RETURN x._key";
      var bindVars = {
        graph: gn,
        startId: vertex.A
      };

      var result = db._query(query, bindVars).toArray();

      assertEqual(result, expectResult, query);
      var plans = AQL_EXPLAIN(query, bindVars, opts).plans;
      plans.forEach(function(plan) {
        var jsonResult = AQL_EXECUTEJSON(plan, { optimizer: { rules: [ "-all" ] } }).json;
        assertEqual(jsonResult, result, query);
      });
    }

  };
}

function potentialErrorsSuite () {
  var vc, ec;

  return {

    setUpAll: function () {
      cleanup();
      vc = db._create(vn);
      ec = db._createEdgeCollection(en);
      vertex.A = vn + "/unknown";

      vertex.B = vc.save({_key: "B"})._id;
      vertex.C = vc.save({_key: "C"})._id;
      ec.save(vertex.B, vertex.C, {});
    },

    tearDownAll: cleanup,

    testNonIntegerSteps: function () {
      var query = "FOR x IN 2.5 OUTBOUND @startId @@eCol RETURN x";
      var bindVars = {
        "@eCol": en,
        "startId": vertex.A
      };
      try {
        db._query(query, bindVars).toArray();
        fail();
      } catch (e) {
        assertEqual(e.errorNum, errors.ERROR_QUERY_PARSE.code);
      }
    },

    testNonNumberSteps: function () {
      var query = "FOR x IN 'invalid' OUTBOUND @startId @@eCol RETURN x";
      var bindVars = {
        "@eCol": en,
        "startId": vertex.A
      };
      try {
        db._query(query, bindVars).toArray();
        fail();
      } catch (e) {
        assertEqual(e.errorNum, errors.ERROR_QUERY_PARSE.code);
      }
    },

    testMultiDirections: function () {
      var query = "FOR x IN OUTBOUND ANY @startId @@eCol RETURN x";
      var bindVars = {
        "@eCol": en,
        "startId": vertex.A
      };
      try {
        db._query(query, bindVars).toArray();
        fail();
      } catch (e) {
        assertEqual(e.errorNum, errors.ERROR_QUERY_PARSE.code);
      }
    },

    testNoCollections: function () {
      var query = "FOR x IN OUTBOUND @startId RETURN x";
      var bindVars = {
        "startId": vertex.A
      };
      try {
        db._query(query, bindVars).toArray();
        fail();
      } catch (e) {
        assertEqual(e.errorNum, errors.ERROR_QUERY_PARSE.code);
      }
    },

    testNoStartVertex: function () {
      var query = "FOR x IN OUTBOUND @@eCol RETURN x";
      var bindVars = {
        "@eCol": en
      };
      try {
        db._query(query, bindVars).toArray();
        fail();
      } catch (e) {
        assertEqual(e.errorNum, errors.ERROR_QUERY_PARSE.code);
      }
    },

    testTooManyOutputParameters: function () {
      var query = "FOR x, y, z, f IN OUTBOUND @startId @@eCol RETURN x";
      var bindVars = {
        "@eCol": en,
        "startId": vertex.A
      };
      try {
        db._query(query, bindVars).toArray();
        fail();
      } catch (e) {
        assertEqual(e.errorNum, errors.ERROR_QUERY_PARSE.code);
      }
    },

    testTraverseVertexCollection: function () {
      var query = `FOR x IN OUTBOUND @startId @@eCol, @@vCol RETURN x`;
      var bindVars = {
        "@eCol": en,
        "@vCol": vn,
        "startId": vertex.A
      };
      try {
        db._query(query, bindVars).toArray();
        fail(query + " should not be allowed");
      } catch (e) {
        assertEqual(e.errorNum, errors.ERROR_ARANGO_COLLECTION_TYPE_INVALID.code);
      }
    },

    testStartWithSubquery: function () {
      var query = `FOR x IN OUTBOUND (FOR y IN @@vCol SORT y._id LIMIT 3 RETURN y) @@eCol SORT x._id RETURN x`;
      var bindVars = {
        "@eCol": en,
        "@vCol": vn
      };
      var x = db._query(query, bindVars);
      var result = x.toArray();
      var extra = x.getExtra();
      assertEqual(result, []);
      assertEqual(extra.warnings.length, 1);
    },

    testStepsSubquery: function() {
      var query = `WITH ${vn}
        FOR x IN (FOR y IN 1..1 RETURN y) OUTBOUND @startId @@eCol
        RETURN x`;
      var bindVars = {
        "@eCol": en,
        "startId": vertex.A
      };
      try {
        db._query(query, bindVars).toArray();
        fail();
      } catch (e) {
        assertEqual(e.errorNum, errors.ERROR_QUERY_PARSE.code);
      }
    },

    testCrazyStart1: function () {
      var query = `WITH ${vn}
        FOR x IN OUTBOUND null @@eCol
        RETURN x`;
      var bindVars = {
        "@eCol": en,
      };
      try {
        db._query(query, bindVars).toArray();
        fail();
      } catch (e) {
        assertEqual(e.errorNum, errors.ERROR_QUERY_PARSE.code);
      }
    },

    testCrazyStart2: function () {
      var query = `WITH ${vn}
        FOR x IN OUTBOUND 1 @@eCol
        RETURN x`;
      var bindVars = {
        "@eCol": en,
      };
      try {
        db._query(query, bindVars).toArray();
        fail();
      } catch (e) {
        assertEqual(e.errorNum, errors.ERROR_QUERY_PARSE.code);
      }
    },

    testCrazyStart3: function () {
      var query = `WITH ${vn}
        FOR x IN OUTBOUND [] @@eCol
        RETURN x`;
      var bindVars = {
        "@eCol": en,
      };
      var x = db._query(query, bindVars);
      var result = x.toArray();
      var extra = x.getExtra();
      assertEqual(result, []);
      assertEqual(extra.warnings.length, 1);
    },

    testCrazyStart4: function () {
      var query = `WITH ${vn}
        FOR x IN OUTBOUND 'foobar' @@eCol
        RETURN x`;
      var bindVars = {
        "@eCol": en,
      };
      var x = db._query(query, bindVars);
      var result = x.toArray();
      var extra = x.getExtra();
      assertEqual(result, []);
      assertEqual(extra.warnings.length, 1);
    },

    testCrazyStart5: function () {
      var query = `WITH ${vn}
        FOR x IN OUTBOUND {foo: 'bar'} @@eCol
        RETURN x`;
      var bindVars = {
        "@eCol": en,
      };
      var x = db._query(query, bindVars);
      var result = x.toArray();
      var extra = x.getExtra();
      assertEqual(result, []);
      assertEqual(extra.warnings.length, 0);
    },

    testCrazyStart6: function () {
      var query = `WITH ${vn}
        FOR x IN OUTBOUND {_id: @startId} @@eCol
        RETURN x._id`;
      var bindVars = {
        "startId": vertex.B,
        "@eCol": en
      };
      var result = db._query(query, bindVars).toArray();
      assertEqual(result.length, 1);
      assertEqual(result[0], vertex.C);
    },

    testCrazyStart7: function () {
      var query = `FOR x IN OUTBOUND
        (FOR y IN @@vCol FILTER y._id == @startId RETURN y) @@eCol
        RETURN x._id`;
      var bindVars = {
        "startId": vertex.B,
        "@eCol": en,
        "@vCol": vn
      };
      var x = db._query(query, bindVars);
      var result = x.toArray();
      var extra = x.getExtra();
      assertEqual(result, []);
      assertEqual(extra.warnings.length, 1);
      // Fix the query, just use the first value
      query = `WITH ${vn}
        FOR x IN OUTBOUND
        (FOR y IN @@vCol FILTER y._id == @startId RETURN y)[0] @@eCol
        RETURN x._id`;
      result = db._query(query, bindVars).toArray();
      assertEqual(result.length, 1);
      assertEqual(result[0], vertex.C);
    },

    testCrazyStart8: function () {
      var query = `WITH ${vn}
        FOR x IN OUTBOUND
        (FOR y IN @@eCol FILTER y._id == @startId RETURN 'peter') @@eCol
        RETURN x._id`;
      var bindVars = {
        "startId": vertex.A,
        "@eCol": en
      };
      var x = db._query(query, bindVars);
      var result = x.toArray();
      var extra = x.getExtra();
      assertEqual(result, []);
      assertEqual(extra.warnings.length, 1);
      // Actually use the string!
      query = `WITH ${vn}
        FOR x IN OUTBOUND
        (FOR y IN @@eCol FILTER y._id == @startId RETURN 'peter')[0] @@eCol
        RETURN x._id`;
      result = db._query(query, bindVars).toArray();
      assertEqual(result.length, 0);
    }

  };
}

function complexInternaSuite () {
  var ruleName = "optimize-traversals";
  var paramEnabled  = { optimizer: { rules: [ "-all", "+" + ruleName ] } };
  var opts = _.clone(paramEnabled);

  return {

    setUp: function () {
      opts.allPlans = true;
      opts.verbosePlans = true;
      cleanup();
      createBaseGraph();
    },

    tearDown: cleanup,

    testUnknownVertexCollection: function () {
      const vn2 = "UnitTestVertexCollectionOther";
      db._drop(vn2);
      const vc2 = db._create(vn2);
      vc.save({_key: "1"});
      vc2.save({_key: "1"});
      ec.save(vn + "/1", vn2 + "/1", {});
      var query = `WITH ${vn2}
        FOR x IN OUTBOUND @startId @@eCol
        RETURN x`;
      var bindVars = {
        "@eCol": en,
        "startId": vn + "/1"
      };
      // NOTE: vn2 is not explicitly named in AQL
      var result = db._query(query, bindVars).toArray();
      assertEqual(result.length, 1);
      assertEqual(result[0]._id, vn2 + "/1");
      db._drop(vn2);
    },

    testStepsFromLet: function () {
      var query = `WITH ${vn}
        LET s = 1
        FOR x IN s OUTBOUND @startId @@eCol
        RETURN x`;
      var bindVars = {
        "@eCol": en,
        "startId": vertex.A
      };

      var result = db._query(query, bindVars).toArray();
      assertEqual(result.length, 1);
      assertEqual(result[0]._id, vertex.B);
    },

    testMultipleBlocksResult: function () {
      var query = `WITH ${vn}
        FOR x IN OUTBOUND @startId @@eCol
        SORT x._key RETURN x`;
      var amount = 10000;
      var startId = vn + "/test";
      var bindVars = {
        "@eCol": en,
        "startId": startId
      };
      vc.save({_key: startId.split("/")[1]});
      
      // Insert amount many edges and vertices into the collections.
      for (var i = 0; i < amount; ++i) {
        var tmp = vc.save({_key: "" + i})._id;
        ec.save(startId, tmp, {});
      }

      // Check that we can get all of them out again.
      var result = db._query(query, bindVars).toArray();
      // Internally: The Query selects elements in chunks, check that nothing is lost.
      assertEqual(result.length, amount);
      var plans = AQL_EXPLAIN(query, bindVars, opts).plans;
      plans.forEach(function(plan) {
        var jsonResult = AQL_EXECUTEJSON(plan, { optimizer: { rules: [ "-all" ] } }).json;
        assertEqual(jsonResult, result, query);
      });
    },

    testSkipSome: function () {
      var query = `WITH ${vn}
        FOR x, e, p IN 1..2 OUTBOUND @startId @@eCol
        LIMIT 4, 100
        RETURN p.vertices[1]._key`;
      var startId = vn + "/test";
      var bindVars = {
        "@eCol": en,
        "startId": startId
      };
      vc.save({_key: startId.split("/")[1]});
      
      // Insert amount many edges and vertices into the collections.
      for (var i = 0; i < 3; ++i) {
        var tmp = vc.save({_key: "" + i})._id;
        ec.save(startId, tmp, {});
        for (var k = 0; k < 3; ++k) {
          var tmp2 = vc.save({_key: "" + i + "_" + k})._id;
          ec.save(tmp, tmp2, {});
        }
      }

      // Check that we can get all of them out again.
      var result = db._query(query, bindVars).toArray();
      // Internally: The Query selects elements in chunks, check that nothing is lost.
      assertEqual(result.length, 8);

      // Each of the 3 parts of this graph contains of 4 nodes, one connected to the start.
      // And 3 connected to the first one. As we do a depth first traversal we expect to skip
      // exactly one sub-tree. Therefor we expect exactly two sub-trees to be traversed.
      var seen = {};
      for (var r of result) {
        if (!seen.hasOwnProperty(r)) {
          seen[r] = true;
        }
      }
      assertEqual(Object.keys(seen).length, 2);
      var plans = AQL_EXPLAIN(query, bindVars, opts).plans;
      plans.forEach(function(plan) {
        var jsonResult = AQL_EXECUTEJSON(plan, { optimizer: { rules: [ "-all" ] } }).json;
        assertEqual(jsonResult, result, query);
      });
    },

    testManyResults: function () {
      var query = `WITH ${vn}
        FOR x IN OUTBOUND @startId @@eCol
        RETURN x._key`;
      var startId = vn + "/many";
      var bindVars = {
        "@eCol": en,
        "startId": startId
      };
      vc.save({_key: startId.split("/")[1]});
      var amount = 10000;
      for (var i = 0; i < amount; ++i) {
        var _id = vc.save({});
        ec.save(startId, _id, {});
      }
      var result = db._query(query, bindVars);
      var found = 0;
      // Count has to be correct
      assertEqual(result.count(), amount);
      while (result.hasNext()) {
        result.next();
        ++found;
      }
      // All elements must be enumerated
      assertEqual(found, amount);
    },

    testTailRecursion: function () {
      // This test is to make sure their is no
      // inifinite callstack in getSome() API
      let query = `
        WITH ${vn}
        FOR id IN 0..100000
        FOR v IN OUTBOUND CONCAT('${vn}/foobar', id) ${en}
        RETURN v
      `;

      let res = db._query(query);
      assertEqual(res.count(), 0);
      // With inifinit callstack in getSome this
      // test will segfault
    },

    testEdgeOptimizeAboveMinDepth: function () {

      // The query should return depth 1
      // Because edges[1] == null => null != edge.BC => ok
      // And not depth 2/3 because edges[1]._id == edge.BC => not okay
      let query = `
        WITH ${vn}
        FOR v, e, p IN 1..3 OUTBOUND '${vn}/A' ${en}
          FILTER p.edges[1]._id != '${edge.BC}'
          RETURN v._id`;

      let res = db._query(query);
      assertEqual(res.count(), 1);
      assertEqual(res.toArray(), [vertex.B]);
    },

    testVertexOptimizeAboveMinDepth: function () {

      // The query should return depth 1
      // Because vertices[2] == null => null != vertex.C => ok
      // And not depth 2/3 because vertices[3]._id == vertex.C => not okay
      let query = `
        WITH ${vn}
        FOR v, e, p IN 1..3 OUTBOUND '${vn}/A' ${en}
          FILTER p.vertices[2]._id != '${vertex.C}'
          RETURN v._id`;

      let res = db._query(query);
      assertEqual(res.count(), 1);
      assertEqual(res.toArray(), [vertex.B]);
    },

    testPathOptimizeAboveMinDepth: function () {

      // The query should return depth 1
      // Because vertices[2] == null => null != vertex.C => ok
      // And not depth 2/3 because vertices[3]._id == vertex.C => not okay
      let query = `
        WITH ${vn}
        FOR v, e, p IN 1..3 OUTBOUND '${vn}/A' ${en}
          FILTER p.edges[1]._id != '${edge.BC}'
          FILTER p.vertices[2]._id != '${vertex.C}'
          RETURN v._id`;

      let res = db._query(query);
      assertEqual(res.count(), 1);
      assertEqual(res.toArray(), [vertex.B]);
    },



  };

}

function optimizeInSuite () {

  var ruleName = "optimize-traversals";
  var startId = vn + "/optIn";

  return {

    setUpAll: function () {
      cleanup();
      vc = db._create(vn, {numberOfShards: 4});
      ec = db._createEdgeCollection(en, {numberOfShards: 4});
      vc.save({_key: startId.split("/")[1]});
      
      for (var i = 0; i < 100; ++i) {
        var tmp = vc.save({_key: "tmp" + i, value: i});
        ec.save(startId, tmp._id, {_key: "tmp" + i, value: i});
        for (var j = 0; j < 100; ++j) {
          var innerTmp = vc.save({_key: "innertmp" + i + "_" + j});
          ec.save(tmp._id, innerTmp._id, {});
        }
      }
    },

    tearDownAll: cleanup,

    testSingleOptimize: function () {
      var vertexQuery = `WITH ${vn}
        FOR v, e, p IN 2 OUTBOUND @startId @@eCol
        FILTER p.vertices[1]._key IN @keys
        RETURN v._key`;
      var edgeQuery = `WITH ${vn}
        FOR v, e, p IN 2 OUTBOUND @startId @@eCol
        FILTER p.edges[0]._key IN @keys
        RETURN v._key`;
      var bindVars = {
        "@eCol": en,
        "startId": startId,
        "keys": ["tmp0", "tmp1", "tmp2", "tmp3", "tmp4", "tmp5", "tmp6", "tmp7", "tmp8", "tmp9"]
      };
      
      var result = db._query(vertexQuery, bindVars);
      var extra = result.getExtra();

      // We have only 10 valid elements in the array.
      assertEqual(extra.stats.filtered, 90);
      assertEqual(result.count(), 1000);

      result = db._query(edgeQuery, bindVars);
      extra = result.getExtra();
      if (isCluster) {
        // The cluster uses a different index no filtering on _key
        assertEqual(extra.stats.filtered, 0);
      } else {
        // We have only 10 valid elements in the array.
        assertEqual(extra.stats.filtered, 0);
      }
      assertEqual(result.count(), 1000);

      // if the rule is disabled we expect to do way more filtering
      var noOpt  = { optimizer: { rules: [ "-all" ] } };
      result = db._query(vertexQuery, bindVars, {}, noOpt);

      extra = result.getExtra();
      // For each vertex not in the list we filter once for every connected edge
      assertEqual(extra.stats.filtered, 90 * 100);
      assertEqual(result.count(), 1000);

      result = db._query(edgeQuery, bindVars, {}, noOpt);
      extra = result.getExtra();
      // For each vertex not in the list we filter once for every connected edge
      assertEqual(extra.stats.filtered, 90 * 100);
      assertEqual(result.count(), 1000);
    },

    testCombinedAndOptimize: function () {
      var vertexQuery = `WITH ${vn}
        FOR v, e, p IN 2 OUTBOUND @startId @@eCol
        FILTER p.vertices[1]._key IN @keys
        AND p.vertices[1].value IN @values
        RETURN v._key`;
      var edgeQuery = `WITH ${vn}
        FOR v, e, p IN 2 OUTBOUND @startId @@eCol
        FILTER p.edges[0]._key IN @keys
        AND p.edges[0].value IN @values
        RETURN v._key`;
      var mixedQuery1 = `WITH ${vn} 
        FOR v, e, p IN 2 OUTBOUND @startId @@eCol
        FILTER p.edges[0]._key IN @keys
        AND p.vertices[1].value IN @values
        RETURN v._key`;
      var mixedQuery2 = `WITH ${vn}
        FOR v, e, p IN 2 OUTBOUND @startId @@eCol
        FILTER p.vertices[1]._key IN @keys
        AND p.edges[0].value IN @values
        RETURN v._key`;
      var bindVars = {
        "@eCol": en,
        "startId": startId,
        "keys": ["tmp0", "tmp1", "tmp2", "tmp3", "tmp4", "tmp5", "tmp6", "tmp7", "tmp8", "tmp9"],
        "values": [0, 1, 2, 3, 4, 5, 6, 7, 8, 9]
      };
      
      var result = db._query(vertexQuery, bindVars);
      var extra = result.getExtra();

      // We have only 10 valid elements in the array.
      assertEqual(extra.stats.filtered, 90);
      assertEqual(result.count(), 1000);

      result = db._query(edgeQuery, bindVars);
      extra = result.getExtra();

      if (isCluster) {
        // The cluster uses a different index no filtering on _key
        assertEqual(extra.stats.filtered, 0);
      } else {
        // We have only 10 valid elements in the array.
        assertEqual(extra.stats.filtered, 0);
      }
      assertEqual(result.count(), 1000);

      result = db._query(mixedQuery1, bindVars);
      extra = result.getExtra();

      if (isCluster) {
        // The cluster uses a different index no filtering on _key
        assertEqual(extra.stats.filtered, 0);
      } else {
        // We have only 10 valid elements in the array.
        assertEqual(extra.stats.filtered, 0);
      }
      assertEqual(result.count(), 1000);

      result = db._query(mixedQuery2, bindVars);
      extra = result.getExtra();
      // We have only 10 valid elements in the array.
      assertEqual(extra.stats.filtered, 90);
      assertEqual(result.count(), 1000);

      // if the rule is disabled we expect to do way more filtering
      var noOpt  = { optimizer: { rules: [ "-all" ] } };
      result = db._query(vertexQuery, bindVars, {}, noOpt);
      extra = result.getExtra();
      // For each vertex not in the list we filter once for every connected edge
      assertEqual(extra.stats.filtered, 90 * 100);
      assertEqual(result.count(), 1000);

      result = db._query(edgeQuery, bindVars, {}, noOpt);
      extra = result.getExtra();
      // For each vertex not in the list we filter once for every connected edge
      assertEqual(extra.stats.filtered, 90 * 100);
      assertEqual(result.count(), 1000);

      result = db._query(mixedQuery1, bindVars, {}, noOpt);
      extra = result.getExtra();
      // For each vertex not in the list we filter once for every connected edge
      assertEqual(extra.stats.filtered, 90 * 100);
      assertEqual(result.count(), 1000);

      result = db._query(mixedQuery2, bindVars, {}, noOpt);
      extra = result.getExtra();
      // For each vertex not in the list we filter once for every connected edge
      assertEqual(extra.stats.filtered, 90 * 100);
      assertEqual(result.count(), 1000);
    },

    testCombinedNoOptimize: function () {
      var vertexQuery = `WITH ${vn}
        FOR v, e, p IN 2 OUTBOUND @startId @@eCol
        FILTER @obj IN p.vertices
        RETURN [v, e, p]`;
      var edgeQuery = `WITH ${vn}
        FOR v, e, p IN 2 OUTBOUND @startId @@eCol
        FILTER @obj IN p.edges
        RETURN [v, e, p]`;
      var bindVars = {
        "@eCol": en,
        "startId": startId,
        "obj": {"_key": "tmp0", "value": 0}
      };

      var noOpt  = { optimizer: { rules: [ "-all" ] } };
      var opt  = { optimizer: { rules: [ "-all" , "+" + ruleName ] } };

      var optPlans = AQL_EXPLAIN(vertexQuery, bindVars, opt).plan;
      var noOptPlans = AQL_EXPLAIN(vertexQuery, bindVars, noOpt).plan;
      assertEqual(optPlans.rules, []);
      // This query cannot be optimized by traversal rule
      assertEqual(optPlans, noOptPlans);

      optPlans = AQL_EXPLAIN(edgeQuery, bindVars, opt).plan;
      noOptPlans = AQL_EXPLAIN(edgeQuery, bindVars, noOpt).plan;
      assertEqual(optPlans.rules, []);
      // This query cannot be optimized by traversal rule
      assertEqual(optPlans, noOptPlans);
    },
    

  };
}

function complexFilteringSuite () {

  /***********************************************************************
   * Graph under test:
   *
   * C <- B <- A -> D -> E
   * F <--|         |--> G
   *
   *
   *
   *
   *
   * Tri1 --> Tri2
   *  ^        |
   *  |--Tri3<-|
   *
   *
   ***********************************************************************/

  return {
    setUpAll: function() {
      cleanup();
      var vc = db._create(vn, {numberOfShards: 4});
      var ec = db._createEdgeCollection(en, {numberOfShards: 4});
      vertex.A = vc.save({_key: "A", left: false, right: false})._id;
      vertex.B = vc.save({_key: "B", left: true, right: false, value: 25})._id;
      vertex.C = vc.save({_key: "C", left: true, right: false})._id;
      vertex.D = vc.save({_key: "D", left: false, right: true, value: 75})._id;
      vertex.E = vc.save({_key: "E", left: false, right: true})._id;
      vertex.F = vc.save({_key: "F", left: true, right: false})._id;
      vertex.G = vc.save({_key: "G", left: false, right: true})._id;

      edge.AB = ec.save(vertex.A, vertex.B, {left: true, right: false})._id;
      edge.BC = ec.save(vertex.B, vertex.C, {left: true, right: false})._id;
      edge.AD = ec.save(vertex.A, vertex.D, {left: false, right: true})._id;
      edge.DE = ec.save(vertex.D, vertex.E, {left: false, right: true})._id;
      edge.BF = ec.save(vertex.B, vertex.F, {left: true, right: false})._id;
      edge.DG = ec.save(vertex.D, vertex.G, {left: false, right: true})._id;

      vertex.Tri1 = vc.save({_key: "Tri1", isLoop: true})._id;
      vertex.Tri2 = vc.save({_key: "Tri2", isLoop: true})._id;
      vertex.Tri3 = vc.save({_key: "Tri3", isLoop: true})._id;

      edge.Tri12 = ec.save(vertex.Tri1, vertex.Tri2, {isLoop: true})._id;
      edge.Tri23 = ec.save(vertex.Tri2, vertex.Tri3, {isLoop: true})._id;
      edge.Tri31 = ec.save(vertex.Tri3, vertex.Tri1, {isLoop: true, lateLoop: true})._id;
    },

    tearDownAll: cleanup,

    testVertexEarlyPruneHighDepth: function () {
      var query = `WITH ${vn}
        FOR v, e, p IN 100 OUTBOUND @start @@eCol
        FILTER p.vertices[1]._key == 'wrong'
        RETURN v`;
      var bindVars = {
        "@eCol": en,
        "start": vertex.Tri1
      };
      var cursor = db._query(query, bindVars);
      assertEqual(cursor.count(), 0);
      var stats = cursor.getExtra().stats;
      assertEqual(stats.scannedFull, 0);
      // 1 Primary (Tri1)
      // 1 Edge (Tri1->Tri2)
      // 1 Primary (Tri2)

      if(mmfilesEngine){
        assertEqual(stats.scannedIndex, 2);
      } else {
        assertEqual(stats.scannedIndex, 1);
      }

      assertEqual(stats.filtered, 1);
    },

    testStartVertexEarlyPruneHighDepth: function () {
      var query = `WITH ${vn}
        FOR v, e, p IN 100 OUTBOUND @start @@eCol
        FILTER p.vertices[0]._key == 'wrong'
        RETURN v`;
      var bindVars = {
        "@eCol": en,
        "start": vertex.Tri1
      };
      var cursor = db._query(query, bindVars);
      assertEqual(cursor.count(), 0);
      var stats = cursor.getExtra().stats;
      assertEqual(stats.scannedFull, 0);
      // 1 Primary (Tri1)
      assertEqual(stats.scannedIndex, 1);
      assertEqual(stats.filtered, 1);
    },

    testEdgesEarlyPruneHighDepth: function () {
      var query = `WITH ${vn}
      FOR v, e, p IN 100 OUTBOUND @start @@eCol
      FILTER p.edges[0]._key == 'wrong'
      RETURN v`;
      var bindVars = {
        "@eCol": en,
        "start": vertex.Tri1
      };
      var cursor = db._query(query, bindVars);
      assertEqual(cursor.count(), 0);
      var stats = cursor.getExtra().stats;
      assertEqual(stats.scannedFull, 0);
      // The lookup will be using the primary Index.
      // It will find 0 elements.
      assertEqual(stats.scannedIndex, 0);
      assertEqual(stats.filtered, 0);
    },

    testVertexLevel0: function () {
      var query = `WITH ${vn}
      FOR v, e, p IN 1..2 OUTBOUND @start @@ecol
      FILTER p.vertices[0].left == true
      SORT v._key
      RETURN v._key`;
      var bindVars = {
        "@ecol": en,
        start: vertex.A
      };
      var cursor = db._query(query, bindVars);
      assertEqual(cursor.count(), 0);
      var stats = cursor.getExtra().stats;
      assertEqual(stats.scannedFull, 0);
      // 1 Primary (A)
      // 0 Edge
      assertEqual(stats.scannedIndex, 1);
      // 1 Filter (A)
      assertEqual(stats.filtered, 1);
    },

    testVertexLevel1: function () {
      var query = `WITH ${vn}
      FOR v, e, p IN 1..2 OUTBOUND @start @@ecol
      FILTER p.vertices[1].left == true
      SORT v._key
      RETURN v._key`;
      var bindVars = {
        "@ecol": en,
        start: vertex.A
      };
      var cursor = db._query(query, bindVars);
      assertEqual(cursor.count(), 3);
      assertEqual(cursor.toArray(), ["B", "C", "F"]);
      var stats = cursor.getExtra().stats;
      assertEqual(stats.scannedFull, 0);
      if (isCluster) {
        // 1 Primary lookup A
        // 2 Edge Lookups (A)
        // 2 Primary lookup B,D
        // 2 Edge Lookups (2 B) (0 D)
        // 2 Primary Lookups (C, F)
        if (mmfilesEngine) {
          assertTrue(stats.scannedIndex <= 9);
        } else {
          assertTrue(stats.scannedIndex <= 5);
        }
      }
      else {
        // 2 Edge Lookups (A)
        // 2 Primary (B, D) for Filtering
        // 2 Edge Lookups (B)
        // All edges are cached
        // 1 Primary Lookups A -> B (B cached)
        // 1 Primary Lookups A -> B -> C (A, B cached)
        // 1 Primary Lookups A -> B -> F (A, B cached)
        // With traverser-read-cache
        // assertEqual(stats.scannedIndex, 9);
        
        // Without traverser-read-cache
        assertTrue(stats.scannedIndex <= 17);
        /*
        if(mmfilesEngine){
          assertEqual(stats.scannedIndex, 17);
        } else {
          assertEqual(stats.scannedIndex, 13);
        }
        */
      }
      // 1 Filter On D
      assertEqual(stats.filtered, 1);
    },

    testVertexLevel2: function () {
      var query = `WITH ${vn}
      FOR v, e, p IN 1..2 OUTBOUND @start @@ecol
      FILTER p.vertices[2].left == true
      SORT v._key
      RETURN v._key`;
      var bindVars = {
        "@ecol": en,
        start: vertex.A
      };
      var cursor = db._query(query, bindVars);
      // We expect to find C, F
      // B and D will be post filtered
      assertEqual(cursor.count(), 2);
      assertEqual(cursor.toArray(), ["C", "F"]);
      var stats = cursor.getExtra().stats;
      assertEqual(stats.scannedFull, 0);
      if (isCluster) {
        // 1 Primary lookup A
        // 2 Primary lookup B,D
        // 4 Primary Lookups (C, F, E, G)
        if (mmfilesEngine) {
          assertTrue(stats.scannedIndex <= 13);
        } else {
          assertTrue(stats.scannedIndex <= 7);
        }
      }
      else {
        // 2 Edge Lookups (A)
        // 4 Edge Lookups (2 B) (2 D)
        // 4 Primary Lookups for Eval (C, E, G, F)
        // 2 Primary Lookups A -> B (A, B)
        // 1 Primary Lookups A -> D (D)
        // 0 Primary Lookups A -> B -> C
        // 0 Primary Lookups A -> B -> F
        // Without traverser-read-cache
        // assertEqual(stats.scannedIndex, 13);

        // With traverser-read-cache
        assertTrue(stats.scannedIndex <= 24);
        /*
        if(mmfilesEngine){
          assertEqual(stats.scannedIndex, 24);
        } else {
          assertEqual(stats.scannedIndex, 18);
        }
        */
      }
      // 2 Filter (B, C) too short
      // 2 Filter (E, G)
      assertTrue(stats.filtered <= 4);
    },

    testVertexLevelsCombined: function () {
      var query = `WITH ${vn}
      FOR v, e, p IN 1..2 OUTBOUND @start @@ecol
      FILTER p.vertices[1].right == true
      FILTER p.vertices[2].left == true
      SORT v._key
      RETURN v._key`;
      var bindVars = {
        "@ecol": en,
        start: vertex.A
      };
      var cursor = db._query(query, bindVars);
      // Everything should be filtered, no results
      assertEqual(cursor.count(), 0);
      var stats = cursor.getExtra().stats;
      assertEqual(stats.scannedFull, 0);
      if (isCluster) {
        // 2 Edge Lookups (A)
        // 2 Primary lookup B,D
        // 2 Edge Lookups (0 B) (2 D)
        // 2 Primary Lookups (E, G)
        if (mmfilesEngine) {
          assertTrue(stats.scannedIndex <= 9);
        } else {
          assertTrue(stats.scannedIndex <= 5);
        }
      }
      else {
        // 2 Edge Lookups (A)
        // 2 Primary Lookups for Eval (B, D)
        // 2 Edge Lookups (0 B) (2 D)
        // 2 Primary Lookups for Eval (E, G)
        // 1 Primary Lookups A -> D
        // With traverser-read-cache
        // assertEqual(stats.scannedIndex, 9);

        // Without traverser-read-cache
        assertTrue(stats.scannedIndex <= 11);
        /*
        if(mmfilesEngine){
          assertEqual(stats.scannedIndex, 11);
        } else {
          assertEqual(stats.scannedIndex, 7);
        }
        */
      }
      // 2 Filter (B, D) too short
      // 2 Filter (E, G)
      assertTrue(stats.filtered <= 4);
    },

    testEdgeLevel0: function () {
      var query = `WITH ${vn}
      FOR v, e, p IN 1..2 OUTBOUND @start @@ecol
      FILTER p.edges[0].left == true
      SORT v._key
      RETURN v._key`;
      var bindVars = {
        "@ecol": en,
        start: vertex.A
      };
      var cursor = db._query(query, bindVars);
      assertEqual(cursor.count(), 3);
      assertEqual(cursor.toArray(), ["B", "C", "F"]);
      var stats = cursor.getExtra().stats;
      assertEqual(stats.scannedFull, 0);
      if (isCluster) {
        // 2 Edge
        // 1 Primary (B)
        // 2 Edge
        // 2 Primary (C,F)
        if (mmfilesEngine) {
          assertTrue(stats.scannedIndex <= 8);
        } else {
          assertTrue(stats.scannedIndex <= 4);
        }
      }
      else {
        // 2 Edge Lookups (A)
        // 2 Edge Lookups (B)
        // 2 Primary Lookups A -> B
        // 1 Primary Lookups A -> B -> C
        // 1 Primary Lookups A -> B -> F
        // With traverser-read-cache
        // assertEqual(stats.scannedIndex, 8);

        // Without traverser-read-cache
        assertTrue(stats.scannedIndex <= 15);
        /*
        if (mmfilesEngine){
          assertEqual(stats.scannedIndex, 15);
        } else {
          assertEqual(stats.scannedIndex, 11);
        }
        */
      }
      // 1 Filter (A->D)
      assertEqual(stats.filtered, 1);
    },

    testEdgeLevel1: function () {
      var query = `WITH ${vn}
      FOR v, e, p IN 1..2 OUTBOUND @start @@ecol
      FILTER p.edges[1].left == true
      SORT v._key
      RETURN v._key`;
      var bindVars = {
        "@ecol": en,
        start: vertex.A
      };
      var cursor = db._query(query, bindVars);
      assertEqual(cursor.count(), 2);
      assertEqual(cursor.toArray(), ["C", "F"]);
      var stats = cursor.getExtra().stats;
      assertEqual(stats.scannedFull, 0);
      if (isCluster) {
        // 2 Edge Lookups (A)
        // 4 Edge Lookups (2 B) (2 D)
        // 2 Primary Lookups (C, F)
        // It may be that B or D are fetched accidentially
        // they may be inserted in the vertexToFetch list, which
        // lazy loads all vertices in it.
        if (stats.scannedIndex !== 8) {
          if (mmfilesEngine) {
            assertTrue(stats.scannedIndex <= 11);
          } else {
            assertTrue(stats.scannedIndex <= 5);
          }
        }
      }
      else {
        // 2 Edge Lookups (A)
        // 4 Edge Lookups (2 B) (2 D)
        // 2 Primary Lookups A -> B
        // 1 Primary Lookups A -> D
        // 1 Primary Lookups A -> B -> C
        // 1 Primary Lookups A -> B -> F
        // With traverser-read-cache
        // assertEqual(stats.scannedIndex, 11);
        
        // Without traverser-read-cache
        assertTrue(stats.scannedIndex <= 20);
        /*
        if(mmfilesEngine){
          assertEqual(stats.scannedIndex, 20);
        } else {
          assertEqual(stats.scannedIndex, 14);
        }
        */
      }
      // 2 Filter On (B, D) too short 
      // 2 Filter On (D->E, D->G)
      assertTrue(stats.filtered <= 4);
    },

    testVertexLevel1Less: function () {
      var filters = [
        "FILTER p.vertices[1].value <= 50",
        "FILTER p.vertices[1].value <= 25",
        "FILTER 25 >= p.vertices[1].value",
        "FILTER 50 >= p.vertices[1].value",
        "FILTER p.vertices[1].value < 50",
        "FILTER p.vertices[1].value < 75",
        "FILTER 75 > p.vertices[1].value",
        "FILTER 50 > p.vertices[1].value"
      ];
      for (var f of filters) {
        var query = `WITH ${vn}
        FOR v, e, p IN 1..2 OUTBOUND @start @@ecol
        ${f}
        SORT v._key
        RETURN v._key`;
        var bindVars = {
          "@ecol": en,
          start: vertex.A
        };
        var cursor = db._query(query, bindVars);
        assertEqual(cursor.count(), 3, query);
        assertEqual(cursor.toArray(), ["B", "C", "F"]);
        var stats = cursor.getExtra().stats;
        assertEqual(stats.scannedFull, 0);
        if (isCluster) {
          // 1 Primary lookup A
          // 2 Edge Lookups (A)
          // 2 Primary lookup B,D
          // 2 Edge Lookups (2 B) (0 D)
          // 2 Primary Lookups (C, F)
          if (mmfilesEngine) {
            assertTrue(stats.scannedIndex <= 9);
          } else {
            // FIXME this used to be 5 ??
            assertTrue(stats.scannedIndex <= 5, stats.scannedIndex);
            //assertEqual(stats.scannedIndex <= 5);
          }
        }
        else {
          // Cluster uses a lookup cache.
          // Pointless in single-server mode
          // Makes Primary Lookups for data
          
          // 2 Edge Lookups (A)
          // 2 Primary (B, D) for Filtering
          // 2 Edge Lookups (B)
          // 1 Primary Lookups A -> B
          // 1 Primary Lookups A -> B -> C
          // 1 Primary Lookups A -> B -> F
          // With traverser-read-cache
          // assertEqual(stats.scannedIndex, 9);
          
          // Without traverser-read-cache
          assertTrue(stats.scannedIndex <= 17);
          /*
          if(mmfilesEngine){
            assertEqual(stats.scannedIndex, 17);
          } else {
            assertEqual(stats.scannedIndex, 13);
          }
          */
        }
        // 1 Filter On D
        assertEqual(stats.filtered, 1);
      }
    },

    testVertexLevel1Greater: function () {
      var filters = [
        "FILTER p.vertices[1].value > 50",
        "FILTER p.vertices[1].value > 25",
        "FILTER 25 < p.vertices[1].value",
        "FILTER 50 < p.vertices[1].value",
        "FILTER p.vertices[1].value > 50",
        "FILTER p.vertices[1].value >= 75",
        "FILTER 75 <= p.vertices[1].value",
        "FILTER 50 < p.vertices[1].value"
      ];
      for (var f of filters) {
        var query = `WITH ${vn}
        FOR v, e, p IN 1..2 OUTBOUND @start @@ecol
        ${f}
        SORT v._key
        RETURN v._key`;
        var bindVars = {
          "@ecol": en,
          start: vertex.A
        };
        var cursor = db._query(query, bindVars);
        assertEqual(cursor.count(), 3, query);
        assertEqual(cursor.toArray(), ["D", "E", "G"]);
        var stats = cursor.getExtra().stats;
        assertEqual(stats.scannedFull, 0);
        if (isCluster) {
          // 1 Primary lookup A
          // 2 Edge Lookups (A)
          // 2 Primary lookup B,D
          // 2 Edge Lookups (2 B) (0 D)
          // 2 Primary Lookups (C, F)
          if (mmfilesEngine) {
            assertTrue(stats.scannedIndex <= 9);
          } else {
            assertTrue(stats.scannedIndex <= 5);
          }
        }
        else {
          // Cluster uses a lookup cache.
          // Pointless in single-server mode
          // Makes Primary Lookups for data
          
          // 2 Edge Lookups (A)
          // 2 Primary (B, D) for Filtering
          // 2 Edge Lookups (B)
          // 1 Primary Lookups A -> B
          // 1 Primary Lookups A -> B -> C
          // 1 Primary Lookups A -> B -> F
          // With traverser-read-cache
          // assertEqual(stats.scannedIndex, 9);
          
          // Without traverser-read-cache
          assertTrue(stats.scannedIndex <= 17);
          /*
          if(mmfilesEngine){
            assertEqual(stats.scannedIndex, 17);
          } else {
            assertEqual(stats.scannedIndex, 13);
          }
          */
        }
        // 1 Filter On D
        assertEqual(stats.filtered, 1);
      }
    }
  };

}

function brokenGraphSuite () {

  var paramDisabled  = { optimizer: { rules: [ "-all" ] } };

  return {

    setUpAll: function () {
      cleanup();
      vc = db._create(vn, {numberOfShards: 4});
      ec = db._createEdgeCollection(en, {numberOfShards: 4});

      vertex.A = vc.save({_key: "A"})._id;
      vertex.B = vc.save({_key: "B"})._id;

      ec.save(vertex.A, vn + "/missing", {});
      ec.save(vn + "/missing", vertex.B, {});
    },

    tearDownAll: cleanup,

    testRequestMissingVertex: function () {
      var query = `WITH ${vn} FOR x IN OUTBOUND @startId @@eCol RETURN x._id`;
      var bindVars = {
        "@eCol": en,
        startId: vertex.A
      };
      var result = db._query(query, bindVars).toArray();
      assertEqual(result.length, 1);
      assertEqual(result, [null]);
    },

    testStartAtMissingVertex: function () {
      var query = `WITH ${vn} FOR x IN OUTBOUND @startId @@eCol RETURN x._id`;
      var bindVars = {
        "@eCol": en,
        startId: vn + "/missing"
      };
      var result = db._query(query, bindVars).toArray();
      assertEqual(result.length, 1);
      assertEqual(result, [vertex.B]);
    },

    testHopOverMissingVertex: function () {
      var query = `WITH ${vn} FOR x IN 2 OUTBOUND @startId @@eCol RETURN x._id`;
      var bindVars = {
        "@eCol": en,
        startId: vertex.A
      };
      var result = db._query(query, bindVars).toArray();
      assertEqual(result.length, 1);
      assertEqual(result, [vertex.B]);
    },

    testFilterOnMissingVertexNotTrue: function () {
      var filter = [
        "FILTER p.vertices[1].attribute == 'missing'",
        "FILTER p.vertices[1].attribute > 12",
        "FILTER p.vertices[1] != null"
      ];
      for (var i = 0; i < filter.length; ++i) {
        var query = `WITH ${vn} FOR x, e, p IN 2 OUTBOUND @startId @@eCol ${filter[i]} RETURN x._id`;
        var bindVars = {
          "@eCol": en,
          startId: vertex.A
        };
        var result = AQL_EXECUTE(query, bindVars).json;
        assertEqual(result.length, 0, "With opt: ", query);
        result = AQL_EXECUTE(query, bindVars, paramDisabled).json;
        assertEqual(result.length, 0, "Without opt: ", query);
      }
    },

    testFilterOnMissingVertexTrue: function () {
      var filter = [
        "FILTER p.vertices[1].attribute != 'missing'",
        "FILTER p.vertices[1].attribute < 12",
        "FILTER p.vertices[1] == null"
      ];
      for (var i = 0; i < filter.length; ++i) {
        var query = `WITH ${vn} FOR x, e, p IN 2 OUTBOUND @startId @@eCol ${filter[i]} RETURN x._id`;
        var bindVars = {
          "@eCol": en,
          startId: vertex.A
        };
        var result = AQL_EXECUTE(query, bindVars).json;
        assertEqual(result.length, 1, "With opt: ", query);
        assertEqual(result, [ vertex.B ], "With opt: ", query);
        result = AQL_EXECUTE(query, bindVars, paramDisabled).json;
        assertEqual(result.length, 1, "Without opt: ", query);
        assertEqual(result, [ vertex.B ], "Without opt: ", query);
      }
    },

    testQueryWithEmptyGraph: function () {
      var query = `FOR x IN OUTBOUND 'start/123' GRAPH @graph RETURN x`;
      var emptyGN = "UnitTestEmptyGraph";
      try {
        gm._drop(emptyGN);
      } catch (e) {
      }
      gm._create(emptyGN);
      var bindVars = {
        graph: emptyGN
      };
      try {
        db._query(query, bindVars);
        fail();
      } catch (e) {
        assertEqual(e.errorNum, errors.ERROR_GRAPH_EMPTY.code);
      }
    }
  };
}

function multiEdgeDirectionSuite () {
  const en2 = "UnitTestEdgeCollection2";
  var ec2;

  return {

    setUpAll: function () {
      cleanup();
      db._drop(en2);

      vc = db._create(vn, {numberOfShards: 4});
      ec = db._createEdgeCollection(en, {numberOfShards: 4});
      ec2 = db._createEdgeCollection(en2, {numberOfShards: 4});
     
      vertex.A = vc.save({_key: "A"})._id;
      vertex.B = vc.save({_key: "B"})._id;
      vertex.C = vc.save({_key: "C"})._id;
      vertex.D = vc.save({_key: "D"})._id;
      vertex.E = vc.save({_key: "E"})._id;

      vertex.F = vc.save({_key: "F"})._id;

      // F is always 2 hops away and only reachable with alternating
      // collections and directions

      ec.save(vertex.A, vertex.B, {});
      ec.save(vertex.C, vertex.A, {});
      ec2.save(vertex.A, vertex.D, {});
      ec2.save(vertex.E, vertex.A, {});

      ec2.save(vertex.F, vertex.B, {});
      ec2.save(vertex.C, vertex.F, {});

      ec.save(vertex.F, vertex.D, {});
      ec.save(vertex.E, vertex.F, {});
    },

    tearDownAll: function () {
      cleanup();
      db._drop(en2);
    },

    testOverrideOneDirection: function () {
      var queries = [
        { q1 :`WITH ${vn} FOR x IN ANY @start @@ec1, INBOUND @@ec2 SORT x._key RETURN x._id`,
          q2 :`WITH ${vn} FOR x IN ANY @start ${en}, INBOUND ${en2} SORT x._key RETURN x._id`,
          res: [vertex.B, vertex.C, vertex.E] },
        { q1 :`WITH ${vn} FOR x IN ANY @start @@ec1, OUTBOUND @@ec2 SORT x._key RETURN x._id`,
          q2 :`WITH ${vn} FOR x IN ANY @start ${en}, OUTBOUND ${en2} SORT x._key RETURN x._id`,
          res: [vertex.B, vertex.C, vertex.D] },
        { q1 :`WITH ${vn} FOR x IN ANY @start INBOUND @@ec1, @@ec2 SORT x._key RETURN x._id`,
          q2 :`WITH ${vn} FOR x IN ANY @start INBOUND ${en}, ${en2} SORT x._key RETURN x._id`,
          res: [vertex.C, vertex.D, vertex.E] },
        { q1 :`WITH ${vn} FOR x IN ANY @start OUTBOUND @@ec1, @@ec2 SORT x._key RETURN x._id`,
          q2 :`WITH ${vn} FOR x IN ANY @start OUTBOUND ${en}, ${en2} SORT x._key RETURN x._id`,
          res: [vertex.B, vertex.D, vertex.E] },
        { q1 :`WITH ${vn} FOR x IN OUTBOUND @start INBOUND @@ec1, @@ec2 SORT x._key RETURN x._id`,
          q2 :`WITH ${vn} FOR x IN OUTBOUND @start INBOUND ${en}, ${en2} SORT x._key RETURN x._id`,
          res: [vertex.C, vertex.D] },
        { q1 :`WITH ${vn} FOR x IN OUTBOUND @start @@ec1, INBOUND @@ec2 SORT x._key RETURN x._id`,
          q2 :`WITH ${vn} FOR x IN OUTBOUND @start ${en}, INBOUND ${en2} SORT x._key RETURN x._id`,
          res: [vertex.B, vertex.E] },
        { q1 :`WITH ${vn} FOR x IN INBOUND @start @@ec1, OUTBOUND @@ec2 SORT x._key RETURN x._id`,
          q2 :`WITH ${vn} FOR x IN INBOUND @start ${en}, OUTBOUND ${en2} SORT x._key RETURN x._id`,
          res: [vertex.C, vertex.D] },
        { q1 :`WITH ${vn} FOR x IN INBOUND @start OUTBOUND @@ec1, @@ec2 SORT x._key RETURN x._id`,
          q2 :`WITH ${vn} FOR x IN INBOUND @start OUTBOUND ${en}, ${en2} SORT x._key RETURN x._id`,
          res: [vertex.B, vertex.E] },
      ];

      var bindVars = {
        "@ec1": en,
        "@ec2": en2,
        start: vertex.A
      };
      var bindVars2 = {
        start: vertex.A
      };
      queries.forEach(function (item) {
        var result = db._query(item.q1, bindVars).toArray();
        assertEqual(result, item.res);
        result = db._query(item.q2, bindVars2).toArray();
        assertEqual(result, item.res);
      });
    },

    testDuplicationCollections: function () {
      var queries = [
        [ `WITH ${vn} FOR x IN ANY @start @@ec, INBOUND @@ec RETURN x`, false ],
        [ `WITH ${vn} FOR x IN ANY @start @@ec, OUTBOUND @@ec RETURN x`, false ],
        [ `WITH ${vn} FOR x IN ANY @start @@ec, ANY @@ec RETURN x`, true ],
        [ `WITH ${vn} FOR x IN INBOUND @start @@ec, INBOUND @@ec RETURN x`, true ],
        [ `WITH ${vn} FOR x IN INBOUND @start @@ec, OUTBOUND @@ec RETURN x`, false ],
        [ `WITH ${vn} FOR x IN INBOUND @start @@ec, ANY @@ec RETURN x`, false ],
        [ `WITH ${vn} FOR x IN OUTBOUND @start @@ec, INBOUND @@ec RETURN x`, false ],
        [ `WITH ${vn} FOR x IN OUTBOUND @start @@ec, OUTBOUND @@ec RETURN x`, true ],
        [ `WITH ${vn} FOR x IN OUTBOUND @start @@ec, ANY @@ec RETURN x`, false ]
      ];

      var bindVars = {
        "@ec": en,
        start: vertex.A
      };
      queries.forEach(function (query) {
        if (query[1]) {
          // should work
          db._query(query[0], bindVars).toArray();
        } else {
          // should fail
          try {
            db._query(query[0], bindVars).toArray();
            fail();
          } catch (e) {
            assertEqual(e.errorNum, errors.ERROR_ARANGO_COLLECTION_TYPE_INVALID.code);
          }
        }
      });
    }

  };
}

function subQuerySuite () {
  const gn = "UnitTestGraph";

  return {

    /**
     * Graph under Test:
     *
     * A -> B -> [B1, B2, B3, B4, B5]
     *   \> C -> [C1, C2, C3, C4, C5]
     *   \> D -> [D1, D2, D3, D4, D5]
     *
     */

    setUpAll: function () {
      cleanup();
      vc = db._create(vn, {numberOfShards: 4});
      ec = db._createEdgeCollection(en, {numberOfShards: 4});

      try {
        gm._drop(gn);
      } catch (e) {
        // It is expected that this graph does not exist.
      }

      gm._create(gn, [gm._relation(en, vn, vn)]);

      vertex.A = vc.save({_key: "A"})._id;
      vertex.B = vc.save({_key: "B"})._id;
      vertex.C = vc.save({_key: "C"})._id;
      vertex.D = vc.save({_key: "D"})._id;

      vertex.B1 = vc.save({_key: "B1", value: 1})._id;
      vertex.B2 = vc.save({_key: "B2", value: 2})._id;
      vertex.B3 = vc.save({_key: "B3", value: 3})._id;
      vertex.B4 = vc.save({_key: "B4", value: 4})._id;
      vertex.B5 = vc.save({_key: "B5", value: 5})._id;

      vertex.C1 = vc.save({_key: "C1", value: 1})._id;
      vertex.C2 = vc.save({_key: "C2", value: 2})._id;
      vertex.C3 = vc.save({_key: "C3", value: 3})._id;
      vertex.C4 = vc.save({_key: "C4", value: 4})._id;
      vertex.C5 = vc.save({_key: "C5", value: 5})._id;

      vertex.D1 = vc.save({_key: "D1", value: 1})._id;
      vertex.D2 = vc.save({_key: "D2", value: 2})._id;
      vertex.D3 = vc.save({_key: "D3", value: 3})._id;
      vertex.D4 = vc.save({_key: "D4", value: 4})._id;
      vertex.D5 = vc.save({_key: "D5", value: 5})._id;

      ec.save(vertex.A, vertex.B, {});
      ec.save(vertex.A, vertex.C, {});
      ec.save(vertex.A, vertex.D, {});

      ec.save(vertex.B, vertex.B1, {});
      ec.save(vertex.B, vertex.B2, {});
      ec.save(vertex.B, vertex.B3, {});
      ec.save(vertex.B, vertex.B4, {});
      ec.save(vertex.B, vertex.B5, {});

      ec.save(vertex.C, vertex.C1, {});
      ec.save(vertex.C, vertex.C2, {});
      ec.save(vertex.C, vertex.C3, {});
      ec.save(vertex.C, vertex.C4, {});
      ec.save(vertex.C, vertex.C5, {});

      ec.save(vertex.D, vertex.D1, {});
      ec.save(vertex.D, vertex.D2, {});
      ec.save(vertex.D, vertex.D3, {});
      ec.save(vertex.D, vertex.D4, {});
      ec.save(vertex.D, vertex.D5, {});
    },

    tearDownAll: function () {
      try {
        gm._drop(gn);
      } catch (e) {
        // Just in case the test leaves an invalid state.
      }
      cleanup();
    },


    // The test is that the traversal in subquery has more then LIMIT many
    // results. In case of a bug the cursor of the traversal is reused for the second
    // iteration as well and does not reset.
    testSubQueryFixedStart: function () {
      var q = `WITH ${vn}
               FOR v IN OUTBOUND "${vertex.A}" ${en}
               SORT v._key
               LET sub = (
                 FOR t IN OUTBOUND "${vertex.B}" ${en}
                   SORT t.value
                   LIMIT 3
                   RETURN t
               )
               RETURN sub`;
      var actual = db._query(q).toArray();
      assertEqual(actual.length, 3); // On the top level we find 3 results
      for (var i = 0; i < actual.length; ++i) {
        var current = actual[i];
        assertEqual(current.length, 3); // Check for limit
        // All should be connected to B!
        assertEqual(current[0]._id, vertex.B1);
        assertEqual(current[1]._id, vertex.B2);
        assertEqual(current[2]._id, vertex.B3);
      }

    },

    // The test is that the traversal in subquery has more then LIMIT many
    // results. In case of a bug the cursor of the traversal is reused for the second
    // iteration as well and does not reset.
    testSubQueryDynamicStart: function () {
      var q = `WITH ${vn}
               FOR v IN OUTBOUND "${vertex.A}" ${en}
               SORT v._key
               LET sub = (
                 FOR t IN OUTBOUND v ${en}
                   SORT t.value
                   LIMIT 3
                   RETURN t
               )
               RETURN sub`;
      var actual = db._query(q).toArray();
      assertEqual(actual.length, 3); // On the top level we find 3 results
      for (var i = 0; i < actual.length; ++i) {
        assertEqual(actual[i].length, 3); // Check for limit
      }
      var current = actual[0];
      // All should be connected to B!
      assertEqual(current[0]._id, vertex.B1);
      assertEqual(current[1]._id, vertex.B2);
      assertEqual(current[2]._id, vertex.B3);

      current = actual[1];
      // All should be connected to C!
      assertEqual(current[0]._id, vertex.C1);
      assertEqual(current[1]._id, vertex.C2);
      assertEqual(current[2]._id, vertex.C3);

      current = actual[2];
      // All should be connected to D!
      assertEqual(current[0]._id, vertex.D1);
      assertEqual(current[1]._id, vertex.D2);
      assertEqual(current[2]._id, vertex.D3);
    },



  };
}

function optionsSuite() {
  const gn = "UnitTestGraph";

  return {

    setUp: function () {
      cleanup();
      vc = db._create(vn, {numberOfShards: 4});
      ec = db._createEdgeCollection(en, {numberOfShards: 4});
      try {
        gm._drop(gn);
      } catch (e) {
        // It is expected that this graph does not exist.
      }

      gm._create(gn, [gm._relation(en, vn, vn)]);
    },

    tearDown: function () {
      try {
        gm._drop(gn);
      } catch (e) {
        // It is expected that this graph does not exist.
      }
      cleanup();
    },

    testEdgeUniquenessPath: function () {
      var start = vc.save({_key: "s"})._id;
      var a = vc.save({_key: "a"})._id;
      var b = vc.save({_key: "b"})._id;
      var c = vc.save({_key: "c"})._id;
      var d = vc.save({_key: "d"})._id;
      ec.save(start, a, {});
      ec.save(a, b, {});
      ec.save(b, c, {});
      ec.save(c, a, {});
      ec.save(a, d, {});
      var cursor = db._query(
        `WITH ${vn}
         FOR v IN 1..10 OUTBOUND "${start}" ${en} OPTIONS {uniqueEdges: "path"}
         SORT v._key
         RETURN v`).toArray();
      // We expect to get s->a->b->c->a->d
      // and s->a->d
      // But not s->a->b->c->a->b->*
      // And not to continue at a again
      assertEqual(cursor.length, 6);
      assertEqual(cursor[0]._id, a); // We start with a
      assertEqual(cursor[1]._id, a); // We somehow return to a
      assertEqual(cursor[2]._id, b); // We once find b
      assertEqual(cursor[3]._id, c); // And once c
      assertEqual(cursor[4]._id, d); // We once find d on short path
      assertEqual(cursor[5]._id, d); // And find d on long path
    },

    testEdgeUniquenessGlobal: function () {

      var start = vc.save({_key: "s"})._id;
      try {
        var cursor = db._query(
          `WITH ${vn}
           FOR v IN 1..10 OUTBOUND "${start}" ${en} OPTIONS {uniqueEdges: "global"}
           SORT v._key
           RETURN v`).toArray();
        fail();
      } catch (e) {
        assertEqual(e.errorNum, errors.ERROR_BAD_PARAMETER.code, "We expect a bad parameter");
      }
    },

    testEdgeUniquenessNone: function () {
      var start = vc.save({_key: "s"})._id;
      var a = vc.save({_key: "a"})._id;
      var b = vc.save({_key: "b"})._id;
      var c = vc.save({_key: "c"})._id;
      var d = vc.save({_key: "d"})._id;
      ec.save(start, a, {});
      ec.save(a, b, {});
      ec.save(b, c, {});
      ec.save(c, a, {});
      ec.save(a, d, {});
      var cursor = db._query(
        `WITH ${vn}
         FOR v IN 1..10 OUTBOUND "${start}" ${en} OPTIONS {uniqueEdges: "none"}
         SORT v._key
         RETURN v`).toArray();
      // We expect to get s->a->d
      // We expect to get s->a->b->c->a->d
      // We expect to get s->a->b->c->a->b->c->a->d
      // We expect to get s->a->b->c->a->b->c->a->b->c->a
      assertEqual(cursor.length, 13);
      assertEqual(cursor[0]._id, a); // We start with a
      assertEqual(cursor[1]._id, a); // We somehow return to a
      assertEqual(cursor[2]._id, a); // We somehow return to a again
      assertEqual(cursor[3]._id, a); // We somehow return to a again
      assertEqual(cursor[4]._id, b); // We once find b
      assertEqual(cursor[5]._id, b); // We find b again
      assertEqual(cursor[6]._id, b); // And b again
      assertEqual(cursor[7]._id, c); // And once c
      assertEqual(cursor[8]._id, c); // We find c again
      assertEqual(cursor[9]._id, c); // And c again
      assertEqual(cursor[10]._id, d); // Short Path d
      assertEqual(cursor[11]._id, d); // One Loop d
      assertEqual(cursor[12]._id, d); // Second Loop d
    },

    testVertexUniquenessNone: function () {
      var start = vc.save({_key: "s"})._id;
      var a = vc.save({_key: "a"})._id;
      var b = vc.save({_key: "b"})._id;
      var c = vc.save({_key: "c"})._id;
      var d = vc.save({_key: "d"})._id;
      ec.save(start, a, {});
      ec.save(a, b, {});
      ec.save(b, c, {});
      ec.save(c, a, {});
      ec.save(a, d, {});
      var cursor = db._query(
        `WITH ${vn}
         FOR v IN 1..10 OUTBOUND "${start}" ${en} OPTIONS {uniqueVertices: "none"}
         SORT v._key
         RETURN v`).toArray();
      // We expect to get s->a->b->c->a->d
      // and s->a->d
      // But not s->a->b->c->a->b->*
      // And not to continue at a again

      // Default edge Uniqueness is path
      assertEqual(cursor.length, 6);
      assertEqual(cursor[0]._id, a); // We start with a
      assertEqual(cursor[1]._id, a); // We somehow return to a
      assertEqual(cursor[2]._id, b); // We once find b
      assertEqual(cursor[3]._id, c); // And once c
      assertEqual(cursor[4]._id, d); // We once find d on short path
      assertEqual(cursor[5]._id, d); // And find d on long path
    },

    testVertexUniquenessGlobalDepthFirst: function () {
      var start = vc.save({_key: "s"})._id;
      try {
        var cursor = db._query(
          `WITH ${vn}
           FOR v IN 1..10 OUTBOUND "${start}" ${en} OPTIONS {uniqueVertices: "global"}
           SORT v._key
           RETURN v`).toArray();
        fail();
      } catch (e) {
        assertEqual(e.errorNum, errors.ERROR_BAD_PARAMETER.code, "We expect a bad parameter");
      }
    },

    testVertexUniquenessPath: function () {
      var start = vc.save({_key: "s"})._id;
      var a = vc.save({_key: "a"})._id;
      var b = vc.save({_key: "b"})._id;
      var c = vc.save({_key: "c"})._id;
      ec.save(start, a, {});
      ec.save(a, b, {});
      ec.save(a, a, {});
      ec.save(b, c, {});
      ec.save(b, a, {});
      ec.save(c, a, {});
      var cursor = db._query(
        `WITH ${vn}
         FOR v IN 1..10 OUTBOUND "${start}" ${en} OPTIONS {uniqueVertices: "path"}
         SORT v._key
         RETURN v`).toArray();
      // We expect to get s->a->b->c
      // But not s->a->a*
      // But not s->a->b->a*
      // But not s->a->b->c->a*
      assertEqual(cursor.length, 3);
      assertEqual(cursor[0]._id, a); // We start with a
      assertEqual(cursor[1]._id, b); // We find a->b
      assertEqual(cursor[2]._id, c); // We find a->b->c
    },


  };
}

function optimizeQuantifierSuite() {
  /********************************
   * Graph under test
   * C <-+             +-> F
   *     |             |
   *     +-B<---A--->E-+
   *     |             |
   * D <-+             +-> G
   *
   *
   * Left side has foo: true , right foo: false
   * Top has bar: true, bottom bar: false.
   * A,B,E has bar: true
   * A has foo: true
   * Edges have foo and bar like their target
   *******************************/


  const gn = "UnitTestGraph";
  let vertices = {};
  let edges = {};

  return {
    setUpAll: function () {
      cleanup();
      vc = db._create(vn, {numberOfShards: 4});
      ec = db._createEdgeCollection(en, {numberOfShards: 4});
      vertices.A = vc.save({_key: "A", foo: true, bar: true})._id;
      vertices.B = vc.save({_key: "B", foo: true, bar: true})._id;
      vertices.C = vc.save({_key: "C", foo: true, bar: true})._id;
      vertices.D = vc.save({_key: "D", foo: true, bar: false})._id;
      vertices.E = vc.save({_key: "E", foo: false, bar: true})._id;
      vertices.F = vc.save({_key: "F", foo: false, bar: true})._id;
      vertices.G = vc.save({_key: "G", foo: false, bar: false})._id;

      edges.AB = ec.save({_key: "AB", _from: vertices.A, _to: vertices.B, foo: true, bar: true})._id;
      edges.BC = ec.save({_key: "BC", _from: vertices.B, _to: vertices.C, foo: true, bar: true})._id;
      edges.BD = ec.save({_key: "BD", _from: vertices.B, _to: vertices.D, foo: true, bar: false})._id;
      edges.AE = ec.save({_key: "AE", _from: vertices.A, _to: vertices.E, foo: false, bar: true})._id;
      edges.EF = ec.save({_key: "EF", _from: vertices.E, _to: vertices.F, foo: false, bar: true})._id;
      edges.EG = ec.save({_key: "EG", _from: vertices.E, _to: vertices.G, foo: false, bar: false})._id;

      try {
        gm._drop(gn);
      } catch (e) {
        // It is expected that this graph does not exist.
      }

      gm._create(gn, [gm._relation(en, vn, vn)]);
    },

    tearDownAll: function () {
      try {
        gm._drop(gn);
      } catch (e) {
        // It is expected that this graph does not exist.
      }
      cleanup();
    },

    testAllVerticesSingle: function () {
      let query = `
        FOR v, e, p IN 0..2 OUTBOUND "${vertices.A}" GRAPH "${gn}"
        FILTER p.vertices[*].foo ALL == true
        SORT v._key
        RETURN v._id
      `;
      let cursor = db._query(query);
      assertEqual(cursor.count(), 4);
      let result = cursor.toArray();
      assertEqual(result, [vertices.A, vertices.B, vertices.C, vertices.D]);

      let stats = cursor.getExtra().stats;
      assertEqual(stats.scannedFull, 0);
      if (isCluster) {
        if (mmfilesEngine) {
          assertTrue(stats.scannedIndex <= 9);
        } else {
          assertTrue(stats.scannedIndex <= 5);
        }
      } else {
        // With traverser-read-cache
        // assertEqual(stats.scannedIndex, 9);

        // Without traverser-read-cache
        // TODO Check for Optimization
        // assertEqual(stats.scannedIndex, 23);
        assertTrue(stats.scannedIndex <= 22);
        /*
        if(mmfilesEngine){
          assertEqual(stats.scannedIndex, 22);
        } else {
          assertEqual(stats.scannedIndex, 18);
        }
        */
      }
      assertEqual(stats.filtered, 1);

      query = `
        FOR v, e, p IN 0..2 OUTBOUND "${vertices.A}" GRAPH "${gn}"
        FILTER p.vertices[*].foo ALL == false
        SORT v._key
        RETURN v._id
      `;
      cursor = db._query(query);
      assertEqual(cursor.count(), 0);

      stats = cursor.getExtra().stats;
      assertEqual(stats.scannedFull, 0);
      assertEqual(stats.scannedIndex, 1);
      assertEqual(stats.filtered, 1);
    },

    testAllEdgesSingle: function () {
      let query = `
        FOR v, e, p IN 0..2 OUTBOUND "${vertices.A}" GRAPH "${gn}"
        FILTER p.edges[*].foo ALL == true
        SORT v._key
        RETURN v._id
      `;
      let cursor = db._query(query);
      assertEqual(cursor.count(), 4);
      let result = cursor.toArray();
      assertEqual(result, [vertices.A, vertices.B, vertices.C, vertices.D]);

      let stats = cursor.getExtra().stats;
      assertEqual(stats.scannedFull, 0);
      if (isCluster) {
        if (mmfilesEngine) {
          assertTrue(stats.scannedIndex <= 8);
        } else {
          assertTrue(stats.scannedIndex <= 4);
        }
      } else {
        // With traverser-read-cache
        // assertEqual(stats.scannedIndex, 8);

        // TODO Check for Optimization
        // Without traverser-read-cache
        // assertEqual(stats.scannedIndex, 18);
        assertTrue(stats.scannedIndex <= 17);
        /*
        if(mmfilesEngine){
          assertEqual(stats.scannedIndex, 17);
        } else {
          assertEqual(stats.scannedIndex, 13);
        }
        */
      }
      assertTrue(stats.filtered <= 2);

      query = `
        FOR v, e, p IN 0..2 OUTBOUND "${vertices.A}" GRAPH "${gn}"
        FILTER p.edges[*].foo ALL == false
        SORT v._key
        RETURN v._id
      `;
      cursor = db._query(query);
      assertEqual(cursor.count(), 4);
      result = cursor.toArray();
      assertEqual(result, [vertices.A, vertices.E, vertices.F, vertices.G]);

      stats = cursor.getExtra().stats;
      assertEqual(stats.scannedFull, 0);
      if (isCluster) {
        if (mmfilesEngine) {
          assertTrue(stats.scannedIndex <= 8);
        } else {
          assertTrue(stats.scannedIndex <= 4);
        }
      } else {
        // With traverser-read-cache
        // assertEqual(stats.scannedIndex, 8);

        // Without traverser-read-cache
        // assertEqual(stats.scannedIndex, 18);
        assertTrue(stats.scannedIndex <= 17);
        /*
        if(mmfilesEngine){
          assertEqual(stats.scannedIndex, 17);
        } else {
          assertEqual(stats.scannedIndex, 13);
        }
        */
      }
      assertTrue(stats.filtered <= 2);
    },

    testNoneVerticesSingle: function () {
      let query = `
        FOR v, e, p IN 0..2 OUTBOUND "${vertices.A}" GRAPH "${gn}"
        FILTER p.vertices[*].foo NONE == false
        SORT v._key
        RETURN v._id
      `;
      let cursor = db._query(query);
      assertEqual(cursor.count(), 4);
      let result = cursor.toArray();
      assertEqual(result, [vertices.A, vertices.B, vertices.C, vertices.D]);

      let stats = cursor.getExtra().stats;
      assertEqual(stats.scannedFull, 0);
      if (isCluster) {
        if (mmfilesEngine) {
          assertTrue(stats.scannedIndex <= 9);
        } else {
          assertTrue(stats.scannedIndex <= 5);
        }
      } else {
        // With traverser-read-cache
        // assertEqual(stats.scannedIndex, 9);

        // Without traverser-read-cache
        // TODO Check for Optimization
        // assertEqual(stats.scannedIndex, 23);
        assertTrue(stats.scannedIndex <= 22);
        /*
        if(mmfilesEngine){
          assertEqual(stats.scannedIndex, 22);
        } else {
          assertEqual(stats.scannedIndex, 18);
        }
        */
      }
      assertEqual(stats.filtered, 1);

      query = `
        FOR v, e, p IN 0..2 OUTBOUND "${vertices.A}" GRAPH "${gn}"
        FILTER p.vertices[*].foo NONE == true
        SORT v._key
        RETURN v._id
      `;
      cursor = db._query(query);
      assertEqual(cursor.count(), 0);

      stats = cursor.getExtra().stats;
      assertEqual(stats.scannedFull, 0);
      assertEqual(stats.scannedIndex, 1);
      assertEqual(stats.filtered, 1);
    },

    testNoneEdgesSingle: function () {
      let query = `
        FOR v, e, p IN 0..2 OUTBOUND "${vertices.A}" GRAPH "${gn}"
        FILTER p.edges[*].foo NONE == false
        SORT v._key
        RETURN v._id
      `;
      let cursor = db._query(query);
      assertEqual(cursor.count(), 4);
      let result = cursor.toArray();
      assertEqual(result, [vertices.A, vertices.B, vertices.C, vertices.D]);

      let stats = cursor.getExtra().stats;
      assertEqual(stats.scannedFull, 0);
      if (isCluster) {
        if (mmfilesEngine) {
          assertTrue(stats.scannedIndex <= 8);
        } else {
          assertTrue(stats.scannedIndex <= 4);
        }
      } else {
        // With traverser-read-cache
        // assertEqual(stats.scannedIndex, 8);

        // Without traverser-read-cache
        // assertEqual(stats.scannedIndex, 18);
        assertTrue(stats.scannedIndex <= 17);
        /*
        if(mmfilesEngine){
          assertEqual(stats.scannedIndex, 17);
        } else {
          assertEqual(stats.scannedIndex, 13);
        }
        */
      }
      assertEqual(stats.filtered, 1);

      query = `
        FOR v, e, p IN 0..2 OUTBOUND "${vertices.A}" GRAPH "${gn}"
        FILTER p.edges[*].foo NONE == true
        SORT v._key
        RETURN v._id
      `;
      cursor = db._query(query);
      assertEqual(cursor.count(), 4);
      result = cursor.toArray();
      assertEqual(result, [vertices.A, vertices.E, vertices.F, vertices.G]);

      stats = cursor.getExtra().stats;
      assertEqual(stats.scannedFull, 0);
      if (isCluster) {
        if (mmfilesEngine) {
          assertTrue(stats.scannedIndex <= 8);
        } else {
          assertTrue(stats.scannedIndex <= 4);
        }
      } else {
        // With traverser-read-cache
        // assertEqual(stats.scannedIndex, 8);

        // Without traverser-read-cache
        // TODO Check for Optimization
        assertTrue(stats.scannedIndex <= 17);
        /*
        if(mmfilesEngine){
          assertEqual(stats.scannedIndex, 17);
        } else {
          assertEqual(stats.scannedIndex, 13);
        }
        */
      }
      assertEqual(stats.filtered, 1);
    },

    testAllVerticesMultiple: function () {
      let query = `
        FOR v, e, p IN 0..2 OUTBOUND "${vertices.A}" GRAPH "${gn}"
        FILTER p.vertices[*].foo ALL == true
        FILTER p.vertices[*].bar ALL == true
        SORT v._key
        RETURN v._id
      `;
      let cursor = db._query(query);
      assertEqual(cursor.count(), 3);
      let result = cursor.toArray();
      assertEqual(result, [vertices.A, vertices.B, vertices.C]);

      let stats = cursor.getExtra().stats;
      assertEqual(stats.scannedFull, 0);
      if (isCluster) {
        if (mmfilesEngine) {
          assertTrue(stats.scannedIndex <= 9);
        } else {
          assertTrue(stats.scannedIndex <= 5);
        }
      } else {
        // With traverser-read-cache
        // assertEqual(stats.scannedIndex, 9);

        // Without traverser-read-cache
        // assertEqual(stats.scannedIndex, 17);
        assertTrue(stats.scannedIndex <= 18);
        /*
        if(mmfilesEngine){
          assertEqual(stats.scannedIndex, 18);
        } else {
          assertEqual(stats.scannedIndex, 14);
        }
        */
      }
      assertEqual(stats.filtered, 2);
    },

    testAllEdgesMultiple: function () {
      let query = `
        FOR v, e, p IN 0..2 OUTBOUND "${vertices.A}" GRAPH "${gn}"
        FILTER p.edges[*].foo ALL == true
        FILTER p.edges[*].bar ALL == true
        SORT v._key
        RETURN v._id
      `;
      let cursor = db._query(query);
      assertEqual(cursor.count(), 3);
      let result = cursor.toArray();
      assertEqual(result, [vertices.A, vertices.B, vertices.C]);

      let stats = cursor.getExtra().stats;
      assertEqual(stats.scannedFull, 0);
      if (isCluster) {
        if (mmfilesEngine) {
          assertTrue(stats.scannedIndex <= 7);
        } else {
          assertTrue(stats.scannedIndex <= 3);
        }
      } else {
        // With activated traverser-read-cache:
        // assertEqual(stats.scannedIndex, 7);

        // Without traverser-read-cache
        // assertEqual(stats.scannedIndex, 12);
        assertTrue(stats.scannedIndex <= 13);
        /*
        if(mmfilesEngine){
          assertEqual(stats.scannedIndex, 13);
        } else {
          assertEqual(stats.scannedIndex, 9);
        }
        */
      }
      assertTrue(stats.filtered <= 3);
    },

    testAllNoneVerticesMultiple: function () {
      let query = `
        FOR v, e, p IN 0..2 OUTBOUND "${vertices.A}" GRAPH "${gn}"
        FILTER p.vertices[*].foo ALL == true
        FILTER p.vertices[*].bar NONE == false
        SORT v._key
        RETURN v._id
      `;
      let cursor = db._query(query);
      assertEqual(cursor.count(), 3);
      let result = cursor.toArray();
      assertEqual(result, [vertices.A, vertices.B, vertices.C]);

      let stats = cursor.getExtra().stats;
      assertEqual(stats.scannedFull, 0);
      if (isCluster) {
        if (mmfilesEngine) {
          assertTrue(stats.scannedIndex <= 9);
        } else {
          assertTrue(stats.scannedIndex <= 5);
        }
      } else {
        // With traverser-read-cache
        // assertEqual(stats.scannedIndex, 9);

        // Without traverser-read-cache
        // TODO Check for Optimization
        // assertEqual(stats.scannedIndex, 17);
        assertTrue(stats.scannedIndex <= 18);
        /*
        if(mmfilesEngine){
          assertEqual(stats.scannedIndex, 18);
        } else {
          assertEqual(stats.scannedIndex, 14);
        }
        */
      }
      assertEqual(stats.filtered, 2);
    },

    testAllNoneEdgesMultiple: function () {
      let query = `
        FOR v, e, p IN 0..2 OUTBOUND "${vertices.A}" GRAPH "${gn}"
        FILTER p.edges[*].foo ALL == true
        FILTER p.edges[*].bar NONE == false
        SORT v._key
        RETURN v._id
      `;
      let cursor = db._query(query);
      assertEqual(cursor.count(), 3);
      let result = cursor.toArray();
      assertEqual(result, [vertices.A, vertices.B, vertices.C]);

      let stats = cursor.getExtra().stats;
      assertEqual(stats.scannedFull, 0);
      if (isCluster) {
        if (mmfilesEngine) {
          assertTrue(stats.scannedIndex <= 7);
        } else {
          assertTrue(stats.scannedIndex <= 3);
        }
      } else {
        // With activated traverser-read-cache:
        // assertEqual(stats.scannedIndex, 7);

        // Without traverser-read-cache
        // TODO Check for Optimization
        // assertEqual(stats.scannedIndex, 12);
        assertTrue(stats.scannedIndex <= 13);
        /*
        if(mmfilesEngine){
          assertEqual(stats.scannedIndex, 13);
        } else {
          assertEqual(stats.scannedIndex, 9);
        }
        */
      }
      assertTrue(stats.filtered <= 3);
    },

    testAllVerticesDepth: function () {
      let query = `
        FOR v, e, p IN 0..2 OUTBOUND "${vertices.A}" GRAPH "${gn}"
        FILTER p.vertices[*].foo ALL == true
        FILTER p.vertices[2].bar == false
        SORT v._key
        RETURN v._id
      `;
      let cursor = db._query(query);
      assertEqual(cursor.count(), 1);
      let result = cursor.toArray();
      assertEqual(result, [vertices.D]);

      let stats = cursor.getExtra().stats;
      assertEqual(stats.scannedFull, 0);
      if (isCluster) {
        if (mmfilesEngine) {
          assertTrue(stats.scannedIndex <= 9);
        } else {
          assertTrue(stats.scannedIndex <= 5);
        }
      } else {
        // With activated traverser-read-cache:
        // assertEqual(stats.scannedIndex, 9);

        // Without traverser-read-cache
        // TODO Check for Optimization
        // assertEqual(stats.scannedIndex, 17);
        assertTrue(stats.scannedIndex <= 18);
        /*
        if(mmfilesEngine){
          assertEqual(stats.scannedIndex, 18);
        } else {
          assertEqual(stats.scannedIndex, 14);
        }
        */
      }
      assertTrue(stats.filtered <= 4);
    },

    testAllEdgesAndDepth: function () {
      let query = `
        FOR v, e, p IN 0..2 OUTBOUND "${vertices.A}" GRAPH "${gn}"
        FILTER p.edges[*].foo ALL == true
        FILTER p.edges[1].bar == false
        SORT v._key
        RETURN v._id
      `;
      let cursor = db._query(query);
      assertEqual(cursor.count(), 1);
      let result = cursor.toArray();
      assertEqual(result, [vertices.D]);

      let stats = cursor.getExtra().stats;
      assertEqual(stats.scannedFull, 0);
      if (isCluster) {
        if (mmfilesEngine) {
          assertTrue(stats.scannedIndex <= 7);
        } else {
          assertTrue(stats.scannedIndex <= 3);
        }
      } else {
        // With activated traverser-read-cache:
        // assertEqual(stats.scannedIndex, 7);

        // Without traverser-read-cache
        // TODO Check for Optimization
        // assertEqual(stats.scannedIndex, 12);
        assertTrue(stats.scannedIndex <= 13);
        /*
        if(mmfilesEngine){
          assertEqual(stats.scannedIndex, 13);
        } else {
          assertEqual(stats.scannedIndex, 9);
        }
        */
      }
      assertTrue(stats.filtered <= 4);
    }
  };
};

function optimizeNonVertexCentricIndexesSuite () {

  let explain = function (query, params) {
    return AQL_EXPLAIN(query, params, { optimizer: { rules: [ "+all" ] } });
  };

  let vertices = {};
  let edges = {};

  return {
    setUpAll: () => {
      cleanup();
      vc = db._create(vn, {numberOfShards: 4});
      ec = db._createEdgeCollection(en, {numberOfShards: 4});
      vertices.A = vc.save({_key: "A"})._id;
      vertices.B = vc.save({_key: "B"})._id;
      vertices.C = vc.save({_key: "C"})._id;
      vertices.D = vc.save({_key: "D"})._id;
      vertices.E = vc.save({_key: "E"})._id;
      vertices.F = vc.save({_key: "F"})._id;
      vertices.G = vc.save({_key: "G"})._id;

      vertices.FOO = vc.save({_key: "FOO"})._id;
      vertices.BAR = vc.save({_key: "BAR"})._id;

      edges.AB = ec.save({_key: "AB", _from: vertices.A, _to: vertices.B, foo: "A", bar: true})._id;
      edges.BC = ec.save({_key: "BC", _from: vertices.B, _to: vertices.C, foo: "B", bar: true})._id;
      edges.BD = ec.save({_key: "BD", _from: vertices.B, _to: vertices.D, foo: "C", bar: false})._id;
      edges.AE = ec.save({_key: "AE", _from: vertices.A, _to: vertices.E, foo: "D", bar: true})._id;
      edges.EF = ec.save({_key: "EF", _from: vertices.E, _to: vertices.F, foo: "E", bar: true})._id;
      edges.EG = ec.save({_key: "EG", _from: vertices.E, _to: vertices.G, foo: "F", bar: false})._id;


      // Adding these edges to make the estimate for the edge-index extremly bad
      let badEdges = [];
      for (let j = 0; j < 1000; ++j) {
        badEdges.push({_from: vertices.FOO, _to: vertices.BAR, foo: "foo" + j, bar: j});
      }
      ec.save(badEdges);
    },

    tearDownAll: cleanup,

    tearDown: () => {
      // After each test get rid of all superflous indexes.
      var idxs = db[en].getIndexes();
      for (let i = 2; i < idxs.length; ++i) {
        db[en].dropIndex(idxs[i].id);
      }
    },

    testUniqueHashIndex : () => {
      var idx = db[en].ensureIndex({type: "hash", fields: ["foo"], unique: true, sparse: false});
      // This index is assumed to be better than edge-index, but does not contain _from/_to
      let q = `FOR v,e,p IN OUTBOUND "${vertices.A}" ${en}
               FILTER p.edges[0].foo == "A"
               RETURN v._id`;

      let exp = explain(q, {}).plan.nodes.filter(node => {return node.type === "TraversalNode";});
      assertEqual(1, exp.length);
      // Check if we did use the hash index on level 0
      let indexes  = exp[0].indexes;
      let found = indexes.levels["0"];
      assertEqual(1, found.length);
      found = found[0];
      assertEqual(idx.type, found.type);
      assertEqual(idx.fields, found.fields);

      let result = db._query(q).toArray();
      assertEqual(result[0], vertices.B);
    },

    testUniqueSkiplistIndex : () => {
      var idx = db[en].ensureIndex({type: "skiplist", fields: ["foo"], unique: true, sparse: false});
      // This index is assumed to be better than edge-index, but does not contain _from/_to
      let q = `FOR v,e,p IN OUTBOUND "${vertices.A}" ${en}
               FILTER p.edges[0].foo == "A"
               RETURN v._id`;

      let exp = explain(q, {}).plan.nodes.filter(node => {return node.type === "TraversalNode";});
      assertEqual(1, exp.length);
      // Check if we did use the hash index on level 0
      let indexes  = exp[0].indexes;
      let found = indexes.levels["0"];
      assertEqual(1, found.length);
      found = found[0];
      assertEqual(idx.type, found.type);
      assertEqual(idx.fields, found.fields);

      let result = db._query(q).toArray();
      assertEqual(result[0], vertices.B);
    },

    testAllUniqueHashIndex : () => {
      var idx = db[en].ensureIndex({type: "hash", fields: ["foo"], unique: true, sparse: false});
      // This index is assumed to be better than edge-index, but does not contain _from/_to
      let q = `FOR v,e,p IN OUTBOUND "${vertices.A}" ${en}
               FILTER p.edges[*].foo ALL == "A"
               RETURN v._id`;

      let exp = explain(q, {}).plan.nodes.filter(node => {return node.type === "TraversalNode";});
      assertEqual(1, exp.length);
      // Check if we did use the hash index on level 0
      let indexes  = exp[0].indexes;
      let found = indexes.base;
      assertEqual(1, found.length);
      found = found[0];
      assertEqual(idx.type, found.type);
      assertEqual(idx.fields, found.fields);

      let result = db._query(q).toArray();
      assertEqual(result[0], vertices.B);
    },

    testAllUniqueSkiplistIndex : () => {
      var idx = db[en].ensureIndex({type: "skiplist", fields: ["foo"], unique: true, sparse: false});
      // This index is assumed to be better than edge-index, but does not contain _from/_to
      let q = `FOR v,e,p IN OUTBOUND "${vertices.A}" ${en}
               FILTER p.edges[*].foo ALL == "A"
               RETURN v._id`;

      let exp = explain(q, {}).plan.nodes.filter(node => {return node.type === "TraversalNode";});
      assertEqual(1, exp.length);
      // Check if we did use the hash index on level 0
      let indexes  = exp[0].indexes;
      let found = indexes.base;
      assertEqual(1, found.length);
      found = found[0];
      assertEqual(idx.type, found.type);
      assertEqual(idx.fields, found.fields);

      let result = db._query(q).toArray();
      assertEqual(result[0], vertices.B);
    }

  };
};

function exampleGraphsSuite () {
  let ex = require('@arangodb/graph-examples/example-graph');

  return {
    setUpAll: () => {
      ex.dropGraph('traversalGraph');
      ex.loadGraph('traversalGraph');
    },

    tearDownAll: () => {
      ex.dropGraph('traversalGraph');
    },

<<<<<<< HEAD
    testMinDepthFilter: () => {

=======
    testMinDepthFilterNEQ: () => {
>>>>>>> b017b00a
      let q = `FOR v,e,p IN 1..3 OUTBOUND 'circles/A' GRAPH 'traversalGraph'
                 FILTER p.vertices[1]._key != 'G'
                 FILTER p.edges[1].label != 'left_blub'
                 RETURN v._key`;
<<<<<<< HEAD

=======
      let res = db._query(q);
      assertEqual(res.count(), 3);
      let resArr = res.toArray().sort();
      assertEqual(resArr, ['B', 'C', 'D'].sort());

      q = `FOR v,e,p IN 1..3 OUTBOUND 'circles/A' GRAPH 'traversalGraph'
             FILTER p.vertices[1]._key != 'G'
             FILTER 'left_blub' != p.edges[1].label
             RETURN v._key`;
      res = db._query(q);
      assertEqual(res.count(), 3);
      resArr = res.toArray().sort();
      assertEqual(resArr, ['B', 'C', 'D'].sort());
    },

    testMinDepthFilterEq: () => {
      let q = `FOR v,e,p IN 1..3 OUTBOUND 'circles/A' GRAPH 'traversalGraph'
                 FILTER p.vertices[1]._key != 'G'
                 FILTER p.edges[1].label == null
                 RETURN v._key`;
      let res = db._query(q);
      assertEqual(res.count(), 1);
      let resArr = res.toArray().sort();
      assertEqual(resArr, ['B'].sort());

      q = `FOR v,e,p IN 1..3 OUTBOUND 'circles/A' GRAPH 'traversalGraph'
             FILTER p.vertices[1]._key != 'G'
             FILTER null == p.edges[1].label
             RETURN v._key`;
      res = db._query(q);
      assertEqual(res.count(), 1);
      resArr = res.toArray().sort();
      assertEqual(resArr, ['B'].sort());
 
    },

    testMinDepthFilterIn: () => {
      let q = `FOR v,e,p IN 1..3 OUTBOUND 'circles/A' GRAPH 'traversalGraph'
                 FILTER p.vertices[1]._key != 'G'
                 FILTER p.edges[1].label IN [null, 'left_blarg', 'foo', 'bar', 'foxx']
                 RETURN v._key`;
      let res = db._query(q);
      assertEqual(res.count(), 3);
      let resArr = res.toArray().sort();
      assertEqual(resArr, ['B', 'C', 'D'].sort());
    },

    testMinDepthFilterLess: () => {
      let q = `FOR v,e,p IN 1..3 OUTBOUND 'circles/A' GRAPH 'traversalGraph'
                 FILTER p.vertices[1]._key != 'G'
                 FILTER p.edges[1].label < 'left_blub'
                 RETURN v._key`;
      let res = db._query(q);
      assertEqual(res.count(), 3);
      let resArr = res.toArray().sort();
      assertEqual(resArr, ['B', 'C', 'D'].sort());

      q = `FOR v,e,p IN 1..3 OUTBOUND 'circles/A' GRAPH 'traversalGraph'
             FILTER p.vertices[1]._key != 'G'
             FILTER 'left_blub' > p.edges[1].label
             RETURN v._key`;
      res = db._query(q);
      assertEqual(res.count(), 3);
      resArr = res.toArray().sort();
      assertEqual(resArr, ['B', 'C', 'D'].sort());
 
    },

    testMinDepthFilterNIN: () => {
      let q = `FOR v,e,p IN 1..3 OUTBOUND 'circles/A' GRAPH 'traversalGraph'
                 FILTER p.vertices[1]._key != 'G'
                 FILTER p.edges[1].label NOT IN ['left_blub', 'foo', 'bar', 'foxx']
                 RETURN v._key`;
      let res = db._query(q);
      assertEqual(res.count(), 3);
      let resArr = res.toArray().sort();
      assertEqual(resArr, ['B', 'C', 'D'].sort());
    },

    testMinDepthFilterComplexNode: () => {
      let q = `LET condition = { value: 'left_blub' }
               FOR v,e,p IN 1..3 OUTBOUND 'circles/A' GRAPH 'traversalGraph'
                 FILTER p.vertices[1]._key != 'G'
                 FILTER p.edges[1].label != condition.value
                 RETURN v._key`;
>>>>>>> b017b00a
      let res = db._query(q);
      assertEqual(res.count(), 3);
      let resArr = res.toArray().sort();
      assertEqual(resArr, ['B', 'C', 'D'].sort());
<<<<<<< HEAD
    }

  };
};

/*
=======

      q = `LET condition = { value: 'left_blub' }
           FOR v,e,p IN 1..3 OUTBOUND 'circles/A' GRAPH 'traversalGraph'
             FILTER p.vertices[1]._key != 'G'
             FILTER condition.value != p.edges[1].label
             RETURN v._key`;
      res = db._query(q);
      assertEqual(res.count(), 3);
      resArr = res.toArray().sort();
      assertEqual(resArr, ['B', 'C', 'D'].sort());
 
    }

  };
};

>>>>>>> b017b00a
jsunity.run(limitSuite);
jsunity.run(nestedSuite);
jsunity.run(namedGraphSuite);
jsunity.run(multiCollectionGraphSuite);
jsunity.run(multiEdgeCollectionGraphSuite);
jsunity.run(potentialErrorsSuite);
jsunity.run(complexInternaSuite);
jsunity.run(optimizeInSuite);
jsunity.run(complexFilteringSuite);
jsunity.run(brokenGraphSuite);
jsunity.run(multiEdgeDirectionSuite);
jsunity.run(subQuerySuite);
jsunity.run(optionsSuite);
jsunity.run(optimizeQuantifierSuite);
<<<<<<< HEAD
*/
jsunity.run(exampleGraphsSuite);
/*
=======
jsunity.run(exampleGraphsSuite);
>>>>>>> b017b00a
if (!isCluster) {
  jsunity.run(optimizeNonVertexCentricIndexesSuite);
}
*/
return jsunity.done();<|MERGE_RESOLUTION|>--- conflicted
+++ resolved
@@ -3695,19 +3695,11 @@
       ex.dropGraph('traversalGraph');
     },
 
-<<<<<<< HEAD
-    testMinDepthFilter: () => {
-
-=======
     testMinDepthFilterNEQ: () => {
->>>>>>> b017b00a
       let q = `FOR v,e,p IN 1..3 OUTBOUND 'circles/A' GRAPH 'traversalGraph'
                  FILTER p.vertices[1]._key != 'G'
                  FILTER p.edges[1].label != 'left_blub'
                  RETURN v._key`;
-<<<<<<< HEAD
-
-=======
       let res = db._query(q);
       assertEqual(res.count(), 3);
       let resArr = res.toArray().sort();
@@ -3793,19 +3785,10 @@
                  FILTER p.vertices[1]._key != 'G'
                  FILTER p.edges[1].label != condition.value
                  RETURN v._key`;
->>>>>>> b017b00a
       let res = db._query(q);
       assertEqual(res.count(), 3);
       let resArr = res.toArray().sort();
       assertEqual(resArr, ['B', 'C', 'D'].sort());
-<<<<<<< HEAD
-    }
-
-  };
-};
-
-/*
-=======
 
       q = `LET condition = { value: 'left_blub' }
            FOR v,e,p IN 1..3 OUTBOUND 'circles/A' GRAPH 'traversalGraph'
@@ -3822,7 +3805,6 @@
   };
 };
 
->>>>>>> b017b00a
 jsunity.run(limitSuite);
 jsunity.run(nestedSuite);
 jsunity.run(namedGraphSuite);
@@ -3837,15 +3819,9 @@
 jsunity.run(subQuerySuite);
 jsunity.run(optionsSuite);
 jsunity.run(optimizeQuantifierSuite);
-<<<<<<< HEAD
-*/
 jsunity.run(exampleGraphsSuite);
-/*
-=======
-jsunity.run(exampleGraphsSuite);
->>>>>>> b017b00a
 if (!isCluster) {
   jsunity.run(optimizeNonVertexCentricIndexesSuite);
 }
-*/
+
 return jsunity.done();