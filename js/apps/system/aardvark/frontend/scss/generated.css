ul.link-dropdown-menu, ul.user-dropdown-menu, div.navlogo, ul.navlist li, div.footer-left, li.tile, li.bigtile {
  float: left; }

div.navmenu, div.footer-right, li.tile div.iconSet span, li.bigtile div.iconSet span {
  float: right; }

ul.tileList:after, div.resizecontainer:after {
  clear: both;
  content: ".";
  display: block;
  font-size: 0px;
  height: 0px;
  visibility: hidden; }

<<<<<<< HEAD
li.tile div.iconSet span, li.bigtile div.iconSet span, .contentDiv .icon, .addButton, .deleteButton, .contentTables tr.contentRowInactive a, div.headerDropdown.headerDropdown input[type=checkbox].css-checkbox + label.css-label {
=======
.contentDiv .icon, .addButton, .deleteButton, a.headerButton, div.toolbox > div.gv_action_button, li.tile div.iconSet span, .contentTables tr.contentRowInactive a, div.headerDropdown.headerDropdown input[type=checkbox].css-checkbox + label.css-label {
>>>>>>> 14ba49ac
  cursor: pointer; }

nav.navbar, footer.footer {
  position: fixed;
  left: 0px;
  right: 0px;
  width: 100%;
  background-color: #333232;
  color: white;
  z-index: 1000; }

.deleteButton, .contentTables td span {
  color: #da4f49; }
  .deleteButton:hover, .contentTables td span:hover {
    color: #be342e; }

.addButton, .contentTables td.dbThSecond span {
  color: #8aa051; }
  .addButton:hover, .contentTables td.dbThSecond span:hover {
    color: #788f3d; }

ul.link-dropdown-menu, ul.user-dropdown-menu {
  position: absolute;
  top: 80%;
  right: 0px;
  z-index: 1000;
  display: none;
  padding: 5px 0px;
  margin: 2px 0px 0px;
  list-style: none;
  background-color: white;
  border-style: solid;
  border-color: rgba(0, 0, 0, 0.2);
  border-width: 1px;
  -moz-border-radius: 6px;
  -webkit-border-radius: 6px;
  border-radius: 6px; }
  ul.link-dropdown-menu li, ul.user-dropdown-menu li {
    line-height: 20px;
    white-space: nowrap;
    width: 100%; }
  ul.link-dropdown-menu li.dropdown-header, ul.user-dropdown-menu li.dropdown-header {
    font-weight: bold;
    font-size: 11px;
    color: #999999;
    padding: 0px 20px;
    text-transform: uppercase; }
  ul.link-dropdown-menu li.divider, ul.user-dropdown-menu li.divider {
    background-color: #e5e5e5;
    height: 1px;
    margin: 10px 1px; }
  ul.link-dropdown-menu a, ul.user-dropdown-menu a {
    color: #333232;
    padding: 0px 20px; }
  ul.link-dropdown-menu:before, ul.user-dropdown-menu:before {
    position: absolute;
    top: -7px;
    right: 7px;
    position: absolute;
    border-width: 7px;
    border-style: solid;
    border-color: transparent;
    border-top: none;
    border-bottom-color: rgba(0, 0, 0, 0.2);
    display: inline-block;
    content: ''; }
  ul.link-dropdown-menu:after, ul.user-dropdown-menu:after {
    top: -6px;
    right: 8px;
    position: absolute;
    border-width: 7px;
    border-style: solid;
    border-color: transparent;
    border-top: none;
    border-bottom-color: white;
    display: inline-block;
    content: ''; }

nav.navbar {
  top: 0px;
  height: 38px;
  margin-bottom: 3px; }

div.navlogo {
  margin-left: 5px;
  margin-right: 1px;
  padding-top: 3px; }

ul.navlist {
  list-style: none; }
  ul.navlist li {
    margin-left: 1px; }
  ul.navlist > li.active,
  ul.navlist li.dropdown-item:hover,
  ul.navlist > li:hover {
    background-color: #8aa051; }
  ul.navlist li.dropdown-item {
    margin-left: 0px; }

a.tab {
  padding-top: 9px;
  padding-left: 10px;
  padding-bottom: 10px;
  padding-right: 10px;
  color: white;
  display: block; }
  a.tab.userImg {
    padding-bottom: 5px; }

#arangoCollectionSelect {
  display: none;
  float: right;
  padding-bottom: 0;
  margin-bottom: 0;
  margin-right: 15px; }

.caret {
  display: inline-block;
  width: 0;
  height: 0;
  vertical-align: top;
  border-top: 5px solid white;
  border-right: 5px solid transparent;
  border-left: 5px solid transparent;
  content: ""; }

.navbar-spacer-big {
  margin-right: 18px; }

.navbar-spacer-med {
  margin-right: 10px; }

footer.footer {
  bottom: 0px;
  height: 40px; }
  footer.footer p {
    padding-top: 10px;
    padding-bottom: 10px;
    margin-bottom: 0; }

ul.tileList {
  margin-left: -6px;
  margin-right: -6px; }

li.tile, li.bigtile {
  position: relative;
  text-align: center;
  height: 100px;
  width: 230px;
  list-style: none;
  background-color: rgba(0, 0, 0, 0.05);
  margin-left: 6px;
  margin-right: 6px;
  margin-bottom: 13px;
  -webkit-box-shadow: none;
  -moz-box-shadow: none;
  box-shadow: none; }
  li.tile h5, li.bigtile h5 {
    font-size: 12px;
    white-space: nowrap !important;
    overflow: hidden !important;
    text-overflow: ellipsis !important;
    color: white;
    background: #686766;
    padding: 4px 8px;
    margin: 0; }
  li.tile div.iconSet, li.bigtile div.iconSet {
    position: absolute;
    top: 5px;
    right: 5px; }
    li.tile div.iconSet span, li.bigtile div.iconSet span {
      opacity: 0.5;
      font-size: 18px;
      padding-left: 7px; }
      li.tile div.iconSet span:hover, li.bigtile div.iconSet span:hover {
        opacity: 1.0; }
      li.tile div.iconSet span.disabled, li.bigtile div.iconSet span.disabled {
        opacity: 0.2;
        cursor: default; }
  li.tile .badge-success, li.bigtile .badge-success {
    font-weight: 300; }
  li.tile .unloaded div, li.bigtile .unloaded div {
    border-bottom: 16px solid #FF8F35; }
  li.tile .deleted div, li.bigtile .deleted div {
    border-bottom: 16px solid red; }
  li.tile div.tileBadge, li.bigtile div.tileBadge {
    position: absolute;
    right: 0px;
    bottom: 29px;
    font-size: 11px;
    font-weight: 300;
    color: white; }
    li.tile div.tileBadge button.btn, li.bigtile div.tileBadge button.btn {
      margin-left: 0px;
      margin-right: 5px; }
    li.tile div.tileBadge span, li.bigtile div.tileBadge span {
      display: inline-block;
      line-height: 13px; }
      li.tile div.tileBadge span div.corneredBadge, li.bigtile div.tileBadge span div.corneredBadge {
        padding-left: 4px;
        padding-right: 9px;
        height: 0px;
        border-left: 17px solid transparent;
        border-bottom-width: 17px;
        border-bottom-style: solid; }
        li.tile div.tileBadge span div.corneredBadge.loaded, li.bigtile div.tileBadge span div.corneredBadge.loaded {
          border-bottom-color: #8aa051; }
        li.tile div.tileBadge span div.corneredBadge.unloaded, li.bigtile div.tileBadge span div.corneredBadge.unloaded {
          border-bottom-color: #ff8f35; }

.collectionName {
  text-align: left;
  font-weight: 300;
  position: absolute;
  bottom: 0px;
  left: 0px;
  right: 0px; }

li.bigtile {
  height: 250px;
  width: 345px; }
  li.bigtile div.shardContainer {
    font-size: 30px; }
    li.bigtile div.shardContainer span {
      padding: 2px; }

div.resizecontainer {
  margin: 0px auto; }

@media (max-width: 798px) {
  #arangoCollectionUl {
    display: none; }

  #collectionsDropdown ul {
    width: auto !important; }

  #arangoCollectionSelect {
    display: inline-block; } }
@media (min-width: 799px) and (max-width: 1041px) {
  #arangoCollectionUl a {
    font-size: 12px;
    padding: 10px 5px 10px; } }
@media (min-width: 1042px) and (max-width: 1284px) {
  #arangoCollectionUl a {
    font-size: 14px; } }
@media (min-width: 6px) and (max-width: 247px) {
  div.resizecontainer {
    width: 0px; } }
@media (min-width: 248px) and (max-width: 489px) {
  div.resizecontainer {
    width: 242px; } }
@media (min-width: 490px) and (max-width: 731px) {
  div.resizecontainer {
    width: 484px; } }
@media (min-width: 732px) and (max-width: 973px) {
  div.resizecontainer {
    width: 726px; } }
@media (min-width: 974px) and (max-width: 1215px) {
  div.resizecontainer {
    width: 968px; } }
@media (min-width: 1216px) and (max-width: 1457px) {
  div.resizecontainer {
    width: 1210px; } }
@media (min-width: 1458px) and (max-width: 1699px) {
  div.resizecontainer {
    width: 1452px; } }
@media (min-width: 1700px) and (max-width: 1941px) {
  div.resizecontainer {
    width: 1694px; } }
@media (min-width: 1942px) and (max-width: 2183px) {
  div.resizecontainer {
    width: 1936px; } }
@media (min-width: 2184px) and (max-width: 2425px) {
  div.resizecontainer {
    width: 2178px; } }
@media (min-width: 2426px) and (max-width: 2667px) {
  div.resizecontainer {
    width: 2420px; } }
@media (min-width: 2668px) and (max-width: 2909px) {
  div.resizecontainer {
    width: 2662px; } }
div.centralRow {
  margin-top: 65px;
  margin-bottom: 65px; }

div.centralContent {
  padding: 5px;
  width: 100%;
  height: 100%;
  background-color: rgba(0, 0, 0, 0.0675);
  min-height: 80px;
  float: left; }

.contentDiv {
  padding: 13px 0px 0px 0px;
  list-style: none;
  *zoom: 1; }
  .contentDiv li {
    background-color: rgba(0, 0, 0, 0.05);
    float: left; }
  .contentDiv a.add {
    padding: 40px 0;
    display: block;
    font-weight: 400;
    text-align: left; }
  .contentDiv .icon {
    padding-right: 5px;
    padding-left: 5px;
    padding-top: 10px; }
  .contentDiv:after {
    clear: both; }
  .contentDiv:after, .contentDiv:before {
    display: table;
    line-height: 0;
    content: ""; }

<<<<<<< HEAD
.clusterInfoIcon {
  font-size: 30px; }
=======
.btn {
  -moz-border-radius: 4px;
  -webkit-border-radius: 4px;
  border-radius: 4px;
  -webkit-box-shadow: 0;
  -moz-box-shadow: 0;
  box-shadow: 0; }

.addButton {
  position: relative;
  margin-right: 7px;
  font-size: 22px;
  margin-top: 2px; }

.deleteButton {
  font-size: 22px;
  padding-right: 3px;
  top: 3px;
  position: relative;
  cursor: pointer; }

ul.headerButtonList {
  display: inline-block;
  *display: inline;
  margin-bottom: 0;
  margin-left: 0;
  padding-left: 0 !important; }
  ul.headerButtonList li {
    display: inline;
    margin-right: 2px; }

a.headerButton {
  float: left;
  margin-top: 2px;
  margin-left: 5px;
  margin-right: 3px;
  position: relative;
  -moz-border-radius: 3px;
  -webkit-border-radius: 3px;
  border-radius: 3px;
  -webkit-box-shadow: none;
  -moz-box-shadow: none;
  box-shadow: none;
  background-color: #dddddd;
  color: #555555;
  height: 17px;
  width: 9px;
  padding: 4px 9px 2px 9px;
  border: 1px solid #222222; }
  a.headerButton:hover {
    background-color: white;
    color: black; }
  a.headerButton .icon_arangodb_filter {
    top: 3px !important; }
  a.headerButton .icon_arangodb_import {
    top: 1px !important; }
  a.headerButton .icon_arangodb_checklist {
    top: 3px !important;
    right: 5px; }
  a.headerButton .icon_arangodb_arrowleft,
  a.headerButton .icon_arangodb_arrowright {
    font-weight: bold; }

/* Graph Viewer */
div.toolbox > div.gv_action_button {
  text-align: center;
  position: relative;
  width: 50px;
  height: 50px;
  background-color: #333232;
  color: white;
  margin-top: 2px;
  margin-bottom: 2px; }
  div.toolbox > div.gv_action_button.active {
    background-color: #8aa051; }
  div.toolbox > div.gv_action_button:first-child {
    margin-top: 0px; }
  div.toolbox > div.gv_action_button:last-child {
    margin-bottom: 0px; }

h6 h6.gv_icon_icon, h6 h6.gv_button_title {
  position: absolute;
  margin: 0px;
  left: 0px;
  right: 0px; }
h6.gv_icon_icon {
  font-size: 22px;
  top: 6px; }
h6.gv_button_title {
  bottom: 1px; }

a.paginationButton,
ul.arangoPagination a {
  -moz-border-radius: 2px;
  -webkit-border-radius: 2px;
  border-radius: 2px; }

nav.navbar {
  top: 0px;
  height: 38px;
  margin-bottom: 3px; }
>>>>>>> 14ba49ac

.btn {
  -moz-border-radius: 4px;
  -webkit-border-radius: 4px;
  border-radius: 4px;
  -webkit-box-shadow: 0;
  -moz-box-shadow: 0;
  box-shadow: 0; }

<<<<<<< HEAD
.addButton {
  position: relative;
  margin-right: 7px;
  font-size: 22px;
  margin-top: 2px; }

.deleteButton {
  font-size: 22px;
  padding-right: 3px;
  top: 3px;
  position: relative;
  cursor: pointer; }
=======
ul.navlist {
  list-style: none; }
  ul.navlist li {
    margin-left: 1px; }
    ul.navlist li.navbar-spacer {
      width: 1px;
      height: 28px;
      margin-top: 5px;
      background-color: white; }
      ul.navlist li.navbar-spacer.big {
        margin-left: 10px;
        margin-right: 10px; }
      ul.navlist li.navbar-spacer.med {
        margin-left: 5px;
        margin-right: 5px; }
      ul.navlist li.navbar-spacer:hover {
        background-color: white; }
  ul.navlist > li.active,
  ul.navlist li.dropdown-item:hover,
  ul.navlist > li:hover {
    background-color: #8aa051; }
  ul.navlist li.dropdown-item {
    margin-left: 0px; }
>>>>>>> 14ba49ac

ul.headerButtonList {
  display: inline-block;
  *display: inline;
  margin-bottom: 0;
  margin-left: 0;
  padding-left: 0 !important; }
  ul.headerButtonList li {
    display: inline;
    margin-right: 2px; }

a.headerButton {
  float: left;
  cursor: pointer;
  margin-top: 2px;
  margin-left: 5px;
  margin-right: 3px;
  min-height: 15px;
  border-radius: 3px;
  position: relative;
  -webkit-box-shadow: none;
  -moz-box-shadow: none;
  box-shadow: none;
  background-color: #dddddd;
  color: #555555;
  height: 17px;
  width: 9px;
  padding: 4px 9px 2px 9px;
  border: 1px solid #222222; }

a.headerButton:hover {
  background-color: white;
  color: black; }

a.paginationButton, ul.arangoPagination a {
  -moz-border-radius: 2px;
  -webkit-border-radius: 2px;
  border-radius: 2px; }

/* better look of some icons */
a.headerButton .icon_arangodb_filter {
  top: 3px !important; }
a.headerButton .icon_arangodb_import {
  top: 1px !important; }
a.headerButton .icon_arangodb_checklist {
  top: 3px !important;
  right: 5px; }
a.headerButton .icon_arangodb_arrowleft,
a.headerButton .icon_arangodb_arrowright {
  font-weight: bold; }

/* Graph Viewer */
div.toolbox > div.gv_action_button:first-child {
  margin-top: 0px; }
div.toolbox > div.gv_action_button:last-child {
  margin-bottom: 0px; }

div.gv_action_button {
  text-align: center;
  position: relative;
  width: 50px;
  height: 50px;
  background-color: #333232;
  color: white;
  cursor: pointer;
  margin-top: 2px;
  margin-bottom: 2px; }

div.gv_action_button.active {
  background-color: #8aa051; }

h6.gv_icon_icon,
h6.gv_button_title {
  position: absolute;
  margin: 0px;
  left: 0px;
  right: 0px; }

<<<<<<< HEAD
h6.gv_icon_icon {
  font-size: 22px;
  top: 6px; }

h6.gv_button_title {
  bottom: 1px; }

/*
#documentsToolbar span {
  position: absolute;
  top: 0;
  right: 2px;
  font-size: 25px;
  margin-right: 3px;
  margin-left: 0px;
}

#documentsToolbar li a {
  margin-top: 0px !important;
  padding: 5px 11px 2px 9px;
}

*/
body, input, textarea, .page-title span, .pingback a.url {
  /*font-family: "Helvetica",sans-serif;*/
  font-family: 'Open Sans', sans-serif !important;
  font-weight: 400; }

=======
>>>>>>> 14ba49ac
footer.footer {
  bottom: 0px;
  height: 40px; }
  footer.footer p {
    padding-top: 10px;
    padding-bottom: 10px;
    margin-bottom: 0; }

ul.tileList {
  margin-left: -6px;
  margin-right: -6px; }

li.tile, li.bigtile {
  position: relative;
  text-align: center;
  height: 100px;
  width: 230px;
  list-style: none;
  background-color: rgba(0, 0, 0, 0.05);
  margin-left: 6px;
  margin-right: 6px;
  margin-bottom: 13px;
  -webkit-box-shadow: none;
  -moz-box-shadow: none;
  box-shadow: none; }
  li.tile h5, li.bigtile h5 {
    font-size: 12px;
    white-space: nowrap !important;
    overflow: hidden !important;
    text-overflow: ellipsis !important;
    color: white;
    background: #686766;
    padding: 4px 8px;
    margin: 0; }
  li.tile div.iconSet, li.bigtile div.iconSet {
    position: absolute;
    top: 5px;
    right: 5px; }
    li.tile div.iconSet span, li.bigtile div.iconSet span {
      opacity: 0.5;
      font-size: 18px;
      padding-left: 7px; }
      li.tile div.iconSet span:hover, li.bigtile div.iconSet span:hover {
        opacity: 1.0; }
      li.tile div.iconSet span.disabled, li.bigtile div.iconSet span.disabled {
        opacity: 0.2;
        cursor: default; }
  li.tile .badge-success, li.bigtile .badge-success {
    font-weight: 300; }
  li.tile .unloaded div, li.bigtile .unloaded div {
    border-bottom: 16px solid #FF8F35; }
  li.tile .deleted div, li.bigtile .deleted div {
    border-bottom: 16px solid red; }
  li.tile div.tileBadge, li.bigtile div.tileBadge {
    position: absolute;
    right: 0px;
    bottom: 29px;
    font-size: 11px;
    font-weight: 300;
    color: white; }
<<<<<<< HEAD
    li.tile div.tileBadge button.btn, li.bigtile div.tileBadge button.btn {
      margin-left: 0px;
      margin-right: 5px; }
    li.tile div.tileBadge span, li.bigtile div.tileBadge span {
=======
    li.tile div.tileBadge button {
      margin-left: 0px;
      margin-right: 5px; }
    li.tile div.tileBadge span {
>>>>>>> 14ba49ac
      display: inline-block;
      line-height: 13px; }
      li.tile div.tileBadge span div.corneredBadge, li.bigtile div.tileBadge span div.corneredBadge {
        padding-left: 4px;
        padding-right: 9px;
        height: 0px;
        border-left: 17px solid transparent;
        border-bottom-width: 17px;
        border-bottom-style: solid; }
        li.tile div.tileBadge span div.corneredBadge.loaded, li.bigtile div.tileBadge span div.corneredBadge.loaded {
          border-bottom-color: #8aa051; }
        li.tile div.tileBadge span div.corneredBadge.unloaded, li.bigtile div.tileBadge span div.corneredBadge.unloaded {
          border-bottom-color: #ff8f35; }

.collectionName {
  text-align: left;
  font-weight: 300;
  position: absolute;
  bottom: 0px;
  left: 0px;
  right: 0px; }

li.bigtile {
  height: 250px;
  width: 345px; }
  li.bigtile div.shardContainer {
    font-size: 30px; }
    li.bigtile div.shardContainer span {
      padding: 2px; }

.fixedDropdown {
  margin: 37px 0 0 0 !important;
  border-radius: 0 !important;
  width: 210px; }

.fixedDropdown:after {
  visibility: hidden; }

.fixedDropdown .dropdown-item {
  border-bottom: 1px solid rgba(0, 0, 0, 0.2); }

.fixedDropdown .dropdown-header {
  border-bottom: 1px solid rgba(0, 0, 0, 0.2);
  padding: 0 !important; }

.fixedDropdown a {
  padding-left: 5px !important; }

.fixedDropdown .notificationItemContent {
  width: 155px;
  float: left;
  margin-left: 15px;
  max-width: 155px;
  white-space: normal;
  word-wrap: break-word; }

.fixedDropdown button {
  float: right;
  margin-right: 5px; }

.innerDropdownInnerUL {
  min-height: 220px;
  height: 220px !important;
  width: 100%;
  overflow-y: scroll;
  overflow-x: hidden;
  float: left;
  border-bottom: 1px solid rgba(0, 0, 0, 0.2); }

.innerDropdownInnerUL .dropdown-item:hover {
  background-color: #E1E1E1 !important; }

.innerDropdownInnerUL li {
  width: auto !important; }

.fixedDropdown .notificationItem {
  color: black; }

.notificationItem i {
  color: rgba(0, 0, 0, 0.2);
  float: left;
  font-size: 20px;
  position: relative;
  right: 4px;
  top: -9px; }

.notificationItem i:hover {
  color: black;
  cursor: pointer; }

#stat_hd {
  width: 24px;
  height: 24px;
  margin-top: 2px;
  background-color: #333232;
  border-radius: 3px;
  border: 2px solid #8AA051; }

.notificationItemContent {
  font-weight: 300; }

.fullNotification:hover {
  cursor: pointer; }

.fullNotification {
  border: 2px solid red !important;
  background-color: red !important; }

#stat_hd #stat_hd_counter {
  color: white;
  margin-left: 8px;
  line-height: 24px; }

.contentButtons {
  clear: both;
  width: 100%;
  margin-bottom: 10px; }
  .contentButtons #createDatabase, .contentButtons #createUser {
    margin-left: 0; }

.contentTables {
  width: 100%;
  margin-bottom: 10px; }
  .contentTables thead {
    text-align: left; }
    .contentTables thead tr {
      border-bottom: 1px solid #c2c2c2;
      background-color: white; }
  .contentTables tbody tr:nth-child(odd) {
    background-color: #d9d9d9; }
  .contentTables tbody tr:nth-child(even) {
    background-color: white; }
  .contentTables tr.contentRowActive {
    background-color: #bdcc92 !important;
    font-weight: 400; }
    .contentTables tr.contentRowActive a {
      color: black !important; }
    .contentTables tr.contentRowActive span {
      display: none; }
  .contentTables tr.contentRowInactive a {
    color: black !important; }
  .contentTables .dbThFirst {
    width: 90%; }
  .contentTables .dbThSecond {
    width: 10%; }
  .contentTables td {
    padding: 12px 18px; }
    .contentTables td span {
      float: right;
      font-size: 22px; }
  .contentTables .collectionThSec {
    width: 80%;
    margin-right: 0; }
  .contentTables .collectionTh {
    width: 5%;
    margin-right: 0; }

.createModalDialog table {
  width: 100%; }

div.headerDropdown {
  background-color: white;
  position: relative;
  display: none;
  padding: 10px;
  width: auto; }
  div.headerDropdown > div.dropdownInner {
    position: relative;
    min-height: 125px;
    width: auto;
    box-shadow: 0; }
  div.headerDropdown.headerDropdown input[type=checkbox].css-checkbox {
    display: none; }
    div.headerDropdown.headerDropdown input[type=checkbox].css-checkbox + label.css-label {
      padding-left: 20px;
      margin-top: 0px;
      height: 15px;
      display: inline-block;
      background-repeat: no-repeat;
      background-position: 0 0;
      font-size: 15px;
      vertical-align: middle; }
    div.headerDropdown.headerDropdown input[type=checkbox].css-checkbox:checked + label.css-label {
      background-position: 0 -15px; }

div.dropdownImport {
  display: none;
  background-color: white;
  padding-top: 10px;
  padding-left: 10px;
  padding-right: 10px;
  padding-bottom: 5px;
  position: relative; }
  div.dropdownImport input {
    line-height: 0px;
    margin-top: 5px;
    margin-bottom: -15px; }

select.filterSelect {
  width: 100px;
  margin-left: 10px;
  margin-right: 10px; }

#filterHeader button {
  float: right;
  margin-top: 1px;
  margin-left: 10px !important; }

.userMenuImg {
  background-color: #333232;
  border-radius: 3px;
  border: 2px solid #8AA051;
  margin-top: -4px; }

.tooltip-inner {
  max-width: 300px !important;
  word-wrap: break-word !important;
  white-space: normal !important; }

.dbselection {
  text-overflow: ellipsis;
  white-space: nowrap;
  overflow: hidden;
  max-width: 160px;
  float: left;
  margin-right: 3px; }<|MERGE_RESOLUTION|>--- conflicted
+++ resolved
@@ -1,3 +1,8 @@
+body, input, textarea, .page-title span, .pingback a.url {
+  /*font-family: "Helvetica",sans-serif;*/
+  font-family: 'Open Sans', sans-serif !important;
+  font-weight: 400; }
+
 ul.link-dropdown-menu, ul.user-dropdown-menu, div.navlogo, ul.navlist li, div.footer-left, li.tile, li.bigtile {
   float: left; }
 
@@ -12,11 +17,7 @@
   height: 0px;
   visibility: hidden; }
 
-<<<<<<< HEAD
-li.tile div.iconSet span, li.bigtile div.iconSet span, .contentDiv .icon, .addButton, .deleteButton, .contentTables tr.contentRowInactive a, div.headerDropdown.headerDropdown input[type=checkbox].css-checkbox + label.css-label {
-=======
-.contentDiv .icon, .addButton, .deleteButton, a.headerButton, div.toolbox > div.gv_action_button, li.tile div.iconSet span, .contentTables tr.contentRowInactive a, div.headerDropdown.headerDropdown input[type=checkbox].css-checkbox + label.css-label {
->>>>>>> 14ba49ac
+.addButton, .deleteButton, a.headerButton, div.toolbox > div.gv_action_button, li.tile div.iconSet span, li.bigtile div.iconSet span, .contentDiv .icon, .contentTables tr.contentRowInactive a, div.headerDropdown.headerDropdown input[type=checkbox].css-checkbox + label.css-label {
   cursor: pointer; }
 
 nav.navbar, footer.footer {
@@ -28,15 +29,50 @@
   color: white;
   z-index: 1000; }
 
+.btn-danger {
+  background-color: #da4f49; }
+  .btn-danger:hover {
+    background-color: #be342e; }
+
 .deleteButton, .contentTables td span {
   color: #da4f49; }
   .deleteButton:hover, .contentTables td span:hover {
     color: #be342e; }
 
+.btn-success {
+  background-color: #8aa051; }
+  .btn-success:hover {
+    background-color: #788f3d; }
+
 .addButton, .contentTables td.dbThSecond span {
   color: #8aa051; }
   .addButton:hover, .contentTables td.dbThSecond span:hover {
     color: #788f3d; }
+
+.btn-warning {
+  background-color: #faa732; }
+  .btn-warning:hover {
+    background-color: #f89406; }
+
+.btn {
+  background-color: #8f8d8c; }
+  .btn:hover {
+    background-color: #736b68; }
+
+.btn-primary {
+  background-color: #564e4a; }
+  .btn-primary:hover {
+    background-color: #3a322e; }
+
+.btn-notification {
+  background-color: #faa020; }
+  .btn-notification:hover {
+    background-color: #f87c0f; }
+
+.btn-inactive {
+  background-color: lightgrey; }
+  .btn-inactive:hover {
+    background-color: grey; }
 
 ul.link-dropdown-menu, ul.user-dropdown-menu {
   position: absolute;
@@ -109,6 +145,19 @@
   list-style: none; }
   ul.navlist li {
     margin-left: 1px; }
+    ul.navlist li.navbar-spacer {
+      width: 1px;
+      height: 28px;
+      margin-top: 5px;
+      background-color: white; }
+      ul.navlist li.navbar-spacer.big {
+        margin-left: 10px;
+        margin-right: 10px; }
+      ul.navlist li.navbar-spacer.med {
+        margin-left: 5px;
+        margin-right: 5px; }
+      ul.navlist li.navbar-spacer:hover {
+        background-color: white; }
   ul.navlist > li.active,
   ul.navlist li.dropdown-item:hover,
   ul.navlist > li:hover {
@@ -143,12 +192,6 @@
   border-left: 5px solid transparent;
   content: ""; }
 
-.navbar-spacer-big {
-  margin-right: 18px; }
-
-.navbar-spacer-med {
-  margin-right: 10px; }
-
 footer.footer {
   bottom: 0px;
   height: 40px; }
@@ -156,6 +199,235 @@
     padding-top: 10px;
     padding-bottom: 10px;
     margin-bottom: 0; }
+
+.btn, .btn-primary, .btn-notification, .btn-success, .btn-danger, .btn-warning, .btn-inactive {
+  -moz-border-radius: 4px;
+  -webkit-border-radius: 4px;
+  border-radius: 4px;
+  -webkit-box-shadow: 0;
+  -moz-box-shadow: 0;
+  box-shadow: 0;
+  border: none;
+  color: white;
+  margin-left: 10px;
+  padding: 5px 16px;
+  font-weight: 300 !important;
+  font-size: 14px; }
+
+.btn-notification {
+  margin-right: 5px; }
+
+.addButton {
+  position: relative;
+  margin-right: 7px;
+  font-size: 22px;
+  margin-top: 2px; }
+
+.deleteButton {
+  font-size: 22px;
+  padding-right: 3px;
+  top: 3px;
+  position: relative; }
+
+ul.headerButtonList {
+  display: inline-block;
+  *display: inline;
+  margin-bottom: 0;
+  margin-left: 0;
+  padding-left: 0 !important; }
+  ul.headerButtonList li {
+    display: inline;
+    margin-right: 2px; }
+
+a.headerButton {
+  float: left;
+  margin-top: 2px;
+  margin-left: 5px;
+  margin-right: 3px;
+  position: relative;
+  -moz-border-radius: 3px;
+  -webkit-border-radius: 3px;
+  border-radius: 3px;
+  -webkit-box-shadow: none;
+  -moz-box-shadow: none;
+  box-shadow: none;
+  background-color: #dddddd;
+  color: #555555;
+  height: 17px;
+  width: 9px;
+  padding: 4px 9px 2px 9px;
+  border: 1px solid #222222; }
+  a.headerButton:hover {
+    background-color: white;
+    color: black; }
+  a.headerButton .icon_arangodb_filter {
+    top: 3px !important; }
+  a.headerButton .icon_arangodb_import {
+    top: 1px !important; }
+  a.headerButton .icon_arangodb_checklist {
+    top: 3px !important;
+    right: 5px; }
+  a.headerButton .icon_arangodb_arrowleft,
+  a.headerButton .icon_arangodb_arrowright {
+    font-weight: bold; }
+
+/* Graph Viewer */
+div.toolbox > div.gv_action_button {
+  text-align: center;
+  position: relative;
+  width: 50px;
+  height: 50px;
+  background-color: #333232;
+  color: white;
+  margin-top: 2px;
+  margin-bottom: 2px; }
+  div.toolbox > div.gv_action_button.active {
+    background-color: #8aa051; }
+  div.toolbox > div.gv_action_button:first-child {
+    margin-top: 0px; }
+  div.toolbox > div.gv_action_button:last-child {
+    margin-bottom: 0px; }
+
+h6 h6.gv_icon_icon, h6 h6.gv_button_title {
+  position: absolute;
+  margin: 0px;
+  left: 0px;
+  right: 0px; }
+h6.gv_icon_icon {
+  font-size: 22px;
+  top: 6px; }
+h6.gv_button_title {
+  bottom: 1px; }
+
+button.graphViewer-icon-button {
+  border: medium none;
+  width: 20px;
+  height: 20px;
+  margin-top: -2px;
+  margin-left: 5px;
+  padding: 0px;
+  background-color: transparent; }
+
+button.graphViewer-icon-button > img {
+  width: 20px;
+  height: 20px;
+  padding-bottom: 10px; }
+
+button.gv_dropdown_entry {
+  width: 160px;
+  height: 30px;
+  margin: 4px 4px 4px 30px; }
+
+button.gv_context_button {
+  width: 65px; }
+
+.btn-icon {
+  padding: 4px 4px;
+  background-color: #383434; }
+
+button.gv-icon-small {
+  background-size: 16px 16px;
+  width: 16px;
+  height: 16px; }
+
+button.gv-icon-small.delete {
+  background-image: url("../img/icon_delete.png"); }
+
+button.gv-icon-small.add {
+  background-image: url("../img/plus_icon.png"); }
+
+button.gv-icon-btn {
+  width: 36px;
+  height: 36px;
+  background-size: 36px 36px;
+  border-radius: 0px !important;
+  -webkit-border-radius: 0px !important;
+  -moz-border-radius: 0px !important; }
+
+button.gv-icon-btn.active {
+  background-color: #8aa051; }
+
+button.btn-zoom:hover {
+  background: inherit; }
+
+button.btn-zoom {
+  width: 16px;
+  height: 16px;
+  padding: 0px;
+  margin: 0px;
+  position: absolute;
+  background: none; }
+
+button.btn-zoom-top {
+  left: 13px;
+  top: 0px; }
+
+button.btn-zoom-left {
+  left: 0px;
+  top: 12px; }
+
+button.btn-zoom-bottom {
+  left: 13px;
+  top: 24px; }
+
+button.btn-zoom-right {
+  right: 0px;
+  top: 12px; }
+
+button.gv-zoom-btn {
+  width: 14px;
+  height: 14px;
+  background-size: 14px 14px;
+  vertical-align: baseline; }
+
+button.gv-zoom-btn.pan-right {
+  background-image: url("../img/gv_arrow_right.png"); }
+
+button.gv-zoom-btn.pan-left {
+  background-image: url("../img/gv_arrow_left.png"); }
+
+button.gv-zoom-btn.pan-top {
+  background-image: url("../img/gv_arrow_top.png"); }
+
+button.gv-zoom-btn.pan-bottom {
+  background-image: url("../img/gv_arrow_bottom.png"); }
+
+a.paginationButton,
+ul.arangoPagination a {
+  -moz-border-radius: 2px;
+  -webkit-border-radius: 2px;
+  border-radius: 2px; }
+
+.badge, .label, .btn {
+  text-shadow: none !important; }
+
+.thumbnail, .navbar-inner {
+  -moz-border-radius: 0px;
+  -webkit-border-radius: 0px;
+  border-radius: 0px;
+  -webkit-box-shadow: 0;
+  -moz-box-shadow: 0;
+  box-shadow: 0; }
+
+.modal-body th.actionCell > button {
+  margin-top: -12px; }
+
+button {
+  font-family: 'Open Sans', sans-serif !important; }
+
+.btn-old-padding {
+  padding-top: 4px !important;
+  padding-bottom: 4px !important; }
+
+.btn-group.open .btn-inverse.dropdown-toggle {
+  background-color: #736b68; }
+
+/* Cluster View */
+button.btn-overview, button.btn-server {
+  margin: 5px; }
+
+button.btn-server {
+  width: 120px; }
 
 ul.tileList {
   margin-left: -6px;
@@ -209,7 +481,7 @@
     font-size: 11px;
     font-weight: 300;
     color: white; }
-    li.tile div.tileBadge button.btn, li.bigtile div.tileBadge button.btn {
+    li.tile div.tileBadge button, li.bigtile div.tileBadge button {
       margin-left: 0px;
       margin-right: 5px; }
     li.tile div.tileBadge span, li.bigtile div.tileBadge span {
@@ -333,368 +605,8 @@
     line-height: 0;
     content: ""; }
 
-<<<<<<< HEAD
 .clusterInfoIcon {
   font-size: 30px; }
-=======
-.btn {
-  -moz-border-radius: 4px;
-  -webkit-border-radius: 4px;
-  border-radius: 4px;
-  -webkit-box-shadow: 0;
-  -moz-box-shadow: 0;
-  box-shadow: 0; }
-
-.addButton {
-  position: relative;
-  margin-right: 7px;
-  font-size: 22px;
-  margin-top: 2px; }
-
-.deleteButton {
-  font-size: 22px;
-  padding-right: 3px;
-  top: 3px;
-  position: relative;
-  cursor: pointer; }
-
-ul.headerButtonList {
-  display: inline-block;
-  *display: inline;
-  margin-bottom: 0;
-  margin-left: 0;
-  padding-left: 0 !important; }
-  ul.headerButtonList li {
-    display: inline;
-    margin-right: 2px; }
-
-a.headerButton {
-  float: left;
-  margin-top: 2px;
-  margin-left: 5px;
-  margin-right: 3px;
-  position: relative;
-  -moz-border-radius: 3px;
-  -webkit-border-radius: 3px;
-  border-radius: 3px;
-  -webkit-box-shadow: none;
-  -moz-box-shadow: none;
-  box-shadow: none;
-  background-color: #dddddd;
-  color: #555555;
-  height: 17px;
-  width: 9px;
-  padding: 4px 9px 2px 9px;
-  border: 1px solid #222222; }
-  a.headerButton:hover {
-    background-color: white;
-    color: black; }
-  a.headerButton .icon_arangodb_filter {
-    top: 3px !important; }
-  a.headerButton .icon_arangodb_import {
-    top: 1px !important; }
-  a.headerButton .icon_arangodb_checklist {
-    top: 3px !important;
-    right: 5px; }
-  a.headerButton .icon_arangodb_arrowleft,
-  a.headerButton .icon_arangodb_arrowright {
-    font-weight: bold; }
-
-/* Graph Viewer */
-div.toolbox > div.gv_action_button {
-  text-align: center;
-  position: relative;
-  width: 50px;
-  height: 50px;
-  background-color: #333232;
-  color: white;
-  margin-top: 2px;
-  margin-bottom: 2px; }
-  div.toolbox > div.gv_action_button.active {
-    background-color: #8aa051; }
-  div.toolbox > div.gv_action_button:first-child {
-    margin-top: 0px; }
-  div.toolbox > div.gv_action_button:last-child {
-    margin-bottom: 0px; }
-
-h6 h6.gv_icon_icon, h6 h6.gv_button_title {
-  position: absolute;
-  margin: 0px;
-  left: 0px;
-  right: 0px; }
-h6.gv_icon_icon {
-  font-size: 22px;
-  top: 6px; }
-h6.gv_button_title {
-  bottom: 1px; }
-
-a.paginationButton,
-ul.arangoPagination a {
-  -moz-border-radius: 2px;
-  -webkit-border-radius: 2px;
-  border-radius: 2px; }
-
-nav.navbar {
-  top: 0px;
-  height: 38px;
-  margin-bottom: 3px; }
->>>>>>> 14ba49ac
-
-.btn {
-  -moz-border-radius: 4px;
-  -webkit-border-radius: 4px;
-  border-radius: 4px;
-  -webkit-box-shadow: 0;
-  -moz-box-shadow: 0;
-  box-shadow: 0; }
-
-<<<<<<< HEAD
-.addButton {
-  position: relative;
-  margin-right: 7px;
-  font-size: 22px;
-  margin-top: 2px; }
-
-.deleteButton {
-  font-size: 22px;
-  padding-right: 3px;
-  top: 3px;
-  position: relative;
-  cursor: pointer; }
-=======
-ul.navlist {
-  list-style: none; }
-  ul.navlist li {
-    margin-left: 1px; }
-    ul.navlist li.navbar-spacer {
-      width: 1px;
-      height: 28px;
-      margin-top: 5px;
-      background-color: white; }
-      ul.navlist li.navbar-spacer.big {
-        margin-left: 10px;
-        margin-right: 10px; }
-      ul.navlist li.navbar-spacer.med {
-        margin-left: 5px;
-        margin-right: 5px; }
-      ul.navlist li.navbar-spacer:hover {
-        background-color: white; }
-  ul.navlist > li.active,
-  ul.navlist li.dropdown-item:hover,
-  ul.navlist > li:hover {
-    background-color: #8aa051; }
-  ul.navlist li.dropdown-item {
-    margin-left: 0px; }
->>>>>>> 14ba49ac
-
-ul.headerButtonList {
-  display: inline-block;
-  *display: inline;
-  margin-bottom: 0;
-  margin-left: 0;
-  padding-left: 0 !important; }
-  ul.headerButtonList li {
-    display: inline;
-    margin-right: 2px; }
-
-a.headerButton {
-  float: left;
-  cursor: pointer;
-  margin-top: 2px;
-  margin-left: 5px;
-  margin-right: 3px;
-  min-height: 15px;
-  border-radius: 3px;
-  position: relative;
-  -webkit-box-shadow: none;
-  -moz-box-shadow: none;
-  box-shadow: none;
-  background-color: #dddddd;
-  color: #555555;
-  height: 17px;
-  width: 9px;
-  padding: 4px 9px 2px 9px;
-  border: 1px solid #222222; }
-
-a.headerButton:hover {
-  background-color: white;
-  color: black; }
-
-a.paginationButton, ul.arangoPagination a {
-  -moz-border-radius: 2px;
-  -webkit-border-radius: 2px;
-  border-radius: 2px; }
-
-/* better look of some icons */
-a.headerButton .icon_arangodb_filter {
-  top: 3px !important; }
-a.headerButton .icon_arangodb_import {
-  top: 1px !important; }
-a.headerButton .icon_arangodb_checklist {
-  top: 3px !important;
-  right: 5px; }
-a.headerButton .icon_arangodb_arrowleft,
-a.headerButton .icon_arangodb_arrowright {
-  font-weight: bold; }
-
-/* Graph Viewer */
-div.toolbox > div.gv_action_button:first-child {
-  margin-top: 0px; }
-div.toolbox > div.gv_action_button:last-child {
-  margin-bottom: 0px; }
-
-div.gv_action_button {
-  text-align: center;
-  position: relative;
-  width: 50px;
-  height: 50px;
-  background-color: #333232;
-  color: white;
-  cursor: pointer;
-  margin-top: 2px;
-  margin-bottom: 2px; }
-
-div.gv_action_button.active {
-  background-color: #8aa051; }
-
-h6.gv_icon_icon,
-h6.gv_button_title {
-  position: absolute;
-  margin: 0px;
-  left: 0px;
-  right: 0px; }
-
-<<<<<<< HEAD
-h6.gv_icon_icon {
-  font-size: 22px;
-  top: 6px; }
-
-h6.gv_button_title {
-  bottom: 1px; }
-
-/*
-#documentsToolbar span {
-  position: absolute;
-  top: 0;
-  right: 2px;
-  font-size: 25px;
-  margin-right: 3px;
-  margin-left: 0px;
-}
-
-#documentsToolbar li a {
-  margin-top: 0px !important;
-  padding: 5px 11px 2px 9px;
-}
-
-*/
-body, input, textarea, .page-title span, .pingback a.url {
-  /*font-family: "Helvetica",sans-serif;*/
-  font-family: 'Open Sans', sans-serif !important;
-  font-weight: 400; }
-
-=======
->>>>>>> 14ba49ac
-footer.footer {
-  bottom: 0px;
-  height: 40px; }
-  footer.footer p {
-    padding-top: 10px;
-    padding-bottom: 10px;
-    margin-bottom: 0; }
-
-ul.tileList {
-  margin-left: -6px;
-  margin-right: -6px; }
-
-li.tile, li.bigtile {
-  position: relative;
-  text-align: center;
-  height: 100px;
-  width: 230px;
-  list-style: none;
-  background-color: rgba(0, 0, 0, 0.05);
-  margin-left: 6px;
-  margin-right: 6px;
-  margin-bottom: 13px;
-  -webkit-box-shadow: none;
-  -moz-box-shadow: none;
-  box-shadow: none; }
-  li.tile h5, li.bigtile h5 {
-    font-size: 12px;
-    white-space: nowrap !important;
-    overflow: hidden !important;
-    text-overflow: ellipsis !important;
-    color: white;
-    background: #686766;
-    padding: 4px 8px;
-    margin: 0; }
-  li.tile div.iconSet, li.bigtile div.iconSet {
-    position: absolute;
-    top: 5px;
-    right: 5px; }
-    li.tile div.iconSet span, li.bigtile div.iconSet span {
-      opacity: 0.5;
-      font-size: 18px;
-      padding-left: 7px; }
-      li.tile div.iconSet span:hover, li.bigtile div.iconSet span:hover {
-        opacity: 1.0; }
-      li.tile div.iconSet span.disabled, li.bigtile div.iconSet span.disabled {
-        opacity: 0.2;
-        cursor: default; }
-  li.tile .badge-success, li.bigtile .badge-success {
-    font-weight: 300; }
-  li.tile .unloaded div, li.bigtile .unloaded div {
-    border-bottom: 16px solid #FF8F35; }
-  li.tile .deleted div, li.bigtile .deleted div {
-    border-bottom: 16px solid red; }
-  li.tile div.tileBadge, li.bigtile div.tileBadge {
-    position: absolute;
-    right: 0px;
-    bottom: 29px;
-    font-size: 11px;
-    font-weight: 300;
-    color: white; }
-<<<<<<< HEAD
-    li.tile div.tileBadge button.btn, li.bigtile div.tileBadge button.btn {
-      margin-left: 0px;
-      margin-right: 5px; }
-    li.tile div.tileBadge span, li.bigtile div.tileBadge span {
-=======
-    li.tile div.tileBadge button {
-      margin-left: 0px;
-      margin-right: 5px; }
-    li.tile div.tileBadge span {
->>>>>>> 14ba49ac
-      display: inline-block;
-      line-height: 13px; }
-      li.tile div.tileBadge span div.corneredBadge, li.bigtile div.tileBadge span div.corneredBadge {
-        padding-left: 4px;
-        padding-right: 9px;
-        height: 0px;
-        border-left: 17px solid transparent;
-        border-bottom-width: 17px;
-        border-bottom-style: solid; }
-        li.tile div.tileBadge span div.corneredBadge.loaded, li.bigtile div.tileBadge span div.corneredBadge.loaded {
-          border-bottom-color: #8aa051; }
-        li.tile div.tileBadge span div.corneredBadge.unloaded, li.bigtile div.tileBadge span div.corneredBadge.unloaded {
-          border-bottom-color: #ff8f35; }
-
-.collectionName {
-  text-align: left;
-  font-weight: 300;
-  position: absolute;
-  bottom: 0px;
-  left: 0px;
-  right: 0px; }
-
-li.bigtile {
-  height: 250px;
-  width: 345px; }
-  li.bigtile div.shardContainer {
-    font-size: 30px; }
-    li.bigtile div.shardContainer span {
-      padding: 2px; }
 
 .fixedDropdown {
   margin: 37px 0 0 0 !important;
@@ -852,7 +764,6 @@
       background-position: 0 -15px; }
 
 div.dropdownImport {
-  display: none;
   background-color: white;
   padding-top: 10px;
   padding-left: 10px;
